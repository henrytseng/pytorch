import os
from typing import List, Dict, Optional, Tuple, Set, Any, Union, Sequence, TypeVar
from typing_extensions import Literal
import yaml
from collections import OrderedDict, defaultdict, namedtuple
import argparse
import pathlib
import json
from dataclasses import dataclass

from tools.codegen.model import (Argument, DispatchKey, FunctionSchema,
                                 Location, NativeFunction,
                                 NativeFunctionsGroup, OperatorName,
                                 BackendIndex, BackendMetadata,
                                 OptionalType, SchemaKind, SelfArgument,
                                 TensorOptionsArguments, Type, Variant,
                                 is_cuda_dispatch_key,
                                 is_generic_dispatch_key,
                                 is_ufunc_dispatch_key,
                                 Tag, BaseOperatorName)
from tools.codegen.api.types import (Binding, CppSignature, CppSignatureGroup,
                                     DispatcherSignature, NativeSignature)
from tools.codegen.api import cpp
import tools.codegen.api.dispatcher as dispatcher
import tools.codegen.api.native as native
import tools.codegen.api.meta as meta
import tools.codegen.api.structured as structured
from tools.codegen.api.translate import translate
from tools.codegen.code_template import CodeTemplate
from tools.codegen.selective_build.selector import SelectiveBuilder
from tools.codegen.utils import (
    Target, concatMap, context, mapMaybe, YamlDumper, YamlLoader, FileManager, assert_never, make_file_manager
)
from tools.codegen.context import (method_with_native_function,
                                   native_function_manager,
                                   with_native_function_and_indices,
                                   with_native_function)
import tools.codegen.dest as dest
from tools.codegen.gen_functionalization_type import (
    needs_functionalization,
    gen_functionalization_definition,
    gen_functionalization_registration,
    gen_functionalization_view_inverse_declaration
)

T = TypeVar('T')

# Welcome to the ATen code generator v2!  The ATen code generator is
# responsible for parsing native_functions.yaml and then generating
# various generated files (e.g., TypeDefault.cpp) based on the operators
# defined in this file.  This means that the code generator knows how to
# parse function schema, and then translate this into various C++ types
# and boilerplate code.
#
# Some things to know about this file when you modify it:
#
# - This file has STRICT mypy typechecking.  Typecheck it with
#   `mypy --config mypy-strict.ini` in the root source directory
#
# - Most of the heavy lifting lives in external modules:
#   - 'model' has the data model for native_functions.yaml.  The classes
#     in those file represent what you see when you look at
#     a native_functions.yaml
#   - 'api' has conversions for how to translate JIT schema into
#     the various C++ APIs that the codegen interacts with.  There
#     are in fact THREE different C++ APIs: the public C++ API,
#     the dispatcher API, and the legacy disaptcher API.  See each
#     of these respective files for more information

# ~~~~~~~~~~~~~~~~~~~~~~~~~~~~~~~~~~~~~~~~~~~~~~~~~~~~~~~~~~~~~~~~~~~ #
#
#                         HELPER FUNCTIONS
#
# ~~~~~~~~~~~~~~~~~~~~~~~~~~~~~~~~~~~~~~~~~~~~~~~~~~~~~~~~~~~~~~~~~~~ #

class NamespaceHelper():
    """ A helper for constructing the namespace open and close strings for a nested set of namespaces.

        e.g. for namespace_str torch::lazy,

        prologue:
        namespace torch {
        namespace lazy {

        epilogue:
        } // namespace lazy
        } // namespace torch
    """
    def __init__(self, namespace_str: str):
        # cpp_namespace can be a colon joined string such as torch::lazy
        cpp_namespaces = namespace_str.split("::")
        self.prologue_ = "\n".join([f"namespace {n} {{" for n in cpp_namespaces])
        self.epilogue_ = "\n".join([f"}} // namespace {n}" for n in reversed(cpp_namespaces)])

    @property
    def prologue(self) -> str:
        return self.prologue_

    @property
    def epilogue(self) -> str:
        return self.epilogue_

# A custom loader for YAML to let us also keep track of line numbers
# of each entry in the YAML file
class LineLoader(YamlLoader):
    def construct_mapping(self, node, deep=False):  # type: ignore[no-untyped-def]
        mapping = super().construct_mapping(node, deep=deep)  # type: ignore[no-untyped-call]
        # Add 1 so line numbering starts at 1
        mapping['__line__'] = node.start_mark.line + 1
        return mapping

_GLOBAL_PARSE_NATIVE_YAML_CACHE = {}

# Parse native_functions.yaml into a sequence of NativeFunctions and Backend Indices.
ParsedYaml = namedtuple('ParsedYaml', ['native_functions', 'backend_indices'])

def parse_native_yaml_struct(es: object, path: str = "<stdin>") -> ParsedYaml:
    assert isinstance(es, list)
    rs: List[NativeFunction] = []
    bs: Dict[DispatchKey, Dict[OperatorName, BackendMetadata]] = defaultdict(dict)
    for e in es:
        assert isinstance(e.get('__line__'), int), e
        loc = Location(path, e['__line__'])
        funcs = e.get('func')
        with context(lambda: f'in {loc}:\n  {funcs}'):
            func, m = NativeFunction.from_yaml(e, loc)
            rs.append(func)
            BackendIndex.grow_index(bs, m)
    error_check_native_functions(rs)
    # Default dict is to prevent the codegen from barfing when we have a dispatch key that has no kernels yet.
    indices: Dict[DispatchKey, BackendIndex] = defaultdict(lambda: BackendIndex(
        dispatch_key=DispatchKey.Undefined,
        use_out_as_primary=True,
        external=False,
        device_guard=False,
        index={}))
    for k, v in bs.items():
        # All structured in-tree operators are implemented in terms of their out operator.
        indices[k] = BackendIndex(
            dispatch_key=k,
            use_out_as_primary=True,
            external=False,
            # Only cuda-like devices in tree require device guards
            device_guard=is_cuda_dispatch_key(k),
            index=v)
    return ParsedYaml(rs, indices)

def parse_native_yaml(path: str) -> ParsedYaml:
    global _GLOBAL_PARSE_NATIVE_YAML_CACHE
    if path not in _GLOBAL_PARSE_NATIVE_YAML_CACHE:
        with open(path, 'r') as f:
            es = yaml.load(f, Loader=LineLoader)
        _GLOBAL_PARSE_NATIVE_YAML_CACHE[path] = parse_native_yaml_struct(es, path=path)

    return _GLOBAL_PARSE_NATIVE_YAML_CACHE[path]

# Some assertions are already performed during parsing, but those are only within a single NativeFunction.
# Assertions here are meant to be performed across NativeFunctions.
def error_check_native_functions(funcs: Sequence[NativeFunction]) -> None:
    func_map: Dict[OperatorName, NativeFunction] = {}
    base_func_map: Dict[BaseOperatorName, List[NativeFunction]] = defaultdict(list)
    for f in funcs:
        func_map[f.func.name] = f
        base_func_map[f.func.name.name].append(f)
    for f in funcs:
        if f.structured_delegate is not None:
            delegate_func = func_map[f.structured_delegate]
            assert delegate_func.structured, \
                f"{f.func.name} is marked as a structured_delegate pointing to " \
                f"{f.structured_delegate}, but {f.structured_delegate} is not marked as structured. " \
                f"Consider adding 'structured=True' to the delegated operator"
        if f.tag is not None and f.tag is Tag.inplace_view:
            base_name = f.func.name.name
            overload_name = f.func.name.overload_name
            assert base_name.inplace, \
                f"{f.func.name} is marked with tag: inplace_view, but it doesn't follow the naming " \
                "convention for inplace ops - the codegen expects the base name to have a trailing underscore. "
            out_of_place_base_name = BaseOperatorName(base_name.base, False, base_name.dunder_method)
            assert len(base_func_map[out_of_place_base_name]) > 0, \
                f"{f.func.name} is marked with tag: inplace_view. The codegen expects there to be a corresponding " \
                f"out-of-place view op with the name '{base_name}' and matching schema, but it didn't find one. "


def cpp_string(s: str) -> str:
    """Convert a python string into a c++ string literal """
    s = s.replace('\\', '\\\\')
    s = s.replace('"', '\\"')
    s = s.replace('\a', '\\a')
    s = s.replace('\b', '\\b')
    s = s.replace('\f', '\\f')
    s = s.replace('\n', '\\n')
    s = s.replace('\v', '\\v')
    s = s.replace('\t', '\\t')
    return f'"{s}"'

# ~~~~~~~~~~~~~~~~~~~~~~~~~~~~~~~~~~~~~~~~~~~~~~~~~~~~~~~~~~~~~~~~~~~ #
#
#                        C++ CODE GENERATION
#
# ~~~~~~~~~~~~~~~~~~~~~~~~~~~~~~~~~~~~~~~~~~~~~~~~~~~~~~~~~~~~~~~~~~~ #

# Most functions in this section are curried: they consist of a function
# that takes some parameters (e.g., what is to be generated) which itself
# returns a function that actually maps NativeFunction to the code
# to be generated.  This pattern makes it convenient to use map, concatMap
# and similar functional combinators.

def static_dispatch_keys(backend: Optional[BackendIndex]) -> List[DispatchKey]:
    if backend is None:
        return []
    else:
        return [
            backend.dispatch_key,
            DispatchKey.CompositeImplicitAutograd,
            DispatchKey.CompositeExplicitAutograd
        ]

def get_static_dispatch_backend(f: NativeFunction, backend_index: BackendIndex) -> Optional[DispatchKey]:
    if (f.structured_delegate is not None or backend_index.has_kernel(f)):
        # TODO: for ops with structured_delegate it should check the dispatch table of
        # the out variant instead. For now, these structured ops all have CPU/CUDA kernels
        # so we always dispatch to the `backend`, but this could be wrong when we
        # migrate math/default_backend ops to use structured delegate.
        return backend_index.dispatch_key
    elif f.has_composite_explicit_autograd_kernel:
        return DispatchKey.CompositeExplicitAutograd
    elif f.has_composite_implicit_autograd_kernel:
        return DispatchKey.CompositeImplicitAutograd
    return None


def static_dispatch_ops_header(
        f: NativeFunction,
        backend_index: Optional[BackendIndex]) -> Optional[str]:
    if backend_index is None or f.manual_kernel_registration:
        return None

    dispatch_key = get_static_dispatch_backend(f, backend_index)
    return (f'#include <ATen/ops/{f.root_name}_{dispatch_key.lower()}_dispatch.h>'
            if dispatch_key is not None else None)


def static_dispatch_extra_headers(backend: Optional[BackendIndex], skip_tensor_include: bool = False) -> List[str]:
    if skip_tensor_include:
        # See Note [Avoiding Include Cycles In Static Dispatch]
        maybe_inl = '_inl'
    else:
        maybe_inl = ''
    return [f'#include <ATen/{dispatch_key}Functions{maybe_inl}.h>'
            for dispatch_key in static_dispatch_keys(backend)]


def static_dispatch(
        f: NativeFunction, cpp_sig: CppSignature,
        *, method: bool, backend_index: Optional[BackendIndex]
) -> Optional[str]:
    if backend_index is None or f.manual_kernel_registration:
        return None
    target_sig = CppSignatureGroup.from_native_function(f, method=False, fallback_binding=False).signature
    name = target_sig.name()
    exprs = translate(cpp_sig.arguments(), target_sig.arguments(), method=method)
    exprs_str = ', '.join(a.expr for a in exprs)

    dispatch_key = get_static_dispatch_backend(f, backend_index)
    if dispatch_key is not None:
        return f'return at::{dispatch_key.lower()}::{name}({exprs_str});'

    return f'TORCH_CHECK(false, "Static dispatch does not support {name} for {backend_index.dispatch_key}.");'

# Generates RegisterSchema.cpp.  Depending on the selector, either
# all schemas are registered, or only some are (in the case of
# selective build)
@dataclass(frozen=True)
class RegisterSchema:
    selector: SelectiveBuilder

    @method_with_native_function
    def __call__(self, f: NativeFunction) -> Optional[str]:
        if not self.selector.is_native_function_selected(f):
            return None
        return f'm.def({cpp_string(str(f.func))});\n'

# Generates Operators.h and Operators.cpp.
# These provide macros that, given an operator and overload name, allow users
# to access an "un-overloaded" function version of the operator. This
# is useful for extension writers who want to (1) want to decltype the operator
# and (2) don't want to worry about method-only operators.
@dataclass(frozen=True)
class ComputeOperators:
    target: Union[
        Literal[Target.DECLARATION],
        Literal[Target.DEFINITION]
    ]

    @method_with_native_function
    def __call__(self, f: NativeFunction) -> str:
        sig = DispatcherSignature.from_schema(f.func)
        name = f.func.name.unambiguous_name()
        call_method_name = 'call'
        redispatch_method_name = 'redispatch'

        if self.target is Target.DECLARATION:
            # Note [The ATen Operators API]
            # The ATen Operators API lives in the at::_ops namespace, and contains compile-time
            # metadata about each operator + entry points into the Dispatcher.
            # The C++ function, method, and redispatch API's are all implemented as wrappers
            # into various bits of the structs defined here.
            #
            # Important characteristics about the Operators API:
            # (1) It follows the Dispatcher API.
            #     This is kind of necessary to avoid overhead.
            #     For example: if it followed the C++ API, then all of the faithful C++ factory functions
            #     would need to wrap their arguments into TensorOptions only to unwrap them again.
            # (2) Overload names are disambiguated.
            #     This is helpful for pytorch extenders who would like to decltype() an aten operator,
            #     that has overloads, e.g. decltype(at::_ops::mul_Tensor::call)
            # (3) No argument defaulting is allowed.
            #     This is more of an implementation detail to avoid #include cycles,
            #     since TensorBody.h (which defines the Tensor class) needs to include this file.
            # (4) manual_cpp_bindings and faithful names are not included in the API.
            #     This applies to stuff like __dispatch__is_complex(), and add_outf().
            #     These aren't "real aten ops", they're just additional functions provided by the C++ API.
            #     They're implemented as wrappers in Functions.h that call into the actual operators
            #     defined here, i.e. at::_ops::is_complex::call() and at::_ops::add_out::call().
            #     This means that ATEN_OP(is_complex) will not fastpath, and will go through the dispatcher.
            return f"""
struct TORCH_API {name} {{
  using schema = {sig.type()};
  using ptr_schema = schema*;
  // See Note [static constexpr char* members for windows NVCC]
  STATIC_CONSTEXPR_STR_INL_EXCEPT_WIN_CUDA(name, "aten::{f.func.name.name}")
  STATIC_CONSTEXPR_STR_INL_EXCEPT_WIN_CUDA(overload_name, "{f.func.name.overload_name}")
  STATIC_CONSTEXPR_STR_INL_EXCEPT_WIN_CUDA(schema_str, {cpp_string(str(f.func))})
  static {sig.defn(name=call_method_name, is_redispatching_fn=False)};
  static {sig.defn(name=redispatch_method_name, is_redispatching_fn=True)};
}};"""
        elif self.target is Target.DEFINITION:
            defns = f"""
STATIC_CONST_STR_OUT_OF_LINE_FOR_WIN_CUDA({name}, name, "aten::{f.func.name.name}")
STATIC_CONST_STR_OUT_OF_LINE_FOR_WIN_CUDA({name}, overload_name, "{f.func.name.overload_name}")
STATIC_CONST_STR_OUT_OF_LINE_FOR_WIN_CUDA({name}, schema_str, {cpp_string(str(f.func))})

// aten::{f.func}
static C10_NOINLINE c10::TypedOperatorHandle<{name}::schema> create_{name}_typed_handle() {{
  return c10::Dispatcher::singleton()
      .findSchemaOrThrow({name}::name, {name}::overload_name)
      .typed<{name}::schema>();
}}
"""

            for is_redispatching_fn in [False, True]:
                if is_redispatching_fn:
                    dispatcher_exprs_str = ', '.join(['dispatchKeySet'] + [a.name for a in sig.arguments()])
                    dispatcher_call = 'redispatch'
                    method_name = f'{name}::{redispatch_method_name}'
                else:
                    dispatcher_exprs_str = ', '.join([a.name for a in sig.arguments()])
                    dispatcher_call = 'call'
                    method_name = f'{name}::{call_method_name}'

                defns += f"""
// aten::{f.func}
{sig.defn(name=method_name, is_redispatching_fn=is_redispatching_fn)} {{
    static auto op = create_{name}_typed_handle();
    return op.{dispatcher_call}({dispatcher_exprs_str});
}}
"""
            return defns
        else:
            assert_never(self.target)


# Generates Functions.h, which provides the functional public C++ API,
# and the scaffolding to call into the dispatcher from these functions.
@dataclass(frozen=True)
class ComputeFunction:
    static_dispatch_backend_index: Optional[BackendIndex]

    @method_with_native_function
    def __call__(self, f: NativeFunction) -> Optional[str]:
        if Variant.function not in f.variants:
            return None

        sig_group = CppSignatureGroup.from_native_function(f, method=False, fallback_binding=f.manual_cpp_binding)

        def generate_defn(faithful: bool) -> str:
            if faithful:
                sig = sig_group.faithful_signature
                assert sig is not None
            else:
                sig = sig_group.signature

            # See Note [The ATen Operators API]
            target_sig = DispatcherSignature.from_schema(f.func)
            exprs = translate(sig.arguments(), target_sig.arguments())
            exprs_str = ', '.join([e.expr for e in exprs])

            static_dispatch_block = static_dispatch(f, sig, method=False, backend_index=self.static_dispatch_backend_index)
            if static_dispatch_block is None:
                return f"""
// aten::{f.func}
TORCH_API inline {sig.decl()} {{
    return at::_ops::{f.func.name.unambiguous_name()}::call({exprs_str});
}}
"""
            else:
                return f"""
// aten::{f.func}
TORCH_API inline {sig.decl()} {{
    {static_dispatch_block}
}}
"""
        result = generate_defn(False)
        if sig_group.faithful_signature is not None:
            result += generate_defn(True)

        return result

# Generates TensorBody.h. This file provides the object-oriented (method-based)
# public C++ API, and the scaffolding to call into the dispatcher from these functions.
@dataclass(frozen=True)
class ComputeTensorMethod:
    target: Union[
        Literal[Target.DECLARATION],
        Literal[Target.DEFINITION]
    ]
    static_dispatch_backend_index: Optional[BackendIndex]

    @method_with_native_function
    def __call__(self, f: NativeFunction) -> Optional[str]:
        if Variant.method not in f.variants:
            return None

        assert not f.func.is_out_fn()
        assert f.func.arguments.self_arg is not None

        sig_group = CppSignatureGroup.from_native_function(f, method=True, fallback_binding=f.manual_cpp_binding)

        if self.target is Target.DECLARATION:
            result = f"{sig_group.signature.decl()} const;\n"
            if sig_group.faithful_signature is not None:
                result += f"{sig_group.faithful_signature.decl()} const;\n"
            return result

        if self.target is not Target.DEFINITION:
            assert_never(self.target)

        def generate_defn(faithful: bool) -> str:
            if faithful:
                sig = sig_group.faithful_signature
                assert sig is not None
            else:
                sig = sig_group.signature

            target_sig = DispatcherSignature.from_schema(f.func)
            exprs = translate(sig.arguments(), target_sig.arguments(), method=True)
            exprs_str = ', '.join([e.expr for e in exprs])

            static_dispatch_block = static_dispatch(f, sig, method=True, backend_index=self.static_dispatch_backend_index)
            if static_dispatch_block is None:
                return f"""
// aten::{f.func}
inline {sig.defn(prefix="Tensor::")} const {{
    return at::_ops::{f.func.name.unambiguous_name()}::call({exprs_str});
}}
"""
            else:
                return f"""
// aten::{f.func}
inline {sig.defn(prefix="Tensor::")} const {{
    {static_dispatch_block}
}}
"""

        result = generate_defn(faithful=False)
        if sig_group.faithful_signature is not None:
            result += generate_defn(faithful=True)

        return result

# Generates RedispatchFunctions.h.
# This is similar to the C++ API defined in Functions.h, but provides access
# to the dispatcher's redispatch API.
@dataclass(frozen=True)
class ComputeRedispatchFunction:

    @method_with_native_function
    def __call__(self, f: NativeFunction) -> Optional[str]:
        # We unconditionally generate function variants of the redispatch API.
        # This is mainly because we can namespace functions separately, but not methods,
        sig_group = CppSignatureGroup.from_native_function(f, method=False, fallback_binding=f.manual_cpp_binding)

        def generate_defn(faithful: bool) -> str:
            if faithful:
                sig = sig_group.faithful_signature
                assert sig is not None
            else:
                sig = sig_group.signature

            target_sig = DispatcherSignature.from_schema(f.func)
            exprs = translate(sig.arguments(), target_sig.arguments())
            exprs_str = ', '.join(['dispatchKeySet'] + [a.expr for a in exprs])

            return f"""
// aten::{f.func}
TORCH_API inline {sig.decl(is_redispatching_fn=True)} {{
    return at::_ops::{f.func.name.unambiguous_name()}::redispatch({exprs_str});
}}
"""
        result = generate_defn(False)
        if sig_group.faithful_signature is not None:
            result += generate_defn(True)

        return result


# Generates ATenOpList.cpp, a runtime accessible list of all aten
# operators.
# TODO: This was historically used to help some JIT interop code
# figure out whether or not to treat aten namespace'd operators
# one way or another, we should reevaluate if this is actually needed.
@with_native_function
def compute_aten_op(f: NativeFunction) -> str:
    return f'{{"aten::{f.func.name.name}", "{f.func.name.overload_name}"}},'

# Generates MetaFunctions.h
def compute_meta_function_declaration(g: NativeFunctionsGroup) -> Optional[str]:
    if not g.structured:
        return None
    with native_function_manager(g.out):
        name = meta.name(g)
        args = structured.meta_arguments(g)
        args_str = ', '.join(a.decl() for a in args)
        parent_class = g.out.structured_inherits
        if parent_class is None:
            parent_class = "at::impl::MetaBase"
        meta_return = "void"
        precomputed = g.out.precomputed if g.structured else None

        if precomputed:
            # Generate the template declaration with one bool parameter for each
            # precomputed element. Each parameter is true if the corresponding (in
            # terms of position) precomputed element has been set.
            precomputed_values = [*precomputed.replace.values(), precomputed.add]
            precomputed_elements = [elem for replace_list in precomputed_values for elem in replace_list]
            precomputed_template_parameters = [elem.name.upper() for elem in precomputed_elements]
            precomputed_template_params_str = ", ".join(f"bool {param} = false" for param in precomputed_template_parameters)
            precompute_template_decl = f"template <{precomputed_template_params_str}>"

            # Generate a string containing declarations of all precomputed elements.
            precomputed_elements_with_cpp_types = [
                structured.argument_type(elem, binds=elem.name)
                for elem in precomputed_elements
            ]

            precomputed_elements_decl = ";\n".join(
                f"{elem.cpp_type(strip_ref=True)} {elem.name}" for elem in precomputed_elements_with_cpp_types
            )

            # Generate "setter" methods for each precomputed element. Each method will return
            # a new instance of precompute_out with the template parameter that corresponds to
            # the member set by the method to true (to indicate that it has been set).
            setter_methods = []
            for i, elem in enumerate(precomputed_elements):
                # Generate the signature. The return type will be the same
                # as the type of `this` but with the template parameter
                # corresponding to the element set by this method set to true.
                # The assert generated below will ensure that this template
                # parameter is false on the type of `this`.
                return_ty_templates = ", ".join(
                    precomputed_template_parameters[:i] + ["true"] + precomputed_template_parameters[i + 1:]
                )
                return_ty = f"precompute_out<{return_ty_templates}>"
                elem_cpp_ty = precomputed_elements_with_cpp_types[i].cpp_type(strip_ref=True)
                signature = f"{return_ty} set_{elem.name}({elem_cpp_ty} value)"

                # Generate an assert which checks that the
                # template parameter corresponding to the precomputed
                # element that is set by this method is false on the
                # class corresponding to the object that `this` points to.
                # This ensures that each element can be set only once.
                assert_msg = f"\"{precomputed_elements[i].name} already set\""
                assert_stmt = f"static_assert({precomputed_template_parameters[i]} == false, {assert_msg});"

                # Generate the new object construction block. All state
                # except the element that this method sets is copied from the
                # object that `this` points to. The value for the element that
                # the method sets is taken from a method parameter.
                construction_stmts = []
                construction_stmts.append(f"{return_ty} ret;")

                for j, elem in enumerate(precomputed_elements):
                    if i == j:
                        construction_stmts.append(f"ret.{elem.name} = value;")
                    else:
                        construction_stmts.append(f"ret.{elem.name} = this->{elem.name};")

                construction_stmts.append("return ret;")
                construction_block = "\n".join(construction_stmts)

                setter_methods.append(f"""
                    {signature} {{
                        {assert_stmt}
                        {construction_block}
                    }}
                """)
            setter_methods_decl = "\n".join(setter_methods)

            # Meta should return an instance of the struct containing the precomputed elements.
            meta_return_template_params = ", ".join(["true"] * len(precomputed_template_parameters))
            # This typedef (actually a using statement) is needed so that TORCH_META_FUNC can reuse the return
            # type (which has a variable number of template parameters).
            meta_return_typedef = f"using meta_return_ty = precompute_out <{meta_return_template_params}>;"
            meta_return = "meta_return_ty"
            precomputed_decl = f"""
                {precompute_template_decl}
                struct TORCH_API precompute_out {{
                    {setter_methods_decl}
                    {precomputed_elements_decl};
            }};"""
        else:
            meta_return_typedef = ""
            precomputed_decl = ""

        return f"""\
struct TORCH_API structured_{name} : public {parent_class} {{
    {precomputed_decl}
    {meta_return_typedef}
    {meta_return} meta({args_str});
}};
"""


def needs_backend_select(f: NativeFunction, selector: SelectiveBuilder) -> bool:
    name = str(f.func.name.name)
    if name.endswith('_like') or name.startswith('new_'):
        return False
    if f.func.arguments.tensor_options is None:
        return False
    return selector.is_native_function_selected(f)


# Generates RegisterBackendSelect.cpp, a series of kernels which provide
# specialized computation of dispatch key for operator signatures which cannot
# be easily done automatically using templating.
@dataclass(frozen=True)
class ComputeBackendSelect:
    target: Union[
        Literal[Target.DEFINITION],
        Literal[Target.REGISTRATION]
    ]

    # Selector object to determine which operators to generate
    # registration code for.
    selector: SelectiveBuilder

    @method_with_native_function
    def __call__(self, f: NativeFunction) -> Optional[str]:
        if not needs_backend_select(f, self.selector):
            return None

        name = native.name(f.func)
        native_sig = NativeSignature(f.func)

        native_tensor_args = [
            a for a in native_sig.arguments()
            if isinstance(a.argument, Argument) and a.argument.type.is_tensor_like()
        ]

        dispatcher_sig = DispatcherSignature.from_schema(f.func)

        sig: Union[NativeSignature, DispatcherSignature]
        sig = dispatcher_sig
        dispatcher_exprs = dispatcher_sig.exprs()
        dispatch_key = "c10::computeDispatchKey(dtype, layout, device)"

        if self.target is Target.DEFINITION:
            # I don't think there's actually a good reason to generate
            # these two cases differently
            # The first case could probably be improved though- it calls computeDispatchKeySet(),
            # which looks at TLS dispatch keys- there should not be any by the time we reach backend select.
            if native_tensor_args:
                tensor_args = ', '.join(a.name for a in native_tensor_args)
                compute_dk = f"""\
DispatchKeySet _dk_set = c10::DispatchKeySet({dispatch_key}) | c10::detail::multi_dispatch_key_set({tensor_args});
  DispatchKeySet _dk_mask = c10::DispatchKeySet(DispatchKeySet::FULL_AFTER, DispatchKey::BackendSelect);
  DispatchKeySet _dk = c10::impl::computeDispatchKeySet(_dk_set, _dk_mask);"""
            else:
                compute_dk = f"DispatchKeySet _dk = c10::DispatchKeySet({dispatch_key});"
            return f"""\
// aten::{f.func}
C10_ALWAYS_INLINE
{sig.defn(name)} {{
  {compute_dk}
  return at::_ops::{f.func.name.unambiguous_name()}::redispatch(
      _dk, {', '.join(a.expr for a in dispatcher_exprs)});
}}
"""
        elif self.target is Target.REGISTRATION:
            return f"""m.impl("aten::{f.func.name}", TORCH_FN({name}));"""
        else:
            assert_never(self.target)

# ~~~~~~~~~~~~~~~~~~~~~~~~~~~~~~~~~~~~~~~~~~~~~~~~~~~~~~~~~~~~~~~~~~~ #
#
#                       YAML CODE GENERATION
#
# ~~~~~~~~~~~~~~~~~~~~~~~~~~~~~~~~~~~~~~~~~~~~~~~~~~~~~~~~~~~~~~~~~~~ #

def format_yaml(data: object) -> str:
    # Ignore alias in Dumper
    YamlDumper.ignore_aliases = lambda self, data: True  # type: ignore[assignment]

    # Support serializing OrderedDict
    def dict_representer(dumper: Any, data: Any) -> Any:
        return dumper.represent_dict(data.items())
    YamlDumper.add_representer(OrderedDict, dict_representer)  # type: ignore[no-untyped-call]
    # Some yaml parsers (e.g. Haskell's) don't understand line breaks.
    # width=1e9 turns off optional line breaks and improves
    # the portability of the outputted yaml.
    return yaml.dump(data, default_flow_style=False, Dumper=YamlDumper, width=1e9)  # type: ignore[no-any-return]

# For some reason, some defaults we write to YAML are written as native
# YAML objects, rather than doing them uniformly as strings.  This
# function detects those cases and converts them into native Python
# objects.
def pythonify_default(s: str) -> object:
    if s == 'true':
        return True
    elif s == 'false':
        return False

    try:
        return int(s)
    except ValueError:
        try:
            return float(s)
        except ValueError:
            return s

# What is a dynamic type?  Over time, the semantic meaning of
# dynamic type has degraded to meaninglessness (in the old days,
# it captured dtype-ness of types, but that has gone away with
# the removal of TH).  These days, it's mostly the same thing as
# the C++ API argument type, except that Tensor and Tensor?
# arguments simply present as Tensor.
#
# TODO: Get rid of dynamic_type, after getting tools/autograd
# to use the new codegen framework
def dynamic_type(t: Type) -> str:
    if isinstance(t, OptionalType):
        return dynamic_type(t.elem)
    # Note we don't use t.is_tensor_like() here because it would
    # also include Tensor[]
    if str(t) == 'Tensor':
        return 'at::Tensor'
    return cpp.argumenttype_type(t, mutable=False, binds='__placeholder__').cpp_type()

def compute_method_of_yaml(variants: Set[Variant]) -> List[str]:
    # This is written out explicitly to ensure that Tensor and
    # namespace are put into the list in the right order
    method_of = ['Type']
    if Variant.method in variants:
        method_of.append('Tensor')
    if Variant.function in variants:
        method_of.append('namespace')
    return method_of

def compute_returns_yaml(f: NativeFunction) -> Tuple[List[Dict[str, str]], Dict[str, str]]:
    # Note [name and field_name]
    # ~~~~~~~~~~~~~~~~~~~~~~~~~~
    # To understand name_to_field_name, we must first talk about this
    # schema:
    #
    #   lstsq.X(Tensor self, Tensor A, *, Tensor(a!) X, Tensor(b!) qr) -> (Tensor(a!) solution, Tensor(b!) QR)
    #
    # There is something very odd about this schema: it is an out
    # variant of the function (that is to say, it will convert into
    # at::lstsq_out() in the C++ API), but the names of the output
    # return arguments don't match the keyword argument names of
    # the inputs.  It TURNS OUT that in this situation, the historical
    # Declarations.yaml we want to output is this (abbreviated to
    # only show relevant fields):
    #
    #   arguments:
    #     ...
    #   - field_name: solution
    #     name: X
    #   - field_name: QR
    #     name: qr
    #     ...
    #
    #   returns:
    #   - field_name: solution
    #     name: X
    #   - field_name: QR
    #     name: qr
    #
    # The name of the return fields is stored in 'field_name', and the
    # name of the arguments is stored in 'name'.  So when we process
    # arguments, we need a way to get at the corresponding return.  At
    # the moment, this is most conveniently done by constructing a
    # mapping from name (the argument concept) to field_name (the
    # return concept) while processing return arguments, since we don't
    # directly maintain this correspondence in the modeling of function
    # schema itself.
    #
    # See also https://github.com/pytorch/pytorch/issues/43114
    name_to_field_name: Dict[str, str] = {}

    # Compute the returns field of the YAML entry
    names = cpp.return_names(f)
    returns = []
    for i, (r, name) in enumerate(zip(f.func.returns, names)):
        ret = {
            'dynamic_type': dynamic_type(r.type),
            'name': name,
            'type': cpp.return_type(r).cpp_type(),
        }

        if r.name:
            # See Note [name and field_name]
            ret['field_name'] = r.name
            if f.func.is_out_fn():
                name_to_field_name[f.func.arguments.out[i].name] = r.name

        returns.append(ret)

    return returns, name_to_field_name

# arguments in yaml roughly corresponds to the public C++ API
def compute_cpp_argument_yaml(cpp_a: Binding, *, schema_order: bool, kwarg_only_set: Set[str],
                              out_arg_set: Set[str], name_to_field_name: Dict[str, str]) -> object:
    if isinstance(cpp_a.argument, TensorOptionsArguments):
        arg: Dict[str, object] = {
            'annotation': None,
            'dynamic_type': 'at::TensorOptions',
            'is_nullable': False,
            'name': cpp_a.name,
            'type': cpp_a.type,
            'kwarg_only': True,
        }
        if cpp_a.default is not None:
            arg['default'] = cpp_a.default
        return arg
    elif isinstance(cpp_a.argument, SelfArgument):
        raise AssertionError()
    elif isinstance(cpp_a.argument, Argument):
        return compute_argument_yaml(
            cpp_a.argument, schema_order=schema_order,
            kwarg_only_set=kwarg_only_set, out_arg_set=out_arg_set, name_to_field_name=name_to_field_name)

def compute_argument_yaml(a: Argument, *, schema_order: bool, kwarg_only_set: Set[str],
                          out_arg_set: Set[str], name_to_field_name: Dict[str, str]) -> object:
    arg: Dict[str, object] = {
        'annotation': str(a.annotation) if a.annotation else None,
        'dynamic_type': dynamic_type(a.type),
        'is_nullable': a.type.is_nullable(),
        'name': a.name,
        'type': cpp.argument_type(a, binds="__placeholder__").cpp_type(),
    }
    if a.default is not None:
        arg['default'] = pythonify_default(cpp.default_expr(a.default, a.type))
    if a.name in kwarg_only_set:
        arg['kwarg_only'] = True
    if a.name in out_arg_set:
        arg['output'] = True
        arg['allocate'] = True
        # See Note [name and field_name]
        if a.name in name_to_field_name:
            arg['field_name'] = name_to_field_name[a.name]
    # Historically, booleans don't get their size recorded, because it
    # is already built into the cpp type (e.g., std::array<bool, 4>)
    l = a.type.is_list_like()
    if l is not None and l.size is not None and str(l.elem) != 'bool':
        arg['size'] = l.size
    return arg

@with_native_function
def compute_declaration_yaml(f: NativeFunction) -> object:
    returns, name_to_field_name = compute_returns_yaml(f)

    # These sets are used to conveniently test if an argument is a
    # kwarg-only or out argument
    kwarg_only_set = set(a.name for a in f.func.arguments.flat_kwarg_only)
    out_arg_set = set(a.name for a in f.func.arguments.out)

    sig_group = CppSignatureGroup.from_native_function(f, method=False, fallback_binding=False)
    cpp_args = sig_group.signature.arguments()
    arguments = [
        compute_cpp_argument_yaml(
            cpp_a, schema_order=False,
            kwarg_only_set=kwarg_only_set, out_arg_set=out_arg_set, name_to_field_name=name_to_field_name)
        for cpp_a in cpp_args
    ]

    schema_order_jit_arguments = list(f.func.schema_order_arguments())

    schema_order_arguments = [
        compute_argument_yaml(
            a, schema_order=True,
            kwarg_only_set=kwarg_only_set, out_arg_set=out_arg_set, name_to_field_name=name_to_field_name)
        for a in schema_order_jit_arguments
    ]

    cpp_schema_order_types = [
        # NB: method here doesn't matter
        r.type for a in schema_order_jit_arguments
        for r in cpp.argument(
            a, method=False, cpp_no_default_args=set(), faithful=False, has_tensor_options=False)
    ]

    cpp_returns = cpp.returns_type(f.func.returns).cpp_type()
    schema_order_cpp_signature = f"{cpp_returns} ({', '.join(cpp_schema_order_types)})"

    is_factory_method = any(isinstance(a.argument, TensorOptionsArguments) for a in cpp_args) \
        and Variant.method not in f.variants

    return OrderedDict([
        ('name', cpp.name(f.func)),
        ('operator_name', str(f.func.name.name)),
        ('overload_name', str(f.func.name.overload_name)),
        ('manual_kernel_registration', f.manual_kernel_registration),
        ('category_override', f.category_override if f.category_override is not None else ''),
        ('schema_string', f'aten::{f.func}'),
        ('arguments', arguments),
        ('schema_order_cpp_signature', schema_order_cpp_signature),
        ('schema_order_arguments', schema_order_arguments),
        ('method_of', compute_method_of_yaml(f.variants)),
        ('mode', 'native'),
        ('python_module', '' if f.python_module is None else f.python_module),
        ('returns', returns),
        ('inplace', f.func.name.name.inplace),
        ('is_factory_method', is_factory_method),
        ('abstract', f.is_abstract),
        ('device_guard', f.device_guard),
        ('with_gil', False),
        ('deprecated', False),
        ('has_math_kernel', f.has_composite_implicit_autograd_kernel),
    ])

# See Note [Auto generated composite kernels]
def has_autogenerated_composite_kernel(f: NativeFunction) -> bool:
    return (f.structured or f.structured_delegate is not None) and \
           (f.func.kind() == SchemaKind.functional or f.func.kind() == SchemaKind.inplace)

@with_native_function_and_indices
def compute_registration_declarations(f: NativeFunction, backend_indices: Dict[DispatchKey, BackendIndex]) -> str:
    name = dispatcher.name(f.func)
    returns_type = dispatcher.returns_type(f.func.returns).cpp_type_registration_declarations()
    args = dispatcher.arguments(f.func)
    args_str = ', '.join(a.no_default().decl_registration_declarations() for a in args)
    comment_data : Dict[str, str] = {
        'schema': f'aten::{f.func}',
        # TODO: What exactly is the semantics of the 'dispatch' field?
        'dispatch': str(
            {k for k, v in backend_indices.items() if v.has_kernel(f)} != {DispatchKey.CompositeImplicitAutograd}),
        'default': str(f.has_composite_kernel or has_autogenerated_composite_kernel(f))
    }
    return f"""{returns_type} {name}({args_str}); // {json.dumps(comment_data)}
"""

# ~~~~~~~~~~~~~~~~~~~~~~~~~~~~~~~~~~~~~~~~~~~~~~~~~~~~~~~~~~~~~~~~~~~ #
#
#                           RUN IT ALL
#
# ~~~~~~~~~~~~~~~~~~~~~~~~~~~~~~~~~~~~~~~~~~~~~~~~~~~~~~~~~~~~~~~~~~~ #

def get_custom_build_selector(
        provided_op_registration_allowlist: Optional[List[str]],
        op_selection_yaml_path: Optional[str]) -> SelectiveBuilder:
    assert not (
        provided_op_registration_allowlist is not None and
        op_selection_yaml_path is not None), (
            "Both provided_op_registration_allowlist and " +
            "op_selection_yaml_path can NOT be provided at the " +
            "same time.")

    op_registration_allowlist: Optional[Set[str]] = None
    if provided_op_registration_allowlist is not None:
        op_registration_allowlist = set(provided_op_registration_allowlist)

    if op_registration_allowlist is not None:
        selector = SelectiveBuilder.from_legacy_op_registration_allow_list(
            op_registration_allowlist,
            True,
            False,
        )
    elif op_selection_yaml_path is not None:
        selector = SelectiveBuilder.from_yaml_path(op_selection_yaml_path)
    else:
        selector = SelectiveBuilder.get_nop_selector()

    return selector

def pre_group_native_functions(
        native_functions: Sequence[NativeFunction]) -> Dict[FunctionSchema, Dict[SchemaKind, NativeFunction]]:
    pre_grouped_native_functions: Dict[FunctionSchema, Dict[SchemaKind, NativeFunction]] = defaultdict(dict)
    for f in native_functions:
        d = pre_grouped_native_functions[f.func.signature()]
        assert f.func.kind() not in d
        d[f.func.kind()] = f
    return pre_grouped_native_functions

def get_grouped_native_functions(
        native_functions: Sequence[NativeFunction]) -> Sequence[Union[NativeFunction, NativeFunctionsGroup]]:
    def flatten_pre_group(d: Dict[SchemaKind, NativeFunction]) -> Sequence[Union[NativeFunction, NativeFunctionsGroup]]:
        r = NativeFunctionsGroup.from_dict(d)
        if r is None:
            return list(d.values())
        else:
            return [r]

    # TODO: how come ValuesView isn't a Sequence lol
    pre_grouped_native_functions = pre_group_native_functions(native_functions)
    return list(concatMap(flatten_pre_group, list(pre_grouped_native_functions.values())))

def gen_aggregated_headers(
        *,
        native_functions: Sequence[NativeFunction],
        grouped_native_functions: Sequence[Union[NativeFunction, NativeFunctionsGroup]],
        structured_native_functions: Sequence[NativeFunctionsGroup],
        static_dispatch_idx: Optional[BackendIndex],
        selector: SelectiveBuilder,
        backend_indices: Dict[DispatchKey, BackendIndex],
        cpu_fm: FileManager,
        cuda_fm: FileManager,
        functions_keys: Set[DispatchKey],
        dispatch_keys: Sequence[DispatchKey],
        rocm: bool,
) -> None:
    # Buck doesn't support dynamic output files, so we aggregate all operator
    # headers into a single file
    cpu_fm.write('NativeMetaFunctions.h', lambda: {
        'NativeMetaFunctions_includes': [],
        'NativeMetaFunctions_declarations': list(
            mapMaybe(compute_meta_function_declaration, structured_native_functions)),
    })
    method_native_functions = [fn for fn in native_functions
                               if Variant.method in fn.variants]
    non_method_native_functions = [fn for fn in native_functions
                                   if fn not in method_native_functions]
    cpu_fm.write('MethodOperators.h', lambda: {
        'MethodOperators_includes': [],
        'MethodOperators_declarations': list(mapMaybe(ComputeOperators(
            Target.DECLARATION), method_native_functions)),
    })
    cpu_fm.write('Operators.h', lambda: {
        'Operators_includes': ['#include <ATen/MethodOperators.h>'],
        'Operators_declarations': list(mapMaybe(ComputeOperators(
            Target.DECLARATION), non_method_native_functions)),
    })
    cpu_fm.write('Functions.h', lambda: {
        'static_dispatch_extra_headers': static_dispatch_extra_headers(static_dispatch_idx),
        'Functions_includes': ['#include <ATen/Operators.h>'],
        'Functions_declarations': list(mapMaybe(ComputeFunction(
            static_dispatch_backend_index=static_dispatch_idx), native_functions)),
    })
    cpu_fm.write('NativeFunctions.h', lambda: {
        'NativeFunctions_includes': ['#include <ATen/NativeMetaFunctions.h>'],
        'NativeFunctions_declarations': list(concatMap(
            # Convert to a set first to remove duplicate kernel names.
            # Backends are allowed to repeat kernel names; only generate the declaration once!
            lambda f: list(OrderedDict.fromkeys(concatMap(
                lambda backend_idx:
                    dest.compute_native_function_declaration(f, backend_idx),
                backend_indices.values()))),
            grouped_native_functions)),
    })

    for dispatch_key in dispatch_keys:
        fm = cuda_fm if is_cuda_dispatch_key(dispatch_key) else cpu_fm
        if dispatch_key in functions_keys:
            if dispatch_key in static_dispatch_keys(static_dispatch_idx):
                # See Note [Avoiding Include Cycles In Static Dispatch]
                inl_headers = ''
            else:
                inl_headers = f'#include <ATen/{dispatch_key}Functions_inl.h>'

            fm.write_with_template(f'{dispatch_key}Functions.h', 'DispatchKeyFunctions.h', lambda: {
                'dispatch_key': str(dispatch_key),
                'inline_headers_for_nonstatic_build': inl_headers,
            })
            fm.write_with_template(f'{dispatch_key}Functions_inl.h', 'DispatchKeyFunctions_inl.h', lambda: {
                'DispatchKeyFunctions_inl_includes': [],
                'dispatch_namespace': dispatch_key.lower(),
                'dispatch_namespaced_declarations': list(concatMap(
                    dest.RegisterDispatchKey(
                        backend_indices[dispatch_key],
                        Target.NAMESPACED_DECLARATION,
                        selector,
                        rocm=rocm,
                        cpp_namespace='at::native',
                        class_method_name=None),
                    grouped_native_functions
                )),
            })

        del fm

def gen_per_operator_headers(
        *,
        native_functions: Sequence[NativeFunction],
        grouped_native_functions: Sequence[Union[NativeFunction, NativeFunctionsGroup]],
        static_dispatch_idx: Optional[BackendIndex],
        selector: SelectiveBuilder,
        backend_indices: Dict[DispatchKey, BackendIndex],
        cpu_fm: FileManager,
        cuda_fm: FileManager,
        ops_fm: FileManager,
        functions_keys: Set[DispatchKey],
        dispatch_keys: Sequence[DispatchKey],
        rocm: bool,
) -> None:
    # For CMake builds, split operator declarations into separate headers in
    # the ATen/ops folder to split up header dependencies
    functions_by_root_name: Dict[str, List[NativeFunction]] = defaultdict(lambda: [])
    for fn in native_functions:
        functions_by_root_name[fn.root_name].append(fn)

    grouped_functions_by_root_name: Dict[str, List[Union[NativeFunction, NativeFunctionsGroup]]] = defaultdict(lambda: [])
    for group in grouped_native_functions:
        name = group.root_name
        grouped_functions_by_root_name[name].append(group)

    for name, functions in functions_by_root_name.items():
        ops_fm.write_with_template(
            f'{name}_ops.h', 'Operator.h', lambda: {
                'declarations': list(mapMaybe(ComputeOperators(
                    Target.DECLARATION), functions)),
            })

        ops_fm.write_with_template(
            f'{name}.h', 'Function.h', lambda: {
                'static_dispatch_ops_headers': list(mapMaybe(
                    lambda fn: static_dispatch_ops_header(fn, backend_index=static_dispatch_idx),
                    functions)),
                'operator_includes': f'#include <ATen/ops/{name}_ops.h>',
                'function_definitions': list(mapMaybe(ComputeFunction(
                    static_dispatch_backend_index=static_dispatch_idx), functions)),
            })

        grouped_functions = grouped_functions_by_root_name.get(name, [])
        structured_functions = [fn for fn in grouped_functions
                                if isinstance(fn, NativeFunctionsGroup) and fn.structured]
        is_structured = len(structured_functions) > 0


        if is_structured:
            ops_fm.write_with_template(
                f'{name}_meta.h', 'NativeMetaFunction.h', lambda: {
                    'meta_function_declarations': list(mapMaybe(
                        compute_meta_function_declaration, structured_functions)),
                })


        ops_fm.write_with_template(
            f'{name}_native.h', 'NativeFunction.h', lambda: {
                'extra_includes': (f'#include <ATen/ops/{name}_meta.h>'
                                   if is_structured else []),
                'native_function_declarations': list(concatMap(
                    # Convert to a set first to remove duplicate kernel names.
                    # Backends are allowed to repeat kernel names; only generate the declaration once!
                    lambda f: list(OrderedDict.fromkeys(concatMap(
                        lambda backend_idx:
                            dest.compute_native_function_declaration(f, backend_idx),
                        backend_indices.values()))),
                    grouped_functions)),
            })

    for category, suffix in [
            ('Functions', ''),
            ('Operators', '_ops'),
            ('NativeMetaFunctions', '_meta'),
            ('NativeFunctions', '_native'),
    ]:
        cpu_fm.write(f'{category}.h', lambda: {
            'static_dispatch_extra_headers': [],
            f'{category}_includes': [
                f'#include <ATen/ops/{name}{suffix}.h>'
                for name in sorted(functions_by_root_name.keys())
            ],
            f'{category}_declarations': [],
        })

    for dispatch_key in dispatch_keys:
        if dispatch_key not in functions_keys:
            continue

        dispatch_namespace = dispatch_key.lower()
        dispatch_names = []

        for name, functions in functions_by_root_name.items():
            grouped_functions = grouped_functions_by_root_name.get(name, [])
            declarations = list(concatMap(
                dest.RegisterDispatchKey(
                    backend_indices[dispatch_key],
                    Target.NAMESPACED_DECLARATION,
                    selector,
                    rocm=rocm,
                    cpp_namespace='at::native',
                    class_method_name=None),
                grouped_functions
            ))

            if len(declarations) == 0:
                continue

            dispatch_names.append(name)
            ops_fm.write_with_template(
                f'{name}_{dispatch_namespace}_dispatch.h',
                'DispatchKeyFunction.h', lambda: {
                    'dispatch_namespace': dispatch_namespace,
                    'dispatch_namespaced_declarations': declarations,
                })

        fm = cuda_fm if is_cuda_dispatch_key(dispatch_key) else cpu_fm
        if dispatch_key in static_dispatch_keys(static_dispatch_idx):
            # See Note [Avoiding Include Cycles In Static Dispatch]
            inl_headers = ''
        else:
            inl_headers = f'#include <ATen/{dispatch_key}Functions_inl.h>'

        fm.write_with_template(f'{dispatch_key}Functions.h', 'DispatchKeyFunctions.h', lambda: {
            'dispatch_key': str(dispatch_key),
            'inline_headers_for_nonstatic_build': inl_headers,
        })
        fm.write_with_template(f'{dispatch_key}Functions_inl.h', 'DispatchKeyFunctions_inl.h', lambda: {
            'dispatch_namespace': dispatch_namespace,
            'DispatchKeyFunctions_inl_includes': [
                f'#include <ATen/ops/{name}_{dispatch_namespace}_dispatch.h>'
                for name in sorted(dispatch_names)
            ],
            'dispatch_namespaced_declarations': [],
        })
        del fm

    cpu_fm.write('MethodOperators.h', lambda: {
        'MethodOperators_includes': sorted(
            f'#include <ATen/ops/{name}_ops.h>'
            for name, functions in functions_by_root_name.items()
            if any(Variant.method in fn.variants for fn in functions)
        ),
        'MethodOperators_declarations': [],
    })

def gen_headers(
        *,
        native_functions: Sequence[NativeFunction],
        grouped_native_functions: Sequence[Union[NativeFunction, NativeFunctionsGroup]],
        structured_native_functions: Sequence[NativeFunctionsGroup],
        static_dispatch_idx: Optional[BackendIndex],
        selector: SelectiveBuilder,
        backend_indices: Dict[DispatchKey, BackendIndex],
        core_fm: FileManager,
        cpu_fm: FileManager,
        cuda_fm: FileManager,
        ops_fm: FileManager,
        dispatch_keys: Sequence[DispatchKey],
        functions_keys: Set[DispatchKey],
        rocm: bool,
        per_operator_headers: bool,
) -> None:
    if per_operator_headers:
        gen_per_operator_headers(
            native_functions=native_functions,
            grouped_native_functions=grouped_native_functions,
            static_dispatch_idx=static_dispatch_idx,
            selector=selector,
            backend_indices=backend_indices,
            cpu_fm=cpu_fm,
            cuda_fm=cuda_fm,
            ops_fm=ops_fm,
            dispatch_keys=dispatch_keys,
            functions_keys=functions_keys,
            rocm=rocm,
        )
    else:
        gen_aggregated_headers(
            native_functions=native_functions,
            grouped_native_functions=grouped_native_functions,
            structured_native_functions=structured_native_functions,
            static_dispatch_idx=static_dispatch_idx,
            selector=selector,
            backend_indices=backend_indices,
            cpu_fm=cpu_fm,
            cuda_fm=cuda_fm,
            dispatch_keys=dispatch_keys,
            functions_keys=functions_keys,
            rocm=rocm,
        )

    def static_dispatch_method_headers() -> List[str]:
        return list(mapMaybe(
            lambda fn: static_dispatch_ops_header(fn, backend_index=static_dispatch_idx),
            [fn for fn in native_functions if Variant.method in fn.variants]))


    core_fm.write('TensorBody.h', lambda: {
        'static_dispatch_ops_headers': (
            static_dispatch_method_headers() if per_operator_headers
            else static_dispatch_extra_headers(static_dispatch_idx, skip_tensor_include=True)),
        'tensor_method_declarations': list(mapMaybe(ComputeTensorMethod(
            target=Target.DECLARATION, static_dispatch_backend_index=static_dispatch_idx), native_functions)),
        'tensor_method_definitions': list(mapMaybe(ComputeTensorMethod(
            target=Target.DEFINITION, static_dispatch_backend_index=static_dispatch_idx), native_functions)),
    })

    cpu_fm.write('RedispatchFunctions.h', lambda: {
        'function_redispatch_definitions': list(mapMaybe(ComputeRedispatchFunction(), native_functions)),
    })

    cpu_fm.write('RegistrationDeclarations.h', lambda: {
        'registration_declarations': [compute_registration_declarations(f, backend_indices) for f in native_functions],
    })

    cpu_fm.write('FunctionalInverses.h', lambda: {
        'view_inverse_declarations': list(mapMaybe(gen_functionalization_view_inverse_declaration, native_functions))
    })


    def gen_aten_interned_strings() -> Dict[str, str]:
        attrs = set()  # All function argument names
        names = set()  # All ATen function names
        for func in native_functions:
            names.add(str(func.func.name.name))
            # Some operators don't have a functional variant but we still create a
            # symbol without the underscore
            names.add(func.func.name.name.base)

            for arg in func.func.schema_order_arguments():
                attrs.add(arg.name)

        # These are keywords in C++, so aren't valid symbol names
        # https://en.cppreference.com/w/cpp/language/operator_alternative
        names -= set(['and', 'and_eq', 'bitand', 'bitor', 'compl', 'not',
                      'not_eq', 'or', 'or_eq', 'xor', 'xor_eq'])

        return {
            'aten_symbols': ' \\\n'.join([
                f"_(aten, {name})" for name in sorted(names)
            ]),
            'attr_symbols': ' \\\n'.join([
                f"_(attr, {name})" for name in sorted(attrs)
            ]),
        }

    core_fm.write('aten_interned_strings.h', gen_aten_interned_strings)

def gen_source_files(
        *,
        native_functions: Sequence[NativeFunction],
        grouped_native_functions: Sequence[Union[NativeFunction, NativeFunctionsGroup]],
        structured_native_functions: Sequence[NativeFunctionsGroup],
        selector: SelectiveBuilder,
        backend_indices: Dict[DispatchKey, BackendIndex],
        core_fm: FileManager,
        cpu_fm: FileManager,
        cpu_vec_fm: FileManager,
        cuda_fm: FileManager,
        dispatch_keys: Sequence[DispatchKey],
        functions_keys: Set[DispatchKey],
        rocm: bool,
        force_schema_registration: bool,
        per_operator_headers: bool,
        skip_dispatcher_op_registration: bool,
) -> None:
    extra_cuda_headers = '''\
#include <c10/cuda/CUDAGuard.h>
#include <ATen/cuda/ATenCUDAGeneral.h>
#include <ATen/cuda/CUDADevice.h>
#include <ATen/cuda/CUDAContext.h>'''
    if rocm:
        extra_cuda_headers = '''\
#include <ATen/hip/impl/HIPGuardImplMasqueradingAsCUDA.h>
#include <ATen/hip/ATenHIPGeneral.h>
#include <ATen/hip/HIPDevice.h>
#include <ATen/hip/HIPContext.h>'''

    for dispatch_key in dispatch_keys:
        fm = cuda_fm if is_cuda_dispatch_key(dispatch_key) else cpu_fm

        if per_operator_headers:
            def operator_headers() -> List[str]:
                headers = []
                for g in grouped_native_functions:
                    is_registered = False
                    if backend_index.has_kernel(g):
                        is_registered = True
                    # The above has_kernel test on a group will only test for
                    # the existence of out dispatch, because that's how
                    # structured kernels work. But sometimes functions can be
                    # grouped but not be structured, and then you need to check
                    # each individual piece, as they may have manual dispatch
                    # entries.
                    elif isinstance(g, NativeFunctionsGroup) and any(backend_index.has_kernel(fn) for fn in g.functions()):
                        is_registered = True
                    # TODO: this condition is a bit questionable
                    elif g.structured and dispatch_key in (DispatchKey.Meta, DispatchKey.CompositeExplicitAutograd):
                        is_registered = True
                    if not is_registered:
                        continue

                    headers.append(f"#include <ATen/ops/{g.root_name}_native.h>")
                    if dispatch_key == DispatchKey.CompositeExplicitAutograd:
                        headers.append(f"#include <ATen/ops/{g.root_name}.h>")
                    if dispatch_key in functions_keys:
                        headers.append(
                            f"#include <ATen/ops/{g.root_name}_{dispatch_namespace}_dispatch.h>")

                return sorted(set(headers))
        else:
            def operator_headers() -> List[str]:
                headers = ["#include <ATen/NativeFunctions.h>"]
                if dispatch_key == DispatchKey.CompositeExplicitAutograd:
                    headers.append("#include <ATen/Functions.h>")
                if dispatch_key in functions_keys:
                    headers.append(f"#include <ATen/{dispatch_key!s}Functions.h>")
                return headers

        backend_index = backend_indices[dispatch_key]
        dispatch_registrations_body = "" if skip_dispatcher_op_registration else "\n".join(list(concatMap(
            dest.RegisterDispatchKey(
                backend_index,
                Target.REGISTRATION,
                selector,
                rocm=rocm,
                cpp_namespace='at::native',
                class_method_name=None,
                skip_dispatcher_op_registration=skip_dispatcher_op_registration),
            grouped_native_functions
        )))
        static_template = CodeTemplate("""\
TORCH_LIBRARY_IMPL(aten, $dispatch_key, m) {
    $dispatch_registrations_body
};""")
        static_init_dispatch_registrations = static_template.substitute(
            dispatch_key=dispatch_key,
            dispatch_registrations_body=dispatch_registrations_body
        )
        dispatch_namespace = str(dispatch_key).lower()
        fm.write_with_template(f'Register{dispatch_key}.cpp', 'RegisterDispatchKey.cpp', lambda: {
            'extra_cuda_headers': extra_cuda_headers if is_cuda_dispatch_key(dispatch_key) else '',
            'external_backend_headers': '',
            'dispatch_headers': dest.gen_registration_headers(backend_index, per_operator_headers, rocm),
            'ops_headers': operator_headers(),
            'DispatchKey': dispatch_key,
            'dispatch_namespace': dispatch_key.lower(),
            'dispatch_helpers': dest.gen_registration_helpers(backend_index),
            'dispatch_namespaced_definitions': list(concatMap(
                dest.RegisterDispatchKey(
                    backend_index,
                    Target.NAMESPACED_DEFINITION,
                    selector,
                    rocm=rocm,
                    cpp_namespace='at::native',
                    class_method_name=None),
                grouped_native_functions
            )),
            'dispatch_anonymous_definitions': list(concatMap(
                dest.RegisterDispatchKey(
                    backend_index,
                    Target.ANONYMOUS_DEFINITION,
                    selector,
                    rocm=rocm,
                    cpp_namespace='at::native',
                    class_method_name=None),
                grouped_native_functions
            )),
<<<<<<< HEAD
            'dispatch_registrations': [] if skip_dispatcher_op_registration else list(concatMap(
                dest.RegisterDispatchKey(
                    backend_index,
                    Target.REGISTRATION,
                    selector,
                    rocm=rocm,
                    cpp_namespace='at::native',
                    class_method_name=None),
                grouped_native_functions
            )),
=======
            'static_init_dispatch_registrations': static_init_dispatch_registrations,
            'deferred_dispatch_registrations': "",
>>>>>>> 640c1be9
        })

        for g in structured_native_functions:
            if not g.out.ufunc_inner_loop or not is_ufunc_dispatch_key(dispatch_key):
                continue
            name = g.functional.func.name.name
            if dispatch_key is DispatchKey.CPU:
                assert fm is cpu_fm
                fm.write_with_template(f'UfuncCPU_{name}.cpp', 'UfuncCPU.cpp', lambda: {
                    'meta_declaration': compute_meta_function_declaration(g),
                    'native_declaration':
                        dest.compute_native_function_declaration(g, backend_indices[dispatch_key]),
                    'native_definitions': dest.compute_ufunc_cpu(g),
                })
                cpu_vec_fm.write_with_template(f'UfuncCPUKernel_{name}.cpp', 'UfuncCPUKernel.cpp', lambda: {
                    'name': name,
                    'native_definitions': dest.compute_ufunc_cpu_kernel(g),
                })
            elif dispatch_key is DispatchKey.CUDA:
                cuda_headers = "#include <ATen/native/cuda/Loops.cuh>"
                if rocm:
                    cuda_headers = "#include <ATen/native/hip/Loops.cuh>"
                fm.write_with_template(f'UfuncCUDA_{name}.cu', 'UfuncCUDA.cu', lambda: {
                    'name': name,
                    'cuda_headers': cuda_headers,
                    'meta_declaration': compute_meta_function_declaration(g),
                    'native_declaration':
                        dest.compute_native_function_declaration(g, backend_indices[dispatch_key]),
                    'native_definitions': dest.compute_ufunc_cuda(g),
                })
            else:
                raise AssertionError(f'unrecognized {dispatch_key} for ufunc')

        del fm

    # BackendSelect is generated specially
    def gen_backend_select() -> Dict[str, List[str]]:
        relevant_fns = [fn for fn in native_functions if needs_backend_select(fn, selector)]
        return {
            'ops_headers': [f'#include <ATen/ops/{fn.root_name}_ops.h>' for fn in relevant_fns],
            'backend_select_method_definitions':
                list(mapMaybe(ComputeBackendSelect(Target.DEFINITION, selector), relevant_fns)),
            'backend_select_function_registrations':
                list(mapMaybe(ComputeBackendSelect(Target.REGISTRATION, selector), relevant_fns)),
        }
    cpu_fm.write('RegisterBackendSelect.cpp', gen_backend_select)

    schema_selector = selector
    if force_schema_registration:
        schema_selector = SelectiveBuilder.get_nop_selector()
    cpu_fm.write('RegisterSchema.cpp', lambda: {
        'schema_registrations': [] if skip_dispatcher_op_registration
        else list(mapMaybe(RegisterSchema(schema_selector), native_functions)),
    })

    def key_func(fn: Union[NativeFunction, NativeFunctionsGroup]) -> str:
        return fn.root_name

    cpu_fm.write_sharded(
        'Operators.cpp',
        native_functions,
        key_fn=key_func,
        env_callable=lambda fn: {
            'operator_headers': [f'#include <ATen/ops/{fn.root_name}.h>'],
            'definitions': [ComputeOperators(Target.DEFINITION)(fn)]},
        num_shards=5,
        sharded_keys={'operator_headers', 'definitions'}
    )

    cpu_fm.write('Functions.cpp', lambda: {})

    core_fm.write('TensorMethods.cpp', lambda: {})

    core_fm.write('ATenOpList.cpp', lambda: {
        'aten_ops': list(mapMaybe(compute_aten_op, native_functions)),
    })

    # We need to easily map from [inplace_op_name] -> [functional_op] for the functionalization pass,
    # so here I generate a mapping from every operator name to its corresponding functional NativeFunction (if it exist).
    pre_grouped_d: Dict[FunctionSchema, Dict[SchemaKind, NativeFunction]] = pre_group_native_functions(native_functions)
    to_functional_op: Dict[OperatorName, Optional[NativeFunction]] = {
        k: v for d in [
            {f.func.name: pre_grouped_d[func][SchemaKind.functional]
                if SchemaKind.functional in pre_grouped_d[func].keys() else None
                for f in pre_grouped_d[func].values()}
            for func in pre_grouped_d.keys()]
        for k, v in d.items()
    }


    def functionalization_env_callable(
            g: Union[NativeFunction, NativeFunctionsGroup]
    ) -> Dict[str, List[str]]:
        functions = [g] if isinstance(g, NativeFunction) else list(g.functions())
        functions_needing_functionalization = [
            fn for fn in functions if needs_functionalization(selector, fn)]
        return {
            'ops_headers': ([
                f"#include <ATen/ops/{functions[0].root_name}_native.h>",
                f"#include <ATen/ops/{functions[0].root_name}_ops.h>",
            ] if functions_needing_functionalization else []),
            'func_definitions': list(mapMaybe(
                lambda f: gen_functionalization_definition(selector, f, to_functional_op[f.func.name]),
                functions_needing_functionalization)),
            'func_registrations': list(mapMaybe(
                lambda f: gen_functionalization_registration(
                    selector, f, backend_indices[DispatchKey.CompositeImplicitAutograd]),
                functions_needing_functionalization)),
        }


    cpu_fm.write_sharded(
        'RegisterFunctionalization.cpp',
        grouped_native_functions,
        key_fn=key_func,
        env_callable=functionalization_env_callable,
        num_shards=4,
        sharded_keys={'ops_headers', 'func_definitions', 'func_registrations'}
    )


def gen_declarations_yaml(
        cpu_fm: FileManager,
        native_functions: Sequence[NativeFunction]) -> None:
    cpu_fm.write('Declarations.yaml', lambda:
                 format_yaml([compute_declaration_yaml(f) for f in native_functions]))

def main() -> None:
    parser = argparse.ArgumentParser(description='Generate ATen source files')
    parser.add_argument(
        '-s',
        '--source-path',
        help='path to source directory for ATen',
        default='aten/src/ATen')
    parser.add_argument(
        '-o',
        '--output-dependencies',
        help='output a list of dependencies into the given file and exit')
    parser.add_argument(
        '--dry-run', action='store_true',
        help='run without writing any files (still updates outputs)')
    parser.add_argument(
        '--per-operator-headers', action='store_true',
        help='generate separate headers per operator in ATen/ops')
    parser.add_argument(
        '-d', '--install_dir', help='output directory',
        default='build/aten/src/ATen')
    parser.add_argument(
        '--rocm',
        action='store_true',
        help='reinterpret CUDA as ROCm/HIP and adjust filepaths accordingly')
    # TODO: --op_registration_whitelist will be removed when all call-sites
    # for gen.py are moved over to using the operator YAML file for mobile
    # custom build.
    parser.add_argument(
        '--op_registration_whitelist',
        nargs='*',
        help='filter op registrations by the whitelist (if set); '
             'each item is `namespace`::`operator name` without overload name; '
             'e.g.: aten::empty aten::conv2d ...')
    parser.add_argument(
        '--op_selection_yaml_path',
        help='Provide a path to the operator selection (for custom build) YAML '
             'that contains the information about the set of selected operators '
             'and their categories (training, ...). Each operator is either a '
             'full operator name with overload or just a bare operator name. '
             'The operator names also contain the namespace prefix (e.g. aten::)')
    parser.add_argument(
        '--backend_whitelist',
        nargs='*',
        help='filter dispatch backend by the whitelist (if set), '
             'e.g.: CPU CUDA QuantizedCPU ...')
    parser.add_argument(
        '--static_dispatch_backend',
        help='generate static dispatch code for the specific backend (if set)')
    parser.add_argument(
        '--skip_dispatcher_op_registration',
        action='store_true',
        help='Avoid registering operators into the dispatcher.')
    parser.add_argument(
        '--force_schema_registration',
        action='store_true',
        help='force it to generate schema-only registrations for all ops, including'
             'those that are not listed on --op_registration_whitelist')
    parser.add_argument(
        '--generate',
        type=str,
        nargs='*',
        choices=['headers', 'sources', 'declarations_yaml'],
        default=['headers', 'sources', 'declarations_yaml'],
        help='Generate only a subset of files')
    options = parser.parse_args()

    selector = get_custom_build_selector(
        options.op_registration_whitelist,
        options.op_selection_yaml_path,
    )

    native_yaml_path = os.path.join(options.source_path, 'native/native_functions.yaml')
    parsed_yaml = parse_native_yaml(native_yaml_path)
    native_functions, backend_indices = parsed_yaml.native_functions, parsed_yaml.backend_indices
    grouped_native_functions = get_grouped_native_functions(native_functions)
    structured_native_functions = [g for g in grouped_native_functions
                                   if isinstance(g, NativeFunctionsGroup)]

    # NB: It is mandatory to NOT use os.path.join here, as the install directory
    # will eventually be ingested by cmake, which does not respect Windows style
    # path slashes.  If you switch this to use os.path.join, you'll get an error
    # like:
    #
    #   Syntax error in cmake code when parsing string
    #
    #     C:/Jenkins/workspace/pytorch-builds/pytorch-win-ws2016-cuda9-cudnn7-py3-build/build/aten/src/ATen\core/TensorMethods.h
    #
    #   Invalid character escape '\c'.
    core_install_dir = f'{options.install_dir}/core'
    pathlib.Path(core_install_dir).mkdir(parents=True, exist_ok=True)
    ops_install_dir = f'{options.install_dir}/ops'
    pathlib.Path(ops_install_dir).mkdir(parents=True, exist_ok=True)

    core_fm = make_file_manager(options=options, install_dir=core_install_dir)
    cpu_fm = make_file_manager(options=options)
    cpu_vec_fm = make_file_manager(options=options)
    cuda_fm = make_file_manager(options=options)
    ops_fm = make_file_manager(options=options, install_dir=ops_install_dir)

    extra_cuda_headers = '''\
#include <c10/cuda/CUDAGuard.h>
#include <ATen/cuda/ATenCUDAGeneral.h>
#include <ATen/cuda/CUDADevice.h>
#include <ATen/cuda/CUDAContext.h>'''
    if options.rocm:
        extra_cuda_headers = '''\
#include <ATen/hip/impl/HIPGuardImplMasqueradingAsCUDA.h>
#include <ATen/hip/ATenHIPGeneral.h>
#include <ATen/hip/HIPDevice.h>
#include <ATen/hip/HIPContext.h>'''

    from tools.codegen.model import dispatch_keys

    # Only a limited set of dispatch keys get CPUFunctions.h headers generated
    # for them; this is the set
    functions_keys = {
        DispatchKey.CPU,
        DispatchKey.CUDA,
        DispatchKey.CompositeImplicitAutograd,
        DispatchKey.CompositeExplicitAutograd,
        DispatchKey.Meta,
    }
    if options.backend_whitelist:
        dispatch_keys = [k for k in dispatch_keys if is_generic_dispatch_key(k) or str(k) in options.backend_whitelist]

    static_dispatch_idx: Optional[BackendIndex] = None
    if options.static_dispatch_backend:
        static_dispatch_idx = backend_indices[DispatchKey.parse(options.static_dispatch_backend)]

    if 'sources' in options.generate:
        gen_source_files(
            native_functions=native_functions,
            grouped_native_functions=grouped_native_functions,
            structured_native_functions=structured_native_functions,
            selector=selector,
            backend_indices=backend_indices,
            core_fm=core_fm,
            cpu_fm=cpu_fm,
            cpu_vec_fm=cpu_vec_fm,
            cuda_fm=cuda_fm,
            dispatch_keys=dispatch_keys,
            functions_keys=functions_keys,
            rocm=options.rocm,
            force_schema_registration=options.force_schema_registration,
            per_operator_headers=options.per_operator_headers,
            skip_dispatcher_op_registration=options.skip_dispatcher_op_registration,
        )

    if 'headers' in options.generate:
        gen_headers(
            native_functions=native_functions,
            grouped_native_functions=grouped_native_functions,
            structured_native_functions=structured_native_functions,
            static_dispatch_idx=static_dispatch_idx,
            selector=selector,
            backend_indices=backend_indices,
            core_fm=core_fm,
            cpu_fm=cpu_fm,
            cuda_fm=cuda_fm,
            ops_fm=ops_fm,
            dispatch_keys=dispatch_keys,
            functions_keys=functions_keys,
            rocm=options.rocm,
            per_operator_headers=options.per_operator_headers,
        )

    if 'declarations_yaml' in options.generate:
        gen_declarations_yaml(
            native_functions=native_functions,
            cpu_fm=cpu_fm)

    if options.output_dependencies:
        depfile_path = pathlib.Path(options.output_dependencies).resolve()
        depfile_name = depfile_path.name
        depfile_stem = depfile_path.stem

        for fm, prefix in [
                (cpu_fm, ""),
                (cpu_vec_fm, "cpu_vec_"),
                (core_fm, "core_"),
                (cuda_fm, "cuda_"),
                (ops_fm, "ops_"),
        ]:
            varname = prefix + depfile_stem
            path = depfile_path.parent / (prefix + depfile_name)
            fm.write_outputs(varname, str(path))


if __name__ == '__main__':
    main()<|MERGE_RESOLUTION|>--- conflicted
+++ resolved
@@ -1091,7 +1091,8 @@
                         selector,
                         rocm=rocm,
                         cpp_namespace='at::native',
-                        class_method_name=None),
+                        class_method_name=None,
+                        skip_dispatcher_op_registration=False),
                     grouped_native_functions
                 )),
             })
@@ -1199,7 +1200,8 @@
                     selector,
                     rocm=rocm,
                     cpp_namespace='at::native',
-                    class_method_name=None),
+                    class_method_name=None,
+                    skip_dispatcher_op_registration=False),
                 grouped_functions
             ))
 
@@ -1454,7 +1456,8 @@
                     selector,
                     rocm=rocm,
                     cpp_namespace='at::native',
-                    class_method_name=None),
+                    class_method_name=None,
+                    skip_dispatcher_op_registration=skip_dispatcher_op_registration),
                 grouped_native_functions
             )),
             'dispatch_anonymous_definitions': list(concatMap(
@@ -1464,24 +1467,12 @@
                     selector,
                     rocm=rocm,
                     cpp_namespace='at::native',
-                    class_method_name=None),
+                    class_method_name=None,
+                    skip_dispatcher_op_registration=skip_dispatcher_op_registration),
                 grouped_native_functions
             )),
-<<<<<<< HEAD
-            'dispatch_registrations': [] if skip_dispatcher_op_registration else list(concatMap(
-                dest.RegisterDispatchKey(
-                    backend_index,
-                    Target.REGISTRATION,
-                    selector,
-                    rocm=rocm,
-                    cpp_namespace='at::native',
-                    class_method_name=None),
-                grouped_native_functions
-            )),
-=======
             'static_init_dispatch_registrations': static_init_dispatch_registrations,
             'deferred_dispatch_registrations': "",
->>>>>>> 640c1be9
         })
 
         for g in structured_native_functions:
