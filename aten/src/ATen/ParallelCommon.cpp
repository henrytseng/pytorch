--- conflicted
+++ resolved
@@ -124,11 +124,7 @@
 #endif
   }
   return static_cast<int>(nthreads);
-<<<<<<< HEAD
-#endif
-=======
 #endif /* !defined(C10_MOBILE) */
->>>>>>> f34905f6
 }
 
 } // namespace at