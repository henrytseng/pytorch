--- conflicted
+++ resolved
@@ -420,7 +420,6 @@
     const Scalar& beta,
     const Scalar& alpha,
     Tensor& result) {
-<<<<<<< HEAD
   switch (mat1.layout()) {
   case kSparseCsr:
     break;
@@ -432,10 +431,7 @@
   default:
     TORCH_CHECK(false, "addmm_out_sparse_csr_cpu: layout ", mat1.layout(), " is not supported");
   }
-
-=======
->>>>>>> 26be44f9
-  // TODO: remove this, there are no codegenerated checks for devices yet
+// TODO: remove this, there are no codegenerated checks for devices yet
   sparse::impl::_check_is_cpu(self, "self");
   sparse::impl::_check_is_cpu(mat1, "mat1");
   sparse::impl::_check_is_cpu(mat2, "mat2");
