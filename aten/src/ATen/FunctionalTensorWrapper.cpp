
#include <ATen/FunctionalTensorWrapper.h>

#include <ATen/FunctionalInverses.h>
#include <ATen/TensorUtils.h>
#include <ATen/WrapDimUtils.h>
#include <ATen/core/LegacyTypeDispatch.h>
#include <c10/util/Exception.h>

#include <c10/util/irange.h>

namespace at {

void FunctionalTensorWrapper::set_constructor_metadata() {
  TORCH_INTERNAL_ASSERT(value_.defined());
  // Note: "level" is a concept that we don't know how to compute in core.
  // For now I'm retroactively setting this in functorch,
  // but once Open Multiple Dispatch lands we should be able to calculate this in core.
  level_ = -1;
  // mirror all of the generic tensor metadata onto the wrapper
  copy_generic_tensor_metadata(value_.getIntrusivePtr().get(), this);
  refresh_numel();
  refresh_contiguous();
  storage_access_should_throw_ = false;
  // In general, the sizes/stride metadata on a tensor can change as it is mutated,
  // and these changes need to be reflected in the metadata of the wrapper.
  set_allow_tensor_metadata_change(true);
  key_set_ = c10::DispatchKeySet(c10::DispatchKey::Functionalize) | value_.key_set();
  // All of the keys corresponding to functorch transforms should not be copied over.
  // Functorch transforms all have their own wrapper tensors (e.g. BatchedTensorImpl) which expect
  // to participate in the functorch transforms.
<<<<<<< HEAD
  key_set_ = key_set_ - c10::functorch_transforms_ks;
  // For better error handling,
  // we also don't want our wrapper tensor to be able to dispatch directly
  // to a backend kernel.
  // Dispatching directly to e.g. a CPU kernel would always segfault,
  // because wrapper tensors don't have any real data.
  // (This should never happen because we should always hit a functionalization kernel,
  // but can help make bugs less nasty).
  // Here, we defensively remove any backend keys from the wrapper's keyset.
  // We don't want to remove actual backend bits though (say we're redispatching to autograd;
  // we need to know if we're dispatching to AutogradCPU or AutogradXLA).
  // Instead, it's sufficient to remove the `Dense` dispatch key,
  // which prevents us from accidentally trying to directly run a CPU/CUDA kernel.
  keyset_ = key_set_.remove(c10::DispatchKey::Dense);
  // Python is also a "backend", so remove that (we don't want FunctionalTensorWrappers
  // to ever go directly into a `__torch_dispatch__`).
  key_set_ = key_set_ - c10::python_ks;
=======
  key_set_ = key_set_ - c10::functorch_transforms_ks - c10::python_ks;
>>>>>>> 7e971e29
}

FunctionalTensorWrapper::FunctionalTensorWrapper(const Tensor& value)
  : c10::TensorImpl(
      c10::Storage(c10::make_intrusive<functionalization::FunctionalStorageImpl>(value)),
      c10::DispatchKeySet(DispatchKey::Functionalize) | value.key_set(),
      value.dtype()
    ),
    value_(value)
{
  set_constructor_metadata();
}

// Note [Functionalization: Alias Removal]
// When someone calls a view() op during the functionalization pass, e.g. 'b = a.view(...)',
// we link `b` and `a` to a shared Alias object to preserve the aliasing relationship.
//
// How do we do that?
//
// Every FunctionalTensorWrapper contains a dummy FunctionalStorageImpl, which subclasses from c10::StorageImpl.
// It doesn't contain any data (similar to MetaTensor storage), but it contains an Alias object that knows about the base tensor.
// When a tensor is created through a view operation, both the new and old tensor point to the same FunctionalStorageImpl.
//
// As mutations are applied to any of the views, we also queue each mutation up on the Alias object, so we can replay them.
// When the user requests a tensor that's had a view taken, we check if it's up to date.
// If it's not up to date, we first replay all of the queued up mutations onto the alias, and then re-apply the current view
// on top of the newly updated alias.
//
// Why do we queue up and lazily run mutations on the alias, instead of updating the alias eagerly?
// This behavior was taken from pytorch/xla, which the alias-removal logic was inspired from.
// One benefit of the laziness is that we save work in the cases where a user has multiple views and mutates one of them,
// but never uses the other views later in the program (in which case we'll never update the alias).
// It also has downsides though: repeatedly applying mutations to the same view without syncing
// will silently use up more and more memory as more mutations are queued up.
//
// Corresponding diagram:
//
// b = a.view(...)
//
//        a                                                    b
//        |                                                    |     If the user asks for b and it’s out of date,
//       \/                                                    \/    We regenerate b by replaying it’s views from the alias.
// . - - - - - - - - - - - - - .                    . - - - - - - - - - - - - - .
// |  FunctionalTensorWrapper  |                    |  FunctionalTensorWrapper  |
// . - - - - - - - - - - - - - .                    . - - - - - - - - - - - - - .
// |     value   |   storage   |                    |    storage    |   Value   |
// . - - - - - - - - - - - - - .                    . - - - - - - - - - - - - - .
//          |                   \                  /                      |
//          |                     \              /                        |
//          |                       . - - - - - - - - - - - - .           |
//          |                       |  FunctionalStorageImpl  |           |
//          |                       . - - - - - - - - - - - - .           |
//          |                       |         Alias           |           |
//          |                       . - - - - - - - - - - - - .           |
//          |                       /     mutations to a or b             |
//          |                     /       are queued onto Alias           |
//          |                   /                                         |
//         \/                 /                                           \/
// . - - - - - - - - - - - - - .                             . - - - - - - - - - - - - - - - .
// |        TensorImpl         |                             |             TensorImpl        |
// . - - - - - - - - - - - - - .                             . - - - - - - - - - - - - - - - .
// |   value   |   storage     |                             |    storage    |     Value     |
// . - - - - - - - - - - - - - .                             . - - - - - - - - - - - - - - - .
//          |                                                             |
//          |                                                             |
//          |                                                             |
//          |   In this picture the two tensor views their own storages,  |
//          |   have their own storages, but backends like functorch      |
//         \/   are allowed to re-alias underneath the pass               \/
// . - - - - - - - - - - - - - .                             . - - - - - - - - - - - - - - - .
// |    underyling_storage     |                             |      underyling_storage       |
// . - - - - - - - - - - - - - .                             . - - - - - - - - - - - - - - - .
//
// This constructor is only used by view ops.
// - view_value: The output tensor that we need to wrap.
// - base: The "base" of the view that `view_value` was generated from.
// See Note [Functionalization: Alias Removal Part 2] for more details on the mutation replay logic.
FunctionalTensorWrapper::FunctionalTensorWrapper(const Tensor& view_value, const FunctionalTensorWrapper* base, functionalization::ViewMeta meta)
  : c10::TensorImpl(
      c10::DispatchKeySet(DispatchKey::Functionalize),
      view_value.dtype(),
      view_value.device()
    ),
    value_(view_value)
{
  set_constructor_metadata();
  // Copy the original tensor's ViewMeta vector and push the current one.
  if (base->view_metas_.size() > 0) {
      view_metas_ = base->view_metas_;  // copy
  }
  view_metas_.push_back(meta);
  storage_ = base->storage_; // alias this tensor's storage with the base tensor's
}

functionalization::FunctionalStorageImpl* FunctionalTensorWrapper::functional_storage_impl() const {
  return static_cast<functionalization::FunctionalStorageImpl*>(storage_.unsafeGetStorageImpl());
}

void FunctionalTensorWrapper::commit_update() {
  auto storage_impl = functional_storage_impl();
  storage_impl->add_update(value_, view_metas_);
  // Invariant: commit_update() is called during an inplace operation.
  // Tensor inputs to the operation are synced before runnig the op,
  // so the current tensor must be up-to-date with its alias at this point.
  generation_ = storage_impl->generation();
}

bool FunctionalTensorWrapper::is_up_to_date() const {
  auto alias_generation = functional_storage_impl()->generation();
  return generation_ == alias_generation;
}

// See Note [Functionalization Pass - Inplace View Ops]
void FunctionalTensorWrapper::mutate_view_meta(at::functionalization::ViewMeta meta) {
  view_metas_.push_back(meta);
  // Note [Functionalization Pass - Inplace View Ops]
  // So, these ops are special - they're mutation AND view ops. They get special codegen.
  // An example is transpose_, e.g. `a.transpose_()`
  // Calling transpose_() should ensure that a gets an alias, and append the new ViewMeta to a's current list of ViewMetas.
  value_ = meta.forward_fn(value_, meta.out_index);
}

// Note [Functionalization: Mutation Removal]
// Mutation removal is used to take a program like this:
//
// a.add_(b)
//
// and replace it with a slightly different program that has the same semantics:
//
// tmp = a.add(b)
// a.replace_(tmp)
//
// Where the replace_() call is implemented directly in the functionalization pass, so it is transparent to the backend.
// This is useful for backends that aren't able to handle certain types of mutations, like functorch.
//
// Why do we need to wrap every tensor in a FunctionalTensorWrapper? Consider this program:
//
// Before:
// tensor.add_(batched_tensor)
//
// After:
// tmp = tensor.add(batched_tensor)
// tensor.replace_(tmp)
//
// In the above, tmp is a batched tensor (because adding a normal tensor to a batched tensor does broadcasting and creates a batched tensor).
// But we can't just replace the underlying memory backing `tensor` with `tmp` - a batched tensor takes up more space!
// Instead, every input, intermediate and output of the program is wrapped in a FunctionalTensorImpl, which wraps the underlying tensor.
void FunctionalTensorWrapper::replace_(const Tensor& other) {
  // TODO: going to need to change this if we want nested functionalize() transforms.
  TORCH_INTERNAL_ASSERT(!at::functionalization::impl::isFunctionalTensor(other));
  value_ = other;
  // out= ops are allowed to resize the output tensors, mutating both the data and metadata of the tensor.
  // We need to propagate that metadata mutation to the wrapper (new size).
  if (sizes() != value_.sizes() || strides() != value_.strides()) {
    set_sizes_and_strides(value_.sizes(), value_.strides());
  }
  if (storage_offset() != value_.storage_offset()) {
    set_storage_offset(value_.storage_offset());
  }
  if (dtype() != value_.unsafeGetTensorImpl()->dtype() || layout() != value_.unsafeGetTensorImpl()->layout()) {
    value_ = value_.to(c10::TensorOptions().dtype(dtype()).layout(layout()));
  }
}

void FunctionalTensorWrapper::maybe_replace_storage(const Tensor& other) {
  // Note [resize_() in functionalization pass]
  // resize_() is a special operator in functionalization because it can reallocate its underlying storage.
  // This function is only ever called in the case that resize_() needs to reallocate its storage to a larger size.
  //
  // However, functionalization currently bans the following code:
  //   a = torch.ones(2)
  //   b = a.view(2)
  //   b.resize_(4) # b is a view tensor, that we are trying to increase the storage size of
  //
  // Why is this code difficult to handle?
  // The functionalization pass currently keeps aliases in sync by making the following assumptions:
  // - The “base” tensor always refers to “all of the data”
  // - Whenever you have b = view_op(a), “b” should always refer to a subset of “a”s memory.
  //
  // The code above breaks that assumption b.resize_(4) actually needs to update "a"
  // to tell it that it is now actually some slice of a pre-existing larger storage.
  // We're also no longer re-generate "b" fully from "a" anymore, since "a" refers to a slice of "b"'s data.
  //
  // This is probably fixable in theory, but:
  // - the fix would likey complicated the functionalization logic quite a bit.
  // - the primary use case for resize_() today is resizing zero-sized tensors in out= variants of operators
  // - resize_() also can give you weird results today if you try to resize_() a weirdly strided tensor.
  //
  // Given all of the above, for now we're just banning the above usage.
  TORCH_CHECK(storage().use_count() == 1, "Attempted to resize a view tensor to a larger size. This is not allowed in the functionalization pass");
  TORCH_CHECK(view_metas_.size() == 0, "Attempted to resize a view tensor to a larger size. This is not allowed in the functionalization pass");
  // If this tensor is not a view (and has no outstanding views taken out on it),
  // Then it's safe to throw out the old storage and replace it with the new, larger one.
  storage_ = c10::Storage(c10::make_intrusive<functionalization::FunctionalStorageImpl>(other));
  value_ = other;
  generation_ = 0;
  // And update the metadata on the wrapper to reflect the new sizes and strides
  set_sizes_and_strides(value_.sizes(), value_.strides());
  refresh_numel();
  // (Technically we should be guaranteed that the tensor was already contiguous,
  // since it's guaranteed not to have been a view. Doesnt hurt to run though)
  refresh_contiguous();
}


void FunctionalTensorWrapper::sync_() {
  if (is_up_to_date()) {
    return;
  }
  apply_updates();
  regenerate_from_base();
}

void FunctionalTensorWrapper::regenerate_from_base() {
  at::AutoDispatchSkipFunctionalize guard;
  auto storage_impl = functional_storage_impl();
  auto t = storage_impl->base();
  TORCH_INTERNAL_ASSERT(!at::functionalization::impl::isFunctionalTensor(t));
  // Reapply views to get the viewed tensor from the base in alias_
  for (auto& view_meta: view_metas_) {
    t = view_meta.forward_fn(t, view_meta.out_index);
  }
  TORCH_INTERNAL_ASSERT(!at::functionalization::impl::isFunctionalTensor(t));
  replace_(t);
  generation_ = storage_impl->generation();
}

bool FunctionalTensorWrapper::apply_updates() {
  // Apply all updates on alias_
  auto storage_impl = functional_storage_impl();
  return storage_impl->apply_updates();
}

const char* FunctionalTensorWrapper::tensorimpl_type_name() const {
    return "FunctionalTensorWrapper";
}

template <typename VariableVersion>
c10::intrusive_ptr<TensorImpl> FunctionalTensorWrapper::shallow_copy_and_detach_core(
    VariableVersion&& version_counter,
    bool allow_tensor_metadata_change) const {
  if (key_set_.has(DispatchKey::Python) &&
      !c10::impl::tls_is_dispatch_key_excluded(DispatchKey::Python)) {
    auto r = pyobj_interpreter_.load(std::memory_order_acquire)->detach(this);
    if (r) {
      r->set_version_counter(std::forward<VariableVersion>(version_counter));
      r->set_allow_tensor_metadata_change(allow_tensor_metadata_change);
      return r;
    }
  }
  auto impl = c10::make_intrusive<FunctionalTensorWrapper>(value_);
  copy_tensor_metadata(
      /*src_impl=*/this,
      /*dest_impl=*/impl.get(),
      /*version_counter=*/std::forward<VariableVersion>(version_counter),
      /*allow_tensor_metadata_change=*/allow_tensor_metadata_change);
  impl->refresh_numel();
  impl->refresh_contiguous();
  return impl;
}

c10::intrusive_ptr<TensorImpl> FunctionalTensorWrapper::shallow_copy_and_detach(
    const c10::VariableVersion& version_counter,
    bool allow_tensor_metadata_change) const {
  return shallow_copy_and_detach_core(
      version_counter, allow_tensor_metadata_change);
}

c10::intrusive_ptr<TensorImpl> FunctionalTensorWrapper::shallow_copy_and_detach(
    c10::VariableVersion&& version_counter,
    bool allow_tensor_metadata_change) const {
  return shallow_copy_and_detach_core(
      std::move(version_counter), allow_tensor_metadata_change);
}

at::IntArrayRef FunctionalTensorWrapper::sizes_custom() const {
  return value_.unsafeGetTensorImpl()->sizes();
}
at::IntArrayRef FunctionalTensorWrapper::strides_custom() const {
  return value_.unsafeGetTensorImpl()->strides();
}
int64_t FunctionalTensorWrapper::dim_custom() const {
  return value_.unsafeGetTensorImpl()->dim();
}
int64_t FunctionalTensorWrapper::numel_custom() const {
  return value_.unsafeGetTensorImpl()->numel();
}
bool FunctionalTensorWrapper::is_contiguous_custom(at::MemoryFormat memory_format) const {
  return value_.unsafeGetTensorImpl()->is_contiguous();
}
c10::SymIntArrayRef FunctionalTensorWrapper::sym_sizes() const {
  return value_.unsafeGetTensorImpl()->sym_sizes();
}
c10::SymIntArrayRef FunctionalTensorWrapper::sym_sizes_custom() const {
  return value_.unsafeGetTensorImpl()->sym_sizes();
}

namespace functionalization {
namespace impl {

Tensor to_functional_tensor(const Tensor& tensor) {
  // Note [Wrapped Numbers <> Functionalization]
  if (tensor.unsafeGetTensorImpl()->is_wrapped_number()) {
      return tensor;
  }
  TORCH_INTERNAL_ASSERT_DEBUG_ONLY(!isFunctionalTensor(tensor));
  return at::detail::make_tensor<FunctionalTensorWrapper>(tensor);
}
c10::optional<Tensor> to_functional_tensor(const c10::optional<Tensor>& tensor) {
  if (tensor.has_value()) {
    return c10::make_optional<Tensor>(to_functional_tensor(*tensor));
  }
  return c10::nullopt;
}
c10::List<Tensor> to_functional_tensor(const c10::List<Tensor>& t_list) {
  c10::List<Tensor> outputs;
  outputs.reserve(t_list.size());
  for (const auto i : c10::irange(t_list.size())) {
    outputs.push_back(to_functional_tensor(t_list[i]));
  }
  return outputs;
}
c10::List<c10::optional<Tensor>> to_functional_tensor(const c10::List<c10::optional<Tensor>>& t_list) {
  c10::List<c10::optional<Tensor>> outputs;
  outputs.reserve(t_list.size());
  for (const auto i : c10::irange(t_list.size())) {
    outputs.push_back(to_functional_tensor(t_list[i]));
  }
  return outputs;
}
std::vector<Tensor> to_functional_tensor(const std::vector<Tensor>& t_list) {
  std::vector<Tensor> outputs(t_list.size());
  for (const auto i : c10::irange(t_list.size())) {
    outputs[i] = to_functional_tensor(t_list[i]);
  }
  return outputs;
}
std::vector<Tensor> to_functional_tensor(const TensorList& t_list) {
  std::vector<Tensor> outputs(t_list.size());
  for (const auto i : c10::irange(t_list.size())) {
    outputs[i] = to_functional_tensor(t_list[i]);
  }
  return outputs;
}

Tensor from_functional_tensor(const Tensor& tensor, bool assert_functional) {
  // Note [Wrapped Numbers <> Functionalization]
  if (!tensor.defined() || tensor.unsafeGetTensorImpl()->is_wrapped_number()) {
      return tensor;
  }
  if (isFunctionalTensor(tensor)) {
    auto impl = unsafeGetFunctionalWrapper(tensor);
    return impl->value();
  } else {
    // If the current tensor is not functional, then raise an error
    // if assert_functional is true. Otherwise, return the input.
    TORCH_INTERNAL_ASSERT(!assert_functional)
    return tensor;
  }
}
c10::optional<Tensor> from_functional_tensor(const c10::optional<Tensor>& t, bool assert_functional) {
  if (t.has_value()) {
    return c10::make_optional<Tensor>(from_functional_tensor(*t, assert_functional));
  }
  return c10::nullopt;
}
c10::List<Tensor> from_functional_tensor(const c10::List<Tensor>& t_list) {
  c10::List<Tensor> outputs;
  outputs.reserve(t_list.size());
  for (const auto i : c10::irange(t_list.size())) {
    // from_functional_tensor(Tensor) has asserts to make sure you don't accidentally call
    // it on a non-functional input,
    // but from_functional_tensor(TensorList) can recieve a list containing both
    // functional and non-functional tensors.
    // Example of when that can happen: torch.cat(function_input_tensor, global_state_tensor).
    // When that happens, we're okay with only unwrapping the functional tensors.
    outputs.push_back(from_functional_tensor(t_list[i], /*assert_functional=*/false));
  }
  return outputs;
}
c10::List<c10::optional<Tensor>> from_functional_tensor(const c10::List<c10::optional<Tensor>>& t_list) {
  c10::List<c10::optional<Tensor>> outputs;
  outputs.reserve(t_list.size());
  for (const auto i : c10::irange(t_list.size())) {
    outputs.push_back(from_functional_tensor(t_list[i], /*assert_functional=*/false));
  }
  return outputs;
}
std::vector<Tensor> from_functional_tensor(const TensorList& t_list) {
  std::vector<Tensor> outputs(t_list.size());
  for (const auto i : c10::irange(t_list.size())) {
    outputs[i] = from_functional_tensor(t_list[i], /*assert_functional=*/false);
  }
  return outputs;
}

void sync(const Tensor& t) {
  if (t.unsafeGetTensorImpl()->is_wrapped_number()) {
    // Note [Wrapped Numbers <> Functionalization]
    // Unfortunately, we can't easily guarantee that wrapped numbers (scalar-tensors)
    // get wrapped up in a FunctionalTensorWrapper object, since they skip the dispatcher.
    // That shouldn't matter, since I don't think we're allowed to assign to wrapped numbers anyway.
    return;
  }
  // Not every tensor that hits a functionalization kernel is necessarily a functional tensor.
  // For example, xla_tensor.copy_(cpu_tensor) needs to hit the functionalization kernel
  // to sync xla_tensor, but not cpu_tensor.
  if (!at::functionalization::impl::isFunctionalTensor(t)) {
    return;
  }
  auto functional_impl = at::functionalization::impl::unsafeGetFunctionalWrapper(t);
  functional_impl->sync_();
}
void sync(const c10::optional<Tensor>& t) {
  if (t.has_value()) {
    sync(*t);
  }
}
void sync(const c10::List<Tensor> t_list) {
  for (const auto i : c10::irange(t_list.size())) {
    sync(t_list[i]);
  }
}
void sync(const at::TensorList t_list) {
  for (auto t: t_list) {
    sync(t);
  }
}
void sync(const c10::List<c10::optional<Tensor>> t_list) {
  for (const auto i : c10::irange(t_list.size())) {
    sync(t_list[i]);
  }
}

void replace_(const Tensor& functional_tensor, const Tensor& other) {
  TORCH_INTERNAL_ASSERT_DEBUG_ONLY(isFunctionalTensor(functional_tensor));
  unsafeGetFunctionalWrapper(functional_tensor)->replace_(other);
}

void replace_(const TensorList functional_tensor, TensorList other) {
  TORCH_INTERNAL_ASSERT_DEBUG_ONLY(functional_tensor.size() == other.size());
  for (const auto i : c10::irange(functional_tensor.size())) {
    replace_(functional_tensor[i], other[i]);
  }
}


void commit_update(const Tensor& functional_tensor) {
  TORCH_INTERNAL_ASSERT_DEBUG_ONLY(isFunctionalTensor(functional_tensor));
  unsafeGetFunctionalWrapper(functional_tensor)->commit_update();
}

void commit_update(const TensorList functional_tensor) {
  for (const auto i : c10::irange(functional_tensor.size())) {
    commit_update(functional_tensor[i]);
  }
}

bool isFunctionalTensor(const at::Tensor& tensor) {
  return tensor.unsafeGetTensorImpl()->key_set().has(c10::DispatchKey::Functionalize);
}

bool isFunctionalTensor(const c10::optional<Tensor>& t) {
  if (t.has_value()) {
    return isFunctionalTensor(*t);
  } else {
    return false;
  }
}

bool isFunctionalTensor(const c10::List<Tensor>& t_list) {
  if (t_list.size() == 0) return false;
  auto functional_count = 0;
  auto nonfunctional_count = 0;
  for (const auto i : c10::irange(t_list.size())) {
    if (!t_list[i].defined()) continue;
    if (isFunctionalTensor(t_list[i])) {
      ++functional_count;
    } else {
      ++nonfunctional_count;
    }
  }
  TORCH_INTERNAL_ASSERT(
       functional_count == 0 || nonfunctional_count == 0,
      "Functionalization encountered a list of tensors where some are functional",
      "and some are not, which is not currently unsupported.");
  return functional_count > 0;
}

bool isFunctionalTensor(const c10::List<c10::optional<Tensor>>& t_list) {
  if (t_list.size() == 0) return false;
  auto functional_count = 0;
  auto nonfunctional_count = 0;
  for (const auto i : c10::irange(t_list.size())) {
    if (!t_list[i].has_value() || !t_list[i]->defined()) continue;
    if (isFunctionalTensor(t_list[i])) {
      ++functional_count;
    } else {
      ++nonfunctional_count;
    }
  }
  TORCH_INTERNAL_ASSERT(
       functional_count == 0 || nonfunctional_count == 0,
      "Functionalization encountered a list of tensors where some are functional",
      "and some are not, which is not currently unsupported.");
  return functional_count > 0;
}

bool isFunctionalTensor(const c10::ArrayRef<Tensor> t_list) {
  if (t_list.size() == 0) return false;
  auto functional_count = 0;
  auto nonfunctional_count = 0;
  for (const auto i : c10::irange(t_list.size())) {
    if (!t_list[i].defined()) continue;
    if (isFunctionalTensor(t_list[i])) {
      ++functional_count;
    } else {
      ++nonfunctional_count;
    }
  }
  TORCH_INTERNAL_ASSERT(
       functional_count == 0 || nonfunctional_count == 0,
      "Functionalization encountered a list of tensors where some are functional",
      "and some are not, which is not currently unsupported.");
  return functional_count > 0;
}

Tensor create_functional_tensor_with_view_meta(const at::Tensor& view_to_wrap, const at::Tensor& base, functionalization::ViewMeta meta, int64_t out_idx) {
  TORCH_INTERNAL_ASSERT(!at::functionalization::impl::isFunctionalTensor(view_to_wrap));
  TORCH_INTERNAL_ASSERT(at::functionalization::impl::isFunctionalTensor(base));
  auto functional_base_impl = at::functionalization::impl::unsafeGetFunctionalWrapper(base);
  if (out_idx != 0) {
    // Note [out_idx in ViewMeta]
    // When a view op outputs multiple tensors, each output needs its own separate ViewMeta.
    // Each ViewMeta also tracks the index of the particular output tensor, which is needed in the reverse function.
    meta = meta.to_out_idx(out_idx);
  }
  return at::detail::make_tensor<FunctionalTensorWrapper>(view_to_wrap, functional_base_impl, meta);
}

std::vector<Tensor> create_functional_tensor_with_view_meta(const c10::List<at::Tensor>& view_to_wrap, const at::Tensor& base, functionalization::ViewMeta meta) {
  std::vector<Tensor> outputs(view_to_wrap.size());
  for (const auto i : c10::irange(view_to_wrap.size())) {
    outputs[i] = create_functional_tensor_with_view_meta(view_to_wrap[i], base, meta, i);
  }
  return outputs;
}

std::vector<Tensor> create_functional_tensor_with_view_meta(const std::vector<at::Tensor>& view_to_wrap, const at::Tensor& base, functionalization::ViewMeta meta) {
  std::vector<Tensor> outputs(view_to_wrap.size());
  for (const auto i : c10::irange(view_to_wrap.size())) {
    outputs[i] = create_functional_tensor_with_view_meta(view_to_wrap[i], base, meta, i);
  }
  return outputs;
}

void mutate_view_meta(const at::Tensor& self, functionalization::ViewMeta meta) {
  TORCH_INTERNAL_ASSERT(at::functionalization::impl::isFunctionalTensor(self));
  auto self_impl = at::functionalization::impl::unsafeGetFunctionalWrapper(self);
  self_impl->mutate_view_meta(meta);
}

// Note [Propagating strides in the functionalization pass]
// In order to properly compute stride information, the functionalization pass
// calls each {view} reference implementations with meta tensors.
// The output meta tensor's stride info serves as a reference for what the correct strides should be.
void set_sizes_strides_offset(const Tensor& out, const Tensor& reference_out) {
  out.unsafeGetTensorImpl()->set_sizes_and_strides(reference_out.sizes(), reference_out.strides());
  out.unsafeGetTensorImpl()->set_storage_offset(reference_out.storage_offset());
}

void set_sizes_strides_offset(const std::vector<Tensor>& outs, const std::vector<Tensor>& reference_outs) {
  TORCH_INTERNAL_ASSERT(outs.size() == reference_outs.size());
  for (const auto i : c10::irange(reference_outs.size())) {
    set_sizes_strides_offset(outs[i], reference_outs[i]);
  }
}

thread_local bool _functionalizationReapplyViews;

bool getFunctionalizationReapplyViewsTLS() {
  return _functionalizationReapplyViews;
}
void setFunctionalizationReapplyViewsTLS(bool reapply_views) {
  _functionalizationReapplyViews = reapply_views;
}

} // namespace impl


// Given an **out-of-place** op that might internally call view/inplace ops,
// This function will "functionalize" it.
// That is, it will call the operator, but removing any intermediate views/mutations
// that are performed inside of it.
// This is useful for LTC/XLA, which would like to re-use some of our composite kernels
// from pytorch core but not have to worry about the view ops that they might call.
// e.g. at::block_diag
void functionalize_op_helper(const c10::OperatorHandle& op, torch::jit::Stack* stack) {
  const auto& schema = op.schema();
  const auto num_arguments = schema.arguments().size();
  const auto arguments_begin = stack->size() - num_arguments;
  auto arguments = torch::jit::last(stack, num_arguments);

  // Wrap all tensor-like inputs into FunctionalTensorWrappers.
  // When we re-invoke the dispatcher, this will automatically enable the functionalization pass.
  for (uint64_t idx = 0; idx < num_arguments; ++idx) {
    const auto& ivalue = arguments[idx];
    if (ivalue.isTensor()) {
      auto t = ivalue.toTensor();
      if (t.defined()) {
        TORCH_INTERNAL_ASSERT(!at::functionalization::impl::isFunctionalTensor(t),
          "The composite op functionalization fallback expects its inputs all not to be functional tensors");
        auto t_new = c10::IValue(at::functionalization::impl::to_functional_tensor(t));
        (*stack)[arguments_begin + idx] = t_new;
      }
    } else if (ivalue.isTensorList()) {
      auto tensors = ivalue.toTensorList();
      TORCH_INTERNAL_ASSERT(!at::functionalization::impl::isFunctionalTensor(tensors),
        "The composite op functionalization fallback expects its inputs all not to be functional tensors");
      auto t_new = c10::IValue(at::functionalization::impl::to_functional_tensor(tensors));
      (*stack)[arguments_begin + idx] = t_new;
    } else if (ivalue.isOptionalTensorList()) {
      auto opt_tensors = ivalue.toOptionalTensorList();
      TORCH_INTERNAL_ASSERT(!at::functionalization::impl::isFunctionalTensor(opt_tensors),
        "The composite op functionalization fallback expects its inputs all not to be functional tensors");
      auto t_new = c10::IValue(at::functionalization::impl::to_functional_tensor(opt_tensors));
      (*stack)[arguments_begin + idx] = t_new;
    }
  }

  {
    // Today when you call at::empty(device=lazy), the lazy backend decides whether or not to wrap
    // the output in a functional tensor based on TLS.
    // In this code, we're re-entrantly entering functionalization in the same call-stack,
    // so we need to manually fix up TLS as if it hadn't already been called.
    auto curr_tls = c10::impl::tls_local_dispatch_key_set();
    auto tls_reenable_functionalize = c10::impl::PODLocalDispatchKeySet();
    tls_reenable_functionalize.set_included(curr_tls.included_);
    tls_reenable_functionalize.set_excluded(curr_tls.excluded_.remove(c10::DispatchKey::Functionalize));
    c10::impl::ForceDispatchKeyGuard guard_(tls_reenable_functionalize);
    // So, we should probably provide a way to directly call a kernel registered to
    // the `CompositeExplicitAutograd` key.
    // We can't do that today, so this should be a reasonably good proxy
    // (It won't work in cases where an op has both a CompositeExplicitAutograd kernel
    // AND a dedicated meta kernel, but that probably shouldn't ever happen).
    op.redispatchBoxed(c10::DispatchKeySet(c10::DispatchKey::Meta), stack);
  }

  const auto num_returns = schema.returns().size();
  const auto returns_begin = stack->size() - num_returns;
  auto returns = torch::jit::last(stack, num_returns);

  for (const auto idx : c10::irange(num_returns)) {
    const auto& ivalue = returns[idx];
    if (ivalue.isTensor()) {
      auto t = ivalue.toTensor();
      if (!t.defined()) continue;
      at::functionalization::impl::sync(t);
      auto t_new = c10::IValue(at::functionalization::impl::from_functional_tensor(t));
      (*stack)[returns_begin + idx] = t_new;
    } else if (ivalue.isTensorList()) {
      auto tensors = ivalue.toTensorList();
      at::functionalization::impl::sync(tensors);
      auto t_new = c10::IValue(at::functionalization::impl::from_functional_tensor(tensors));
      (*stack)[returns_begin + idx] = t_new;
    } else if (ivalue.isOptionalTensorList()) {
      auto opt_tensors = ivalue.toOptionalTensorList();
      at::functionalization::impl::sync(opt_tensors);
      auto t_new = c10::IValue(at::functionalization::impl::from_functional_tensor(opt_tensors));
      (*stack)[returns_begin + idx] = t_new;
    }
  }
}



} // namespace functionalization
} // namespace at<|MERGE_RESOLUTION|>--- conflicted
+++ resolved
@@ -29,8 +29,7 @@
   // All of the keys corresponding to functorch transforms should not be copied over.
   // Functorch transforms all have their own wrapper tensors (e.g. BatchedTensorImpl) which expect
   // to participate in the functorch transforms.
-<<<<<<< HEAD
-  key_set_ = key_set_ - c10::functorch_transforms_ks;
+  key_set_ = key_set_ - c10::functorch_transforms_ks - c10::python_ks;
   // For better error handling,
   // we also don't want our wrapper tensor to be able to dispatch directly
   // to a backend kernel.
@@ -44,12 +43,6 @@
   // Instead, it's sufficient to remove the `Dense` dispatch key,
   // which prevents us from accidentally trying to directly run a CPU/CUDA kernel.
   keyset_ = key_set_.remove(c10::DispatchKey::Dense);
-  // Python is also a "backend", so remove that (we don't want FunctionalTensorWrappers
-  // to ever go directly into a `__torch_dispatch__`).
-  key_set_ = key_set_ - c10::python_ks;
-=======
-  key_set_ = key_set_ - c10::functorch_transforms_ks - c10::python_ks;
->>>>>>> 7e971e29
 }
 
 FunctionalTensorWrapper::FunctionalTensorWrapper(const Tensor& value)
