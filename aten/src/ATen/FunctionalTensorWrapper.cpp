--- conflicted
+++ resolved
@@ -4,6 +4,7 @@
 #include <ATen/FunctionalInverses.h>
 #include <ATen/TensorUtils.h>
 #include <ATen/WrapDimUtils.h>
+#include <ATen/core/IListRef.h>
 #include <ATen/core/LegacyTypeDispatch.h>
 #include <c10/util/Exception.h>
 
@@ -227,47 +228,25 @@
   TORCH_INTERNAL_ASSERT_DEBUG_ONLY(!isFunctionalTensor(tensor));
   return at::detail::make_tensor<FunctionalTensorWrapper>(tensor);
 }
-<<<<<<< HEAD
+c10::optional<Tensor> to_functional_tensor(const c10::optional<Tensor>& tensor) {
+  if (tensor.has_value()) {
+    return c10::make_optional<Tensor>(to_functional_tensor(*tensor));
+  }
+  return c10::nullopt;
+}
+c10::List<c10::optional<Tensor>> to_functional_tensor(const c10::List<c10::optional<Tensor>>& t_list) {
+  c10::List<c10::optional<Tensor>> outputs;
+  outputs.reserve(t_list.size());
+  for (const auto i : c10::irange(t_list.size())) {
+    outputs.push_back(to_functional_tensor(t_list[i]));
+  }
+  return outputs;
+}
 c10::List<Tensor> to_functional_tensor(ITensorListRef t_list) {
   c10::List<Tensor> outputs;
   outputs.reserve(t_list.size());
   for (const auto& tensor : t_list) {
     outputs.push_back(to_functional_tensor(tensor));
-=======
-c10::optional<Tensor> to_functional_tensor(const c10::optional<Tensor>& tensor) {
-  if (tensor.has_value()) {
-    return c10::make_optional<Tensor>(to_functional_tensor(*tensor));
-  }
-  return c10::nullopt;
-}
-c10::List<Tensor> to_functional_tensor(const c10::List<Tensor>& t_list) {
-  c10::List<Tensor> outputs;
-  outputs.reserve(t_list.size());
-  for (const auto i : c10::irange(t_list.size())) {
-    outputs.push_back(to_functional_tensor(t_list[i]));
-  }
-  return outputs;
-}
-c10::List<c10::optional<Tensor>> to_functional_tensor(const c10::List<c10::optional<Tensor>>& t_list) {
-  c10::List<c10::optional<Tensor>> outputs;
-  outputs.reserve(t_list.size());
-  for (const auto i : c10::irange(t_list.size())) {
-    outputs.push_back(to_functional_tensor(t_list[i]));
-  }
-  return outputs;
-}
-std::vector<Tensor> to_functional_tensor(const std::vector<Tensor>& t_list) {
-  std::vector<Tensor> outputs(t_list.size());
-  for (const auto i : c10::irange(t_list.size())) {
-    outputs[i] = to_functional_tensor(t_list[i]);
-  }
-  return outputs;
-}
-TensorList to_functional_tensor(const TensorList& t_list) {
-  std::vector<Tensor> outputs(t_list.size());
-  for (const auto i : c10::irange(t_list.size())) {
-    outputs[i] = to_functional_tensor(t_list[i]);
->>>>>>> 68541d93
   }
   return outputs;
 }
