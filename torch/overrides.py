"""
Python implementation of ``__torch_function__``

While most of the torch API and handling for ``__torch_function__`` happens
at the C++ level, some of the torch API is written in Python so we need
python-level handling for ``__torch_function__`` overrides as well. The main
developer-facing functionality in this file are handle_torch_function and
has_torch_function. See torch/functional.py and test/test_overrides.py
for usage examples.

Note
----
heavily inspired by NumPy's ``__array_function__`` (see:
https://github.com/pytorch/pytorch/issues/24015 and
https://www.numpy.org/neps/nep-0018-array-function-protocol.html
)

If changing this file in a way that can affect ``__torch_function__`` overhead,
please report the benchmarks in ``benchmarks/overrides_benchmark``. See the
instructions in the ``README.md`` in that directory.
"""

import __future__

import collections
import functools
import types
import warnings
from typing import Dict, Set, List, Any, Callable, Iterable, Type, Iterator, Tuple
import contextlib

import torch
from torch._C import (
    _has_torch_function, _has_torch_function_unary,
    _has_torch_function_variadic, _add_docstr, _set_torch_function_mode, _get_torch_function_mode)

<<<<<<< HEAD
from torch.utils._mode_utils import _enable_mode, _ModeInfo, _wrap_init
=======
from torch.utils._mode_utils import _enable_mode, _push_mode, _ModeInfo, _wrap_init, _restore_mode
>>>>>>> f2abc260

__all__ = [
    "get_ignored_functions",
    "get_overridable_functions",
    "get_testing_overrides",
    "handle_torch_function",
    "has_torch_function",
    "resolve_name",
    "is_tensor_like",
    "is_tensor_method_or_property",
    "wrap_torch_function",
    "enable_reentrant_dispatch",
    "get_buffer",
]

@functools.lru_cache(None)
def get_ignored_functions() -> Set[Callable]:
    """
    Return public functions that cannot be overridden by ``__torch_function__``.

    Returns
    -------
    Set[Callable]
        A tuple of functions that are publicly available in the torch API but cannot
        be overridden with ``__torch_function__``. Mostly this is because none of the
        arguments of these functions are tensors or tensor-likes.

    Examples
    --------
    >>> torch.Tensor.as_subclass in torch.overrides.get_ignored_functions()
    True
    >>> torch.add in torch.overrides.get_ignored_functions()
    False
    """
    Tensor = torch.Tensor
    return {
        torch.typename,
        torch.is_tensor,
        torch.is_storage,
        torch.set_default_tensor_type,
        torch.set_rng_state,
        torch.get_rng_state,
        torch.manual_seed,
        torch.initial_seed,
        torch.seed,
        torch.save,
        torch.load,
        torch.set_printoptions,
        torch.fork,
        torch.get_default_dtype,
        torch.get_num_interop_threads,
        torch.get_num_threads,
        torch.init_num_threads,
        torch.import_ir_module,
        torch.import_ir_module_from_buffer,
        torch.is_anomaly_enabled,
        torch.is_grad_enabled,
        torch.merge_type_from_type_comment,
        torch.parse_ir,
        torch.parse_schema,
        torch.parse_type_comment,
        torch.set_anomaly_enabled,
        torch.set_flush_denormal,
        torch.set_num_interop_threads,
        torch.set_num_threads,
        torch.wait,
        torch.as_tensor,
        torch.from_numpy,
        torch.get_device,
        torch.tensor,
        torch.default_generator,
        torch.has_cuda,
        torch.has_cudnn,
        torch.has_lapack,
        torch.device,
        torch.dtype,
        torch.finfo,
        torch.has_mkl,
        torch.has_mps,
        torch.has_mkldnn,
        torch.has_openmp,
        torch.iinfo,
        torch.memory_format,
        torch.qscheme,
        torch.set_grad_enabled,
        torch.no_grad,
        torch.enable_grad,
        torch.inference_mode,
        torch.is_inference_mode_enabled,
        torch.layout,
        torch.align_tensors,
        torch.arange,
        torch.as_strided,
        torch.bartlett_window,
        torch.blackman_window,
        torch.broadcast_shapes,
        torch.can_cast,
        torch.cudnn_affine_grid_generator,
        torch.cudnn_batch_norm,
        torch.cudnn_convolution,
        torch.cudnn_convolution_transpose,
        torch.cudnn_convolution_relu,
        torch.cudnn_convolution_add_relu,
        torch.cudnn_grid_sampler,
        torch.cudnn_is_acceptable,
        torch.empty,
        torch.empty_strided,
        torch.empty_quantized,
        torch.eye,
        torch.fft.fftfreq,
        torch.fft.rfftfreq,
        torch.from_file,
        torch.full,
        torch.fill,
        torch.hamming_window,
        torch.hann_window,
        torch.kaiser_window,
        torch.linspace,
        torch.logspace,
        torch.mkldnn_adaptive_avg_pool2d,
        torch.mkldnn_convolution,
        torch.mkldnn_max_pool2d,
        torch.mkldnn_max_pool3d,
        torch.mkldnn_linear_backward_weights,
        torch.nested_tensor,
        torch.normal,
        torch.ones,
        torch.promote_types,
        torch.rand,
        torch.randn,
        torch.randint,
        torch.randperm,
        torch.range,
        torch.result_type,
        torch.scalar_tensor,
        torch.sparse_coo_tensor,
        torch.sparse_compressed_tensor,
        torch.sparse_csr_tensor,
        torch.sparse_csc_tensor,
        torch.sparse_bsr_tensor,
        torch.sparse_bsc_tensor,
        torch.tril_indices,
        torch.triu_indices,
        torch.vander,
        torch.zeros,
        torch._jit_internal.boolean_dispatch,
        torch.nn.functional.assert_int_or_pair,
        torch.nn.functional.upsample,
        torch.nn.functional.upsample_bilinear,
        torch.nn.functional.upsample_nearest,
        torch.nn.functional.has_torch_function,
        torch.nn.functional.has_torch_function_unary,
        torch.nn.functional.has_torch_function_variadic,
        torch.nn.functional.handle_torch_function,
        torch.nn.functional.sigmoid,
        torch.nn.functional.hardsigmoid,
        torch.nn.functional.tanh,
        # Doesn't actually take or return tensor arguments
        torch.nn.init.calculate_gain,
        # These are deprecated; don't test them
        torch.nn.init.uniform,
        torch.nn.init.normal,
        torch.nn.init.constant,
        torch.nn.init.eye,
        torch.nn.init.dirac,
        torch.nn.init.xavier_uniform,
        torch.nn.init.xavier_normal,
        torch.nn.init.kaiming_uniform,
        torch.nn.init.kaiming_normal,
        torch.nn.init.orthogonal,
        torch.nn.init.sparse,
        has_torch_function,
        handle_torch_function,
        torch.set_autocast_enabled,
        torch.is_autocast_enabled,
        torch.clear_autocast_cache,
        torch.set_autocast_cpu_enabled,
        torch.is_autocast_cpu_enabled,
        torch.set_autocast_cpu_dtype,
        torch.get_autocast_cpu_dtype,
        torch.get_autocast_gpu_dtype,
        torch.set_autocast_gpu_dtype,
        torch.autocast_increment_nesting,
        torch.autocast_decrement_nesting,
        torch.is_autocast_cache_enabled,
        torch.set_autocast_cache_enabled,
        torch.nn.functional.hardswish,
        torch.is_vulkan_available,
        torch.are_deterministic_algorithms_enabled,
        torch.use_deterministic_algorithms,
        torch.is_deterministic_algorithms_warn_only_enabled,
        torch.set_deterministic_debug_mode,
        torch.get_deterministic_debug_mode,
        torch.set_float32_matmul_precision,
        torch.get_float32_matmul_precision,
        torch.unify_type_list,
        torch.is_warn_always_enabled,
        torch.set_warn_always,
        torch.vitals_enabled,
        torch.set_vital,
        torch.read_vitals,
        torch.frombuffer,
        torch.asarray,
        Tensor.__delitem__,
        Tensor.__dir__,
        Tensor.__getattribute__,
        Tensor.__init__,
        Tensor.__iter__,
        Tensor.__init_subclass__,
        Tensor.__delattr__,
        Tensor.__setattr__,
        Tensor.__torch_function__,
        Tensor.__torch_dispatch__,
        Tensor.__new__,
        Tensor.__class__,
        Tensor.__subclasshook__,
        Tensor.as_subclass,
        Tensor.reinforce,
        Tensor.new,
        Tensor.new_tensor,
        Tensor.new_empty,
        Tensor.new_empty_strided,
        Tensor.new_zeros,
        Tensor.new_ones,
        Tensor.new_full,
        Tensor._make_subclass,
        Tensor.solve,
        Tensor.stride,
        Tensor.unflatten,
        Tensor.to_sparse_coo,
        Tensor.to_sparse_csr,
        Tensor.to_sparse_csc,
        Tensor.to_sparse_bsr,
        Tensor.to_sparse_bsc,
        Tensor._reduce_ex_internal,
        Tensor._fix_weakref,
        Tensor._make_wrapper_subclass,
        Tensor._python_dispatch.__get__,
        Tensor._conj,
        Tensor._conj_physical,
        Tensor._neg_view,
        Tensor._is_zerotensor,
        Tensor._addmm_activation,
        Tensor._nested_tensor_layer_norm,
        Tensor.to_padded_tensor
    }


@functools.lru_cache(None)
def get_default_nowrap_functions() -> Set[Callable]:
    """
    Return public functions that do not wrap in a subclass when invoked by
    the default ``Tensor.__torch_function__`` that preserves subclasses.  Typically,
    these functions represent field accesses (i.e., retrieving a Tensor that
    is stored somewhere on the Tensor) as opposed to computation.  Users of
    these functions expect object identity to be preserved over multiple accesses
    (e.g., ``a.grad is a.grad``) which cannot be upheld if we're wrapping on
    the fly every time (furthermore, the tensor stored here might already be
    the subclass, in which case wrapping really ought not to happen).

    Not ALL property accessors have this property; for example ``Tensor.T`` actually
    just creates a new transposed tensor on the fly, and so we SHOULD interpose on
    these calls (you need to check the implementation of the function to see if
    this is the case or not).  Additionally, if a property accessor doesn't return a Tensor,
    it doesn't have to be on this list (though it is harmless if it is).
    """
    Tensor = torch.Tensor
    return {
        Tensor._base.__get__,
        Tensor.grad.__get__,
        Tensor._grad.__get__,
    }


@functools.lru_cache(None)
def get_testing_overrides() -> Dict[Callable, Callable]:
    """Return a dict containing dummy overrides for all overridable functions

    Returns
    -------
    Dict[Callable, Callable]
        A dictionary that maps overridable functions in the PyTorch API to
        lambda functions that have the same signature as the real function
        and unconditionally return -1. These lambda functions are useful
        for testing API coverage for a type that defines ``__torch_function__``.

    Examples
    --------
    >>> import inspect
    >>> my_add = torch.overrides.get_testing_overrides()[torch.add]
    >>> inspect.signature(my_add)
    <Signature (input, other, out=None)>
    """
    # Every function in the PyTorchAPI that can be overriden needs an entry
    # in this dict.
    #
    # Optimally we would use inspect to get the function signature and define
    # the lambda function procedurally but that is blocked by generating
    # function signatures for native kernels that can be consumed by inspect.
    # See Issue #28233.
    Tensor = torch.Tensor
    ret: Dict[Callable, Callable] = {
        torch.abs: lambda input, out=None: -1,
        torch.absolute: lambda input, out=None: -1,
        torch.adaptive_avg_pool1d: lambda input, output_size: -1,
        torch.adaptive_max_pool1d: lambda inputs, output_size: -1,
        torch.acos: lambda input, out=None: -1,
        torch.adjoint: lambda input: -1,
        torch.arccos: lambda input, out=None: -1,
        torch.acosh: lambda input, out=None: -1,
        torch.arccosh: lambda input, out=None: -1,
        torch.add: lambda input, other, out=None: -1,
        torch.addbmm: lambda input, batch1, batch2, alpha=1, beta=1, out=None: -1,
        torch.addcdiv: lambda input, tensor1, tensor2, value=1, out=None: -1,
        torch.addcmul: lambda input, tensor1, tensor2, value=1, out=None: -1,
        torch.addmm: lambda input, mat1, mat2, beta=1, alpha=1, out=None: -1,
        torch.addmv: lambda input, mat, vec, beta=1, alpha=1, out=None: -1,
        torch.addr: lambda input, vec1, vec2, beta=1, alpha=1, out=None: -1,
        torch.affine_grid_generator: lambda theta, size, align_corners: -1,
        torch.all: lambda input, dim=None: -1,
        torch.allclose: lambda input, other, trol=1e-05, atol=1e-08, equal_nan=False: -1,
        torch.alpha_dropout: lambda input, p, train, inplace=False: -1,
        torch.amax: lambda input, dim=None: -1,
        torch.amin: lambda input, dim=None: -1,
        torch.aminmax: lambda input, dim=None, keepdim=False, out=None: -1,
        torch.angle: lambda input, out=None: -1,
        torch.any: lambda input, dim=None, keepdim=False, out=None: -1,
        torch.argmax: lambda input: -1,
        torch.argmin: lambda input: -1,
        torch.argsort: lambda input, dim=None: -1,
        torch.asin: lambda input, out=None: -1,
        torch._assert_async: lambda input: -1,
        torch.arcsin: lambda input, out=None: -1,
        torch.asinh: lambda input, out=None: -1,
        torch.arcsinh: lambda input, out=None: -1,
        torch.atan: lambda input, out=None: -1,
        torch.arctan: lambda input, out=None: -1,
        torch.atan2: lambda input, other, out=None: -1,
        torch.arctan2: lambda input, other, out=None: -1,
        torch.atanh: lambda input, out=None: -1,
        torch.arctanh: lambda input, out=None: -1,
        torch.atleast_1d: lambda *tensors: -1,
        torch.atleast_2d: lambda *tensors: -1,
        torch.atleast_3d: lambda *tensors: -1,
        torch.avg_pool1d: lambda input, kernel_size, stride=None, padding=0, ceil_mode=False, count_include_pad=True: -1,
        torch.baddbmm: lambda input, batch1, batch2, alpha=1, beta=1, out=None: -1,
        torch.batch_norm: lambda input, weight, bias, running_mean, running_var, training, momentum, eps, cudnn_enabled: -1,
        torch.batch_norm_backward_elemt: lambda grad_out, input, mean, invstd, weight, sum_dy, sum_dy_xmu, count_tensor: -1,
        torch.batch_norm_backward_reduce: lambda grad_out, input, mean, invstd, weight, input_g, weight_g, bias_g: -1,
        torch.batch_norm_elemt: lambda input, weight, bias, mean, invstd, eps: -1,
        torch.batch_norm_gather_stats: lambda input, mean, invstd, running_mean, running_var, momentum, eps, count: -1,
        torch.batch_norm_gather_stats_with_counts: lambda input, mean, invstd, running_mean, running_var, momentum, eps, count: -1,
        torch.batch_norm_stats: lambda input, eps: -1,
        torch.batch_norm_update_stats: lambda input, running_mean, running_var, momentum: -1,
        torch.bernoulli: lambda input, generator=None, out=None: -1,
        torch.bilinear: lambda input1, input2, weight, bias: -1,
        torch.binary_cross_entropy_with_logits: (lambda input, target, weight=None, size_average=None, reduce=None,
                                                 reduction='mean', pos_weight=None: -1),
        torch.bincount: lambda input, weights=None, minlength=0: -1,
        torch.binomial: lambda count, prob, generator=None: -1,
        torch.bitwise_and: lambda input, other, out=None: -1,
        torch.bitwise_not: lambda input, out=None: -1,
        torch.bitwise_or: lambda input, other, out=None: -1,
        torch.bitwise_xor: lambda input, other, out=None: -1,
        torch.bitwise_left_shift: lambda input, other, out=None: -1,
        torch.bitwise_right_shift: lambda input, other, out=None: -1,
        torch.block_diag: lambda *tensors: -1,
        torch.bmm: lambda input, mat2, out=None: -1,
        torch.broadcast_tensors: lambda *tensors: -1,
        torch.broadcast_to: lambda self, size: -1,
        torch.bucketize: lambda input, boundaries, out_int32=False, right=False, out=None: -1,
        torch.cartesian_prod: lambda *tensors: -1,
        torch.cat: lambda tensors, dim=0, out=None: -1,
        torch.concat: lambda tensors, dim=0, out=None: -1,  # alias for torch.cat
        torch.cdist: lambda x1, x2, p=2.0, compute_mode='use_mm_for_euclid_dist_if_necessary': -1,
        torch.ceil: lambda input, out=None: -1,
        torch.celu: lambda input, alhpa=1., inplace=False: -1,
        torch.chain_matmul: lambda *matrices, out=None: -1,
        torch.channel_shuffle: lambda input, groups : -1,
        torch.cholesky: lambda input, upper=False, out=None: -1,
        torch.linalg.cholesky: lambda input, out=None: -1,
        torch.linalg.cholesky_ex: lambda input, check_errors=False, out=None: -1,
        torch.cholesky_inverse: lambda input, upper=False, out=None: -1,
        torch.cholesky_solve: lambda input1, input2, upper=False, out=None: -1,
        torch.choose_qparams_optimized: lambda input, numel, n_bins, ratio, bit_width: -1,
        torch.chunk: lambda input, chunks, dim=0: -1,
        torch.clamp: lambda input, min=None, max=None, out=None: -1,
        torch.clip: lambda input, min=None, max=None, out=None: -1,
        torch.clamp_min: lambda input, min, out=None: -1,
        torch.clamp_max: lambda input, max, out=None: -1,
        torch.column_stack: lambda tensors, out=None: -1,
        torch.cov: lambda input, correction=1, fweights=None, aweights=None: -1,
        torch.clone: lambda input: -1,
        torch.combinations: lambda input, r=2, with_replacement=False: -1,
        torch.complex: lambda real, imag: -1,
        torch.copysign: lambda input, other, out=None: -1,
        torch.polar: lambda abs, ang: -1,
        torch.linalg.cond: lambda input, ord=None: -1,
        torch.conj: lambda input, out=None: -1,
        torch.conj_physical: lambda input, out=None: -1,
        torch.resolve_conj: lambda input, out=None: -1,
        torch.resolve_neg: lambda input, out=None: -1,
        torch.constant_pad_nd: lambda input, pad, value=0: -1,
        torch.conv1d: lambda input, weight, bias=None, stride=1, padding=0, dilation=1, groups=1: -1,
        torch.conv2d: lambda input, weight, bias=None, stride=1, padding=0, dilation=1, groups=1: -1,
        torch.conv3d: lambda input, weight, bias=None, stride=1, padding=0, dilation=1, groups=1: -1,
        torch.convolution: lambda input, weight, bias, stride, padding, dilation, transposed, output_adding, groups: -1,
        torch.conv_tbc: lambda input, weight, bias, pad=0: -1,
        torch.conv_transpose1d: lambda input, weight, bias=None, stride=1, padding=0, output_padding=0, groups=1, dilation=1: -1,
        torch.conv_transpose2d: lambda input, weight, bias=None, stride=1, padding=0, output_padding=0, groups=1, dilation=1: -1,
        torch.conv_transpose3d: lambda input, weight, bias=None, stride=1, padding=0, output_padding=0, groups=1, dilation=1: -1,
        torch.corrcoef: lambda input: -1,
        torch.cos: lambda input, out=None: -1,
        torch.cosine_embedding_loss: lambda input1, input2, target, margin=0, size_average=None, reduce=None, reduction='mean': -1,
        torch.cosh: lambda input, out=None: -1,
        torch.cosine_similarity: lambda x1, x2, dim=1, eps=1e-8: -1,
        torch.count_nonzero: lambda input: -1,
        torch.cross: lambda input, other, dim=None, out=None: -1,
        torch.linalg.cross: lambda input, other, dim=-1, out=None: -1,
        torch.ctc_loss: (lambda log_probs, targets, input_lengths, target_lengths, blank=0, reduction='mean',
                         zero_infinity=False: -1),
        torch.cummax: lambda input, dim, out=None: -1,
        torch.cummin: lambda input, dim, out=None: -1,
        torch.cumprod: lambda input, dim, out=None, dtype=None: -1,
        torch.cumsum: lambda input, dim, out=None, dtype=None: -1,
        torch.cumulative_trapezoid: lambda y, x=None, dim=-1: -1,
        torch.logcumsumexp: lambda input, dim, out=None: -1,
        torch.deg2rad: lambda input, out=None: -1,
        torch.dequantize: lambda input: -1,
        torch.det: lambda input: -1,
        torch.linalg.det: lambda input: -1,  # alias for torch.det  # type: ignore[attr-defined]
        torch.detach: lambda input: -1,
        torch.diag: lambda input, diagonal=0, out=None: -1,
        torch.diag_embed: lambda input, diagonal=0, out=None: -1,
        torch.diagflat: lambda input, offset=0: -1,
        torch.diff: lambda input, n=1, dim=-1, prepend=None, append=None, out=None: -1,
        torch.diagonal: lambda input, offset=0, dim1=0, dim2=1: -1,
        torch.linalg.diagonal: lambda input, offset=0, dim1=-2, dim2=-1: -1,
        torch.diagonal_scatter: lambda input, src, offset=0, dim1=0, dim2=1: -1,
        torch.as_strided_scatter: lambda self, src, size, stride, storage_offset=None: -1,
        torch.digamma: lambda input, out=None: -1,
        torch.dist: lambda input, other, p=2: -1,
        torch.div: lambda input, other, rounding_mode=None, out=None: -1,
        torch.divide: lambda input, other, rounding_mode=None, out=None: -1,
        torch.dot: lambda input, other, out=None: -1,
        torch.dropout: lambda input, p, train, inplace=False: -1,
        torch.dsmm: lambda input, mat2: -1,
        torch.hsmm: lambda mat1, mat2: -1,
        torch.dsplit: lambda input, indices_or_sections: -1,
        torch.dstack: lambda tensors, out=None: -1,
        torch.eig: lambda input, eigenvectors=False, out=None: -1,
        torch.linalg.eig: lambda input, out=None: -1,
        torch.linalg.eigvals: lambda input, out=None: -1,
        torch.linalg.eigh: lambda input, UPLO="L", out=None: -1,
        torch.linalg.eigvalsh: lambda input, UPLO="L", out=None: -1,
        torch.einsum: lambda equation, *operands: -1,
        torch.embedding: (lambda input, weight, padding_idx=None, max_norm=None, norm_type=2.0, scale_grad_by_freq=False,
                          sparse=False: -1),
        torch.embedding_bag: (lambda input, weight, offsets, max_norm=None, norm_type=2, scale_grad_by_freq=False,
                              mode='mean', sparse=False, per_sample_weights=None, padding_idx=None: -1),
        torch.empty_like: lambda input, dtype=None, layout=None, device=None, requires_grad=False: -1,
        torch.eq: lambda input, other, out=None: -1,
        torch.equal: lambda input, other: -1,
        torch.erf: lambda input, out=None: -1,
        torch.erfc: lambda input, out=None: -1,
        torch.erfinv: lambda input, out=None: -1,
        torch.exp: lambda input, out=None: -1,
        torch.exp2: lambda input, out=None: -1,
        torch.expm1: lambda input, out=None: -1,
        torch.fake_quantize_per_channel_affine: lambda input, scale, zero_point, axis, quant_min, quant_max: -1,
        torch.fake_quantize_per_tensor_affine: lambda input, scale, zero_point, quant_min, quant_max: -1,
        torch.fused_moving_avg_obs_fake_quant: (lambda x, observer_on, fake_quant_on, averaging_const, running_min,
                                                running_max, scale, zero_point, quant_min, quant_max, ch_axis,
                                                per_row_fake_quant=False, symmetric_quant=False: -1),
        torch.fbgemm_linear_fp16_weight: lambda input, packed_weight, bias: -1,
        torch.fbgemm_linear_fp16_weight_fp32_activation: lambda input, packed_weight, bias: -1,
        torch.fbgemm_linear_int8_weight: lambda input, weight, packed, col_offsets, weight_scale, weight_zero_point, bias: -1,
        torch.fbgemm_linear_int8_weight_fp32_activation: (lambda input, weight, packed, col_offsets, weight_scale,
                                                          weight_zero_point, bias: -1),
        torch.fbgemm_linear_quantize_weight: lambda input: -1,
        torch.fbgemm_pack_gemm_matrix_fp16: lambda input: -1,
        torch.fbgemm_pack_quantized_matrix: lambda input, a, b: -1,
        torch.feature_alpha_dropout: lambda input, p, train: -1,
        torch.feature_dropout: lambda input, p, train: -1,
        torch.fft.fft: lambda input, n=None, dim=-1, norm=None: -1,
        torch.fft.ifft: lambda input, n=None, dim=-1, norm=None: -1,
        torch.fft.rfft: lambda input, n=None, dim=-1, norm=None: -1,
        torch.fft.irfft: lambda input, n=None, dim=-1, norm=None: -1,
        torch.fft.hfft: lambda input, n=None, dim=-1, norm=None: -1,
        torch.fft.ihfft: lambda input, n=None, dim=-1, norm=None: -1,
        torch.fft.hfft2: lambda input, s=None, dim=(-2, -1), norm=None: -1,
        torch.fft.ihfft2: lambda input, s=None, dim=(-2, -1), norm=None: -1,
        torch.fft.hfftn: lambda input, s=None, dim=-1, norm=None: -1,
        torch.fft.ihfftn: lambda input, s=None, dim=-1, norm=None: -1,
        torch.fft.fftn: lambda input, s=None, dim=None, norm=None: -1,
        torch.fft.ifftn: lambda input, s=None, dim=None, norm=None: -1,
        torch.fft.rfftn: lambda input, s=None, dim=None, norm=None: -1,
        torch.fft.irfftn: lambda input, s=None, dim=None, norm=None: -1,
        torch.fft.fft2: lambda input, s=None, dim=(-2, -1), norm=None: -1,
        torch.fft.ifft2: lambda input, s=None, dim=(-2, -1), norm=None: -1,
        torch.fft.rfft2: lambda input, s=None, dim=(-2, -1), norm=None: -1,
        torch.fft.irfft2: lambda input, s=None, dim=(-2, -1), norm=None: -1,
        torch.fft.fftshift: lambda input, dim=None: -1,
        torch.fft.ifftshift: lambda input, dim=None: -1,
        torch.fft.fft: lambda input, n=None, dim=-1, norm=None: -1,
        torch.fix: lambda input, out=None: -1,
        torch.flatten: lambda input, start_dim=0, end_dim=-1: -1,
        torch.flip: lambda input, dims: -1,
        torch.fliplr: lambda input: -1,
        torch.flipud: lambda input: -1,
        torch.frobenius_norm: lambda input, dim=None, keepdim=False, out=None: -1,
        torch.floor: lambda input, out=None: -1,
        torch.floor_divide: lambda input, other: -1,
        torch.float_power: lambda input, exponent, out=None: -1,
        torch.fmod: lambda input, other, out=None: -1,
        torch.frac: lambda input, out=None: -1,
        torch.frexp: lambda input, out=None: -1,
        torch.full_like: lambda input, fill_value, out=None, dtype=None, layout=torch.strided, device=None, requires_grad=False: -1,
        torch.lu_unpack: lambda LU_data, LU_pivots, unpack_data=True, unpack_pivots=True: -1,
        torch.gather: lambda input, dim, index, out=None, sparse_grad=False: -1,
        torch.gcd: lambda input, other, out=None: -1,
        torch.ge: lambda input, other, out=None: -1,
        torch.greater_equal: lambda input, other, out=None: -1,
        torch.geqrf: lambda input, out=None: -1,
        torch.i0: lambda input, out=None: -1,
        torch.inner: lambda input, other, out=None: -1,
        torch.outer: lambda input, vec2, out=None: -1,
        torch.ger: lambda input, vec2, out=None: -1,  # alias for torch.outer
        torch.gradient: lambda input, spacing=None, dim=None, edge_order=1: -1,
        torch.grid_sampler: lambda input, grid, interpolation_mode, padding_mode, align_corners: -1,
        torch.grid_sampler_2d: lambda input, grid, interpolation_mode, padding_mode, align_corners: -1,
        torch.grid_sampler_3d: lambda input, grid, interpolation_mode, padding_mode, align_corners: -1,
        torch.group_norm: lambda input, num_groups, weight=None, bias=None, eps=1e-05, cudnn_enabled=True: -1,
        torch.gru: lambda input, hx, params, has_biases, num_layers, gropout, train, bidirectional, batch_first: -1,
        torch.gru_cell: lambda input, hx, w_ih, w_hh, b_ih=None, b_hh=None: -1,
        torch.gt: lambda input, other, out=None: -1,
        torch.greater: lambda input, other, out=None: -1,
        torch.hardshrink: lambda input, lambd=0.5: -1,
        torch.heaviside: lambda input, values, out=None: -1,
        torch.hinge_embedding_loss: lambda input, target, margin=1.0, size_average=None, reduce=None, reduction='mean': -1,
        torch.histc: lambda input, bins=100, min=0, max=0, out=None: -1,
        torch.histogram: lambda input, bins=100, min=None, max=None, weight=None, density=False, out=None: -1,
        torch.histogramdd: lambda input, bins, range=None, weight=None, density=False: -1,
        torch.linalg.householder_product: lambda input, tau: -1,
        torch.hspmm: lambda mat1, mat2, out=None: -1,
        torch.hsplit: lambda input, indices_or_sections: -1,
        torch.hstack: lambda tensors, out=None: -1,
        torch.hypot: lambda input, other, out=None: -1,
        torch.igamma: lambda input, other, out=None: -1,
        torch.igammac: lambda input, other, out=None: -1,
        torch.imag: lambda input, out=None: -1,
        torch.index_add: lambda input, dim, index, source: -1,
        torch.index_copy: lambda input, dim, index, source: -1,
        torch.index_put: lambda input, indices, values, accumulate=False: -1,
        torch.index_select: lambda input, dim, index, out=None: -1,
        torch.index_fill: lambda input, dim, index, value: -1,
        torch.index_reduce: lambda input, dim, index, source, reduce, include_input=True: -1,
        torch.isfinite: lambda tensor: -1,
        torch.isin: lambda e, te, assume_unique=False, invert=False: -1,
        torch.isinf: lambda tensor: -1,
        torch.isreal: lambda tensor: -1,
        torch.isposinf: lambda input, out=None: -1,
        torch.isneginf: lambda input, out=None: -1,
        torch.instance_norm: (lambda input, running_mean, running_var, weight, bias, use_input_stats, momentum, eps,
                              cudnn_enabled: -1),
        torch.int_repr: lambda input: -1,
        torch.inverse: lambda input, out=None: -1,
        torch.linalg.inv: lambda input, out=None: -1,
        torch.linalg.inv_ex: lambda input, check_errors=False, out=None: -1,
        torch.is_complex: lambda input: -1,
        torch.is_conj: lambda input: -1,
        torch.is_neg: lambda input: -1,
        torch.is_distributed: lambda input: -1,
        torch.is_inference: lambda input: -1,
        torch.is_floating_point: lambda input: -1,
        torch.is_nonzero: lambda input: -1,
        torch.is_same_size: lambda input, other: -1,
        torch.is_signed: lambda input: -1,
        torch.isclose: lambda input, other, rtol=1e-05, atol=1e-08, equal_nan=False: -1,
        torch.isnan: lambda input: -1,
        torch.istft: (lambda input, n_fft, hop_length=None, win_length=None, window=None, center=True,
                      normalized=False, onesided=None, length=None, return_complex=False: -1),
        torch.kl_div: lambda input, target, size_average=None, reduce=None, reduction='mean', log_target=False: -1,
        torch.kron: lambda input, other: -1,
        torch.kthvalue: lambda input, k, dim=None, keepdim=False, out=None: -1,
        torch.linalg.ldl_factor_ex: lambda input, hermitian=False, check_errors=False, out=None: -1,
        torch.linalg.ldl_factor: lambda input, hermitian=False, out=None: -1,
        torch.linalg.ldl_solve: lambda LD, pivots, B, hermitian=False, out=None: -1,
        torch.layer_norm: lambda input, normalized_shape, weight=None, bias=None, esp=1e-05, cudnn_enabled=True: -1,
        torch.lcm: lambda input, other, out=None: -1,
        torch.ldexp: lambda input, other, out=None: -1,
        torch.le: lambda input, other, out=None: -1,
        torch.less_equal: lambda input, other, out=None: -1,
        torch.lerp: lambda input, end, weight, out=None: -1,
        torch.lgamma: lambda input, out=None: -1,
        torch.lobpcg: lambda input, k=None, B=None, X=None, n=None, iK=None, niter=None, tol=None, largest=None, method=None,
        tracker=None, ortho_iparams=None, ortho_fparams=None, ortho_bparams=None: -1,
        torch.log: lambda input, out=None: -1,
        torch.log_softmax: lambda input, dim, dtype=None: -1,
        torch.log10: lambda input, out=None: -1,
        torch.log1p: lambda input, out=None: -1,
        torch.log2: lambda input, out=None: -1,
        torch.logaddexp: lambda input, other, out=None: -1,
        torch.logaddexp2: lambda input, other, out=None: -1,
        torch.logdet: lambda input: -1,
        torch.xlogy: lambda x, y, out=None: -1,
        torch.logical_and: lambda input, other, out=None: -1,
        torch.logical_not: lambda input, out=None: -1,
        torch.logical_or: lambda input, other, out=None: -1,
        torch.logical_xor: lambda input, other, out=None: -1,
        torch.logsumexp: lambda input, names, keepdim=False, out=None: -1,
        torch.logit: lambda input, eps=None: -1,
        torch.logsumexp: lambda input, names, keepdim=False, out=None: -1,
        torch.lstm: lambda data, batch_sizes, hx, params, has_biases, num_layers, dropout, train, bidirectional: -1,
        torch.lstm_cell: lambda input, hx, w_ih, w_hh, b_ih=None, b_hh=None: -1,
        torch.lstsq: lambda input, A, out=None: -1,
        torch.lt: lambda input, other, out=None: -1,
        torch.less: lambda input, other, out=None: -1,
        torch.lu: lambda A, pivot=True, get_infos=False, out=None: -1,
        torch.lu_solve: lambda b, LU_data, LU_pivots, out=None: -1,
        torch.margin_ranking_loss: lambda input1, input2, target, margin=0, size_average=None, reduce=None, reduction='mean': -1,  # type: ignore[attr-defined]  # noqa: B950
        torch.masked_fill: lambda input, mask, value: -1,
        torch.masked_scatter: lambda input, mask, source: -1,
        torch.masked_select: lambda input, mask, out=None: -1,
        torch.matmul: lambda input, other, out=None: -1,
        torch.linalg.lu: lambda input, pivot=True, out=None: -1,
        torch.linalg.lu_factor: lambda input, pivot=True, out=None: -1,
        torch.linalg.lu_factor_ex: lambda input, pivot=True, check_errors=False, out=None: -1,
        torch.linalg.lu_solve: lambda LU, pivots, B, left=True, adjoint=False, out=None: -1,
        torch.linalg.matmul: lambda input, other, out=None: -1,  # alias for torch.matmul
        torch.matrix_power: lambda input, n: -1,
        torch.linalg.matrix_power: lambda input, n, out=None: -1,
        torch.matrix_rank: lambda input, tol=None, symmetric=False: -1,
        torch.linalg.matrix_rank: lambda input, tol=None, hermitian=False: -1,
        torch.linalg.multi_dot: lambda tensors, out=None: -1,
        torch.matrix_exp: lambda input: -1,
        torch.linalg.matrix_exp: lambda input: -1,
        torch.max: lambda input, out=None: -1,
        torch.maximum: lambda input, other, out=None: -1,
        torch.fmax: lambda input, other, out=None: -1,
        torch.max_pool1d: lambda input, kernel_size, stride=None, padding=0, dilation=1, ceil_mode=False: -1,
        torch.max_pool2d: lambda input, kernel_size, stride=None, padding=0, dilation=1, ceil_mode=False: -1,
        torch.max_pool3d: lambda input, kernel_size, stride=None, padding=0, dilation=1, ceil_mode=False: -1,
        torch.max_pool1d_with_indices: (lambda input, kernel_size, stride=None, padding=0, dilation=1,
                                        return_indices=False, ceil_mode=False: -1),
        torch.mean: lambda input, dim=None: -1,
        torch.nanmean: lambda input, dim=None, keepdim=False, dtype=None, out=None: -1,
        torch.median: lambda input, dim=None: -1,
        torch.nanmedian: lambda input, dim=None: -1,
        torch.meshgrid: lambda *tensors, **kwargs: -1,
        torch.min: lambda input, out=None: -1,
        torch.minimum: lambda input, other, out=None: -1,
        torch.fmin: lambda input, other, out=None: -1,
        torch.miopen_batch_norm: (lambda input, weight, bias, running_mean, running_var, training,
                                  exponential_average_factor, epsilon: -1),
        torch.miopen_convolution: lambda input, weight, bias, padding, stride, dilation, groups, benchmark, deterministic: -1,
        torch.miopen_convolution_transpose: (lambda input, weight, bias, padding, output_padding, stride, dilation,
                                             groups, benchmark, deterministic: -1),
        torch.miopen_depthwise_convolution: (lambda input, weight, bias, padding, stride, dilation, groups, benchmark,
                                             deterministic: -1),
        torch.miopen_rnn: (lambda input, weight, weight_stride0, hx, cx, mode, hidden_size, num_layers, batch_first,
                           dropout, train, bidirectional, batch_sizes, dropout_state: -1),
        torch.mm: lambda input, mat2, out=None: -1,
        torch.mode: lambda input, dim=-1, keepdim=False, out=None: -1,
        torch.movedim: lambda input, source, destination: -1,
        torch.moveaxis: lambda input, source, destination: -1,
        torch.msort: lambda input, descending=False, out=None: -1,
        torch.mul: lambda input, other, out=None: -1,
        torch.multiply: lambda input, other, out=None: -1,
        torch.multinomial: lambda input, num_samples, replacement=False, out=None: -1,
        torch.mv: lambda input, vec, out=None: -1,
        torch.mvlgamma: lambda input, p: -1,
        torch.narrow: lambda input, dim, start, length: -1,
        torch.narrow_copy: lambda input, dim, start, length: -1,
        torch.nan_to_num: lambda input, nan=0.0, posinf=None, neginf=None, out=None: -1,
        torch.native_batch_norm: lambda input, weight, bias, running_mean, running_var, training, momentum, eps: -1,
        torch.native_dropout: lambda input, p, train: -1,
        torch.native_layer_norm: lambda input, normalized_shape, weight=None, bias=None, eps=1e-05: -1,
        torch.native_group_norm: lambda input, weight, bias, N, C, HxW, group, eps: -1,
        torch.native_norm: lambda input, p=2: -1,
        torch.native_norm: lambda input, p=2: -1,
        torch.native_norm: lambda input, p=2, dim=None, keepdim=False, dtype=None: -1,
        torch.native_channel_shuffle: lambda input, groups : -1,
        torch.ne: lambda input, other, out=None: -1,
        torch.not_equal: lambda input, other, out=None: -1,
        torch.neg: lambda input, out=None: -1,
        torch.negative: lambda input, out=None: -1,
        torch.nextafter: lambda input, other, out=None: -1,
        torch.nn.functional.adaptive_avg_pool2d: lambda input, output_size: -1,
        torch.nn.functional.adaptive_avg_pool3d: lambda input, output_size: -1,
        torch.nn.functional.adaptive_max_pool1d: lambda input, output_size, return_indices=False: -1,
        torch.nn.functional.adaptive_max_pool1d_with_indices: lambda input, output_size, return_indices=False: -1,
        torch.nn.functional.adaptive_max_pool2d: lambda input, output_size, return_indices=False: -1,
        torch.nn.functional.adaptive_max_pool2d_with_indices: lambda input, output_size, return_indices=False: -1,
        torch.nn.functional.adaptive_max_pool3d: lambda input, output_size, return_indices=False: -1,
        torch.nn.functional.adaptive_max_pool3d_with_indices: lambda input, output_size, return_indices=False: -1,
        torch.nn.functional.affine_grid: lambda theta, size, align_corners=None: -1,
        torch.nn.functional.alpha_dropout: lambda input, p=0.5, training=False, inplace=False: -1,
        torch.nn.functional.avg_pool2d: (lambda input, kernel_size, stride=None, padding=0, ceil_mode=False,
                                         count_include_pad=True, divisor_override=None: -1),
        torch.nn.functional.avg_pool3d: (lambda input, kernel_size, stride=None, padding=0, ceil_mode=False,
                                         count_include_pad=True, divisor_override=None: -1),
        torch.nn.functional.batch_norm: (lambda input, running_mean, running_var, weight=None, bias=None, training=False,
                                         momentum=0.1, eps=1e-05: -1),
        torch.nn.functional.bilinear: lambda input1, input2, weight, bias=None: -1,
        torch.nn.functional.binary_cross_entropy: (lambda input, target, weight=None, size_average=None, reduce=None,
                                                   reduction="mean": -1),
        torch.nn.functional.binary_cross_entropy_with_logits: (lambda input, target, weight=None, size_average=None,
                                                               reduce=None, reduction="mean", pos_weight=None: -1),
        torch.nn.functional.celu: lambda input, alpha=1.0, inplace=False: -1,
        torch.nn.functional.cosine_embedding_loss: (lambda input1, input2, target, margin=0, size_average=None,
                                                    reduce=None, reduction='mean': -1),
        torch.nn.functional.cross_entropy: (lambda input, target, weight=None, size_average=None, ignore_index=-100,
                                            reduce=None, reduction="mean", label_smoothing=0.0: -1),
        torch.nn.functional.ctc_loss: (lambda log_probs, targets, input_lengths, target_lengths, blank=0,
                                       reduction='mean', zero_infinity=False: -1),
        torch.nn.functional.dropout: lambda input, p=0.5, training=True, inplace=False: -1,
        torch.nn.functional.dropout1d: lambda input, p=0.5, training=True, inplace=False: -1,
        torch.nn.functional.dropout2d: lambda input, p=0.5, training=True, inplace=False: -1,
        torch.nn.functional.dropout3d: lambda input, p=0.5, training=True, inplace=False: -1,
        torch.nn.functional.elu: lambda input, alpha=1.0, inplace=False: -1,
        torch.nn.functional.embedding: (lambda input, weight, padding_idx=None, max_norm=None, norm_type=2.0,
                                        scale_grad_by_freq=False, sparse=False: -1),
        torch.nn.functional.embedding_bag: (lambda input, weight, offsets=None, max_norm=None, norm_type=2,
                                            scale_grad_by_freq=False, mode='mean', sparse=False, per_sample_weights=None,
                                            include_last_offset=False, padding_idx=None: -1),
        torch.nn.functional.feature_alpha_dropout: lambda input, p=0.5, training=False, inplace=False: -1,
        torch.nn.functional.fold: lambda input, output_size, kernel_size, dilation=1, padding=0, stride=1: -1,
        torch.nn.functional.fractional_max_pool2d: (lambda input, kernel_size, output_size=None, output_ratio=None,
                                                    return_indices=False, _random_samples=None: -1),
        torch.nn.functional.fractional_max_pool2d_with_indices: (
            lambda input, kernel_size, output_size=None, output_ratio=None, return_indices=False,
            _random_samples=None: -1),
        torch.nn.functional.fractional_max_pool3d: (lambda input, kernel_size, output_size=None, output_ratio=None,
                                                    return_indices=False, _random_samples=None: -1),
        torch.nn.functional.fractional_max_pool3d_with_indices: (
            lambda input, kernel_size, output_size=None, output_ratio=None, return_indices=False,
            _random_samples=None: -1),
        torch.nn.functional.gaussian_nll_loss: lambda input, target, var, full=False, eps=1e-06, reduction='mean': -1,
        torch.nn.functional.gelu: lambda input, approximate='none': -1,
        torch.nn.functional.glu: lambda input, dim=-1: -1,
        torch.nn.functional.grid_sample: lambda input, grid, mode='bilinear', padding_mode='zeros', align_corners=None: -1,
        torch.nn.functional.group_norm: lambda input, num_groups, weight=None, bias=None, eps=1e-05: -1,
        torch.nn.functional.gumbel_softmax: lambda logits, tau=1, hard=False, eps=1e-10, dim=-1: -1,
        torch.nn.functional.hardshrink: lambda input, lambd=0.5: -1,
        torch.nn.functional.hardtanh: lambda input, min_val=-1., max_val=1., inplace=False: -1,
        torch.nn.functional.hinge_embedding_loss: (lambda input, target, margin=1.0, size_average=None, reduce=None,
                                                   reduction='mean': -1),
        torch.nn.functional.instance_norm: (lambda input, running_mean=None, running_var=None, weight=None, bias=None,
                                            use_input_stats=True, momentum=0.1, eps=1e-05: -1),
        torch.nn.functional.interpolate: (lambda input, size=None, scale_factor=None, mode='nearest', align_corners=None,
                                          recompute_scale_factor=None, antialias=False: -1),
        torch.nn.functional.kl_div: lambda input, target, size_average=None, reduce=None, reduction='mean', log_target=False: -1,
        torch.nn.functional.l1_loss: lambda input, target, size_average=None, reduce=None, reduction='mean': -1,
        torch.nn.functional.layer_norm: lambda input, normalized_shape, weight=None, bias=None, eps=1e-05: -1,
        torch.nn.functional.leaky_relu: lambda input, negative_slope=0.01, inplace=False: -1,
        torch.nn.functional.linear: lambda input, weight, bias=None: -1,
        torch.nn.functional.local_response_norm: lambda input, size, alpha=0.0001, beta=0.75, k=1.0: -1,
        torch.nn.functional.log_softmax: lambda input, dim=None, _stacklevel=3, dtype=None: -1,
        torch.nn.functional.logsigmoid: lambda input: -1,
        torch.nn.functional.lp_pool1d: lambda input, norm_type, kernel_size, stride=None, ceil_mode=False: -1,
        torch.nn.functional.lp_pool2d: lambda input, norm_type, kernel_size, stride=None, ceil_mode=False: -1,
        torch.nn.functional.margin_ranking_loss: (lambda input1, input2, target, margin=0, size_average=None,
                                                  reduce=None, reduction='mean': -1),
        torch.nn.functional.max_pool1d: (lambda input, kernel_size, stride=None, padding=0, dilation=1,
                                         ceil_mode=False, return_indices=False: -1),
        torch.nn.functional.max_pool1d_with_indices: (lambda input, kernel_size, stride=None, padding=0, dilation=1,
                                                      return_indices=False, ceil_mode=False: -1),
        torch.nn.functional.max_pool2d: (lambda input, kernel_size, stride=None, padding=0, dilation=1,
                                         ceil_mode=False, return_indices=False: -1),
        torch.nn.functional.max_pool2d_with_indices: (lambda input, kernel_size, stride=None, padding=0, dilation=1,
                                                      return_indices=False, ceil_mode=False: -1),
        torch.nn.functional.max_pool3d: (lambda input, kernel_size, stride=None, padding=0, dilation=1,
                                         return_indices=False, ceil_mode=False: -1),
        torch.nn.functional.max_pool3d_with_indices: (lambda input, kernel_size, stride=None, padding=0, dilation=1,
                                                      return_indices=False, ceil_mode=False: -1),
        torch.nn.functional.max_unpool1d: lambda input, indices, kernel_size, stride=None, padding=0, output_size=None: -1,
        torch.nn.functional.max_unpool2d: lambda input, indices, kernel_size, stride=None, padding=0, output_size=None: -1,
        torch.nn.functional.max_unpool3d: lambda input, indices, kernel_size, stride=None, padding=0, output_size=None: -1,
        torch.nn.functional.mse_loss: lambda input, target, size_average=None, reduce=None, reduction='mean': -1,
        torch.nn.functional.multi_head_attention_forward: (
            lambda query, key, value, embed_dim_to_check, num_heads, in_proj_weight, in_proj_bias, bias_k, bias_v,
            add_zero_attn, dropout_p, out_proj_weight, out_proj_bias, training=True, key_padding_mask=None,
            need_weights=True, attn_mask=None, use_separate_proj_weight=False, q_proj_weight=None, k_proj_weight=None,
            v_proj_weight=None, static_k=None, static_v=None, average_attn_weights=None: -1),
        torch.nn.functional.multi_margin_loss: (lambda input, target, p=1, margin=1.0, weight=None, size_average=None,
                                                reduce=None, reduction='mean': -1),
        torch.nn.functional.multilabel_margin_loss: (lambda input, target, size_average=None, reduce=None,
                                                     reduction='mean': -1),
        torch.nn.functional.multilabel_soft_margin_loss: (lambda input, target, weight=None, size_average=None,
                                                          reduce=None, reduction='mean': -1),
        torch.nn.functional.nll_loss: (lambda input, target, weight=None, size_average=None, ignore_index=-100,
                                       reduce=None, reduction='mean': -1),
        torch.nn.functional.normalize: lambda input, p=2, dim=1, eps=1e-12, out=None: -1,
        torch.nn.functional.one_hot: lambda tensor, num_classes=-1: -1,
        torch.nn.functional.pad: lambda input, pad, mode='constant', value=0: -1,
        torch.nn.functional.pairwise_distance: lambda x1, x2, p=2.0, eps=1e-06, keepdim=False: -1,
        torch.nn.functional.poisson_nll_loss: (lambda input, target, log_input=True, full=False, size_average=None,
                                               eps=1e-08, reduce=None, reduction='mean': -1),
        torch.nn.functional.prelu: lambda input, weight: -1,
        torch.nn.functional.relu: lambda input, inplace=False: -1,
        torch.nn.functional.relu6: lambda input, inplace=False: -1,
        torch.nn.functional.rrelu: lambda input, lower=0.125, upper=0.3333333333333333, training=False, inplace=False: -1,
        torch.nn.functional.selu: lambda input, inplace=False: -1,
        torch.nn.functional.silu: lambda input, inplace=False: -1,
        torch.nn.functional.mish: lambda input, inplace=False: -1,
        torch.nn.functional.smooth_l1_loss: lambda input, target, size_average=None, reduce=None, reduction='mean', beta=1.: -1,
        torch.nn.functional.huber_loss: lambda input, target, reduction='mean', delta=1.: -1,
        torch.nn.functional.soft_margin_loss: lambda input, target, size_average=None, reduce=None, reduction='mean': -1,
        torch.nn.functional.softmax: lambda input, dim=None, _stacklevel=3, dtype=None: -1,
        torch.nn.functional.softmin: lambda input, dim=None, _stacklevel=3, dtype=None: -1,
        torch.nn.functional.softplus: lambda input, beta=1, threshold=20: -1,
        torch.nn.functional.softshrink: lambda input, lambd=0.5: -1,
        torch.nn.functional.softsign: lambda input: -1,
        torch.nn.functional.tanhshrink: lambda input: -1,
        torch.nn.functional.threshold: lambda input, threshold, value, inplace=False: -1,
        torch.nn.functional.triplet_margin_loss: (lambda anchor, positive, negative, margin=1.0, p=2, eps=1e-06,
                                                  swap=False, size_average=None, reduce=None, reduction='mean': -1),
        torch.nn.functional.triplet_margin_with_distance_loss: (lambda anchor, positive, negative, *,
                                                                distance_function=None, margin=1.0,
                                                                swap=False, reduction='mean': -1),
        torch.nn.functional.unfold: lambda input, kernel_size, dilation=1, padding=0, stride=1: -1,
        torch.nn.init.uniform_: lambda tensor, a=0., b=1.: -1,
        torch.nn.init.constant_: lambda tensor, val: -1,
        torch.nn.init.normal_: lambda tensor, mean=0., std=1.: -1,
        torch.nn.init.constant_: lambda tensor, val: -1,
        torch.nn.init.kaiming_uniform_: lambda tensor, a=0, mode='fan_in', nonlinearity='leaky_relu': -1,
        torch.nonzero: lambda input, as_tuple=False: -1,
        torch.argwhere: lambda input: -1,
        torch.norm: lambda input, p='fro', dim=None, keepdim=False, out=None, dtype=None: -1,
        torch.linalg.norm: lambda input, ord=None, dim=None, keepdim=False, out=None, dtype=None: -1,
        torch.linalg.vector_norm: lambda input, ord=2, dim=None, keepdim=False, out=None, dtype=None: -1,
        torch.linalg.matrix_norm: lambda input, ord='fro', dim=(-2, -1), keepdim=False, out=None, dtype=None: -1,
        torch.norm_except_dim: lambda v, pow=2, dim=0: -1,
        torch.nuclear_norm: lambda input, p='fro', dim=None, keepdim=False, out=None, dtype=None: -1,
        torch.numel: lambda input: -1,
        torch.orgqr: lambda input, tau: -1,
        torch.ormqr: lambda input, input2, input3, left=True, transpose=False: -1,
        torch.pairwise_distance: lambda x1, x2, p=2.0, eps=1e-06, keepdim=False: -1,
        torch.permute: lambda self, dim: -1,
        torch.pca_lowrank: lambda input, q=None, center=True, niter=2: -1,
        torch.pdist: lambda input, p=2: -1,
        torch.pinverse: lambda input, rcond=1e-15: -1,
        torch.linalg.pinv: lambda input, rcond=1e-15, hermitian=False: -1,
        torch.pixel_shuffle: lambda input, upscale_factor: -1,
        torch.pixel_unshuffle: lambda input, downscale_factor: -1,
        torch.poisson: lambda input, generator=None: -1,
        torch.poisson_nll_loss: lambda input, target, log_input, full, eps, reduction: -1,
        torch.polygamma: lambda input, n, out=None: -1,
        torch.positive: lambda input, out=None: -1,
        torch.prelu: lambda input, weight: -1,
        torch.ones_like: lambda input, dtype=None, layout=None, device=None, requires_grad=False: -1,
        torch.pow: lambda input, exponent, out=None: -1,
        torch.prod: lambda input, dtype=None: -1,
        torch.put: lambda input, index, source, accumulate=False: -1,
        torch.q_per_channel_axis: lambda input: -1,
        torch.q_per_channel_scales: lambda input: -1,
        torch.q_per_channel_zero_points: lambda input: -1,
        torch.q_scale: lambda input: -1,
        torch.q_zero_point: lambda input: -1,
        torch.qr: lambda input, some=True, out=None: -1,
        torch.linalg.qr: lambda input, mode='reduced', out=None: -1,
        torch.quantile: lambda input, q, dim=None, keepdim=False, interpolation='linear', out=None: -1,
        torch.nanquantile: lambda input, q, dim=None, keepdim=False, interpolation='linear', out=None: -1,
        torch.quantize_per_channel: lambda input, scales, zero_points, axis, dtype: -1,
        torch.quantize_per_tensor: lambda input, scale, zero_point, dtype: -1,
        torch.quantize_per_tensor_dynamic: lambda input, dtype, reduce_range: -1,
        torch.quantized_batch_norm: lambda input, weight, bias, mean, var, eps, output_scale, output_zero_point: -1,
        torch.quantized_gru_cell: (lambda input, hx, w_ih, w_hh, b_ih, b_hh, packed_ih, packed_hh, col_offsets_ih,
                                   col_offsets_hh, scale_ih, scale_hh, zero_point_ih, zero_point_hh: -1),

        torch.quantized_lstm_cell: (lambda input, hx, w_ih, w_hh, b_ih, b_hh, packed_ih, packed_hh, col_offsets_ih,
                                    col_offsets_hh, scale_ih, scale_hh, zero_point_ih, zero_point_hh: -1),
        torch.quantized_max_pool1d: (lambda input, kernel_size, stride=tuple(), padding=(0,),
                                     dilation=(1,), ceil_mode=False: -1),
        torch.quantized_max_pool2d: (lambda input, kernel_size, stride=tuple(), padding=(0, 0),
                                     dilation=(1, 1), ceil_mode=False: -1),
        torch.quantized_rnn_relu_cell: (lambda input, hx, w_ih, w_hh, b_ih, b_hh, packed_ih, packed_hh, col_offsets_ih,
                                        col_offsets_hh, scale_ih, scale_hh, zero_point_ih, zero_point_hh: -1),
        torch.quantized_rnn_tanh_cell: (lambda input, hx, w_ih, w_hh, b_ih, b_hh, packed_ih, packed_hh, col_offsets_ih,
                                        col_offsets_hh, scale_ih, scale_hh, zero_point_ih, zero_point_hh: -1),
        torch.rad2deg: lambda input, out=None: -1,
        torch.rand_like: lambda input, dtype=None, layout=None, device=None, requires_grad=False: -1,
        torch.randint_like: lambda input, high, dtype=None, layout=torch.strided, device=None, requires_grad=False: -1,
        torch.randn_like: lambda input, dtype=None, layout=None, device=None, requires_grad=False: -1,
        torch.ravel: lambda input: -1,
        torch.real: lambda input, out=None: -1,
        torch.vdot: lambda input, other, out=None: -1,
        torch.linalg.vecdot: lambda input, other, dim=-1, out=None: -1,
        torch.view_as_real: lambda input: -1,
        torch.view_as_complex: lambda input: -1,
        torch.reciprocal: lambda input, out=None: -1,
        torch.relu: lambda input, inplace=False: -1,
        torch.remainder: lambda input, other, out=None: -1,
        torch.renorm: lambda input, p, dim, maxnorm, out=None: -1,
        torch.repeat_interleave: lambda input, dim=None: -1,
        torch.reshape: lambda input, shape: -1,
        torch.rnn_relu: lambda input, hx, params, has_biases, num_layers, dropout, train, bidirectional, batch_first: -1,
        torch.rnn_relu_cell: lambda input, hx, w_ih, w_hh, b_ih=None, b_hh=None: -1,
        torch.rnn_tanh: lambda input, hx, params, has_biases, num_layers, dropout, train, bidirectional, batch_first: -1,
        torch.rnn_tanh_cell: lambda input, hx, w_ih, w_hh, b_ih=None, b_hh=None: -1,
        torch.roll: lambda input, shifts, dims=None: -1,
        torch.rot90: lambda input, k=1, dims=(0, 1): -1,
        torch.round: lambda input, out=None: -1,
        torch.row_stack: lambda tensors, out=None: -1,  # alias for torch.vstack
        torch._rowwise_prune: (lambda weight, mask, compressed_indices_dtype: -1),
        torch.rrelu: lambda input, lower=1. / 8, upper=1. / 3, training=False, inplace=False: -1,
        torch.rsqrt: lambda input, out=None: -1,
        torch.rsub: lambda input, other, alpha=1: -1,
        torch.saddmm: lambda input, mat1, mat2, beta=1, alpha=1, out=None: -1,
        torch.scatter: lambda input, dim, index, src: -1,
        torch.scatter_add: lambda input, dim, index, src: -1,
        torch.scatter_reduce: lambda input, dim, index, src, reduce, include_self=True: -1,
        torch.searchsorted: lambda sorted_sequence, input, out_int32=False, right=False, out=None: -1,
        torch.segment_reduce: lambda data, reduce="max", lengths=None, indices=None, offsets=None, axis=0, unsafe=False: -1,
        torch.select: lambda input, dim, index: -1,
        torch.select_scatter: lambda input, src, dim, index: -1,
        torch.slice_scatter: lambda input, src, dim=0, start=None, end=None, step=1: -1,
        torch.selu: lambda input, inplace=False: -1,
        torch.sigmoid: lambda input, out=None: -1,
        torch.sign: lambda input, out=None: -1,
        torch.signbit: lambda input, out=None: -1,
        torch.sgn: lambda input, out=None: -1,
        torch.sin: lambda input, out=None: -1,
        torch.sinc: lambda input, out=None: -1,
        torch.sinh: lambda input, out=None: -1,
        torch.slogdet: lambda input: -1,
        torch.linalg.slogdet: lambda input: -1,
        torch.smm: lambda input, mat2: -1,
        torch.spmm: lambda input, mat2: -1,
        torch.softmax: lambda input, dim, dtype=None: -1,
        torch.linalg.solve: lambda A, B, left=True, out=None: -1,
        torch.linalg.solve_ex: lambda A, B, left=True, check_errors=False, out=None: -1,
        torch.sort: lambda input, dim=-1, descending=False, *, stable=False, out=None: -1,
        torch.split: lambda tensor, split_size_or_sections, dim=0: -1,
        torch.split_with_sizes: lambda tensor, split_size_or_sections, dim=0: -1,
        torch.sqrt: lambda input, out=None: -1,
        torch.square: lambda input, out=None: -1,
        torch.squeeze: lambda input, dim=None, out=None: -1,
        torch.sspaddmm: lambda input, mat1, mat2, beta=1, alpha=1, out=None: -1,
        torch.stack: lambda tensors, dim=0, out=None: -1,
        torch.std: lambda input, dim=None: -1,
        torch.std_mean: lambda input, dim=None: -1,
        torch.stft: (lambda input, n_fft, hop_length=None, win_length=None, window=None, center=True,
                     pad_mode='reflect', normalized=False, onesided=True, return_complex=None: -1),
        torch.sub: lambda input, other, out=None: -1,
        torch.subtract: lambda input, other, out=None: -1,
        torch.sum: lambda input, dim=None: -1,
        torch.nansum: lambda input, dim=None: -1,
        torch.svd: lambda input, some=True, compute_uv=True, out=None: -1,
        torch.svd_lowrank: lambda input, q=6, niter=2, M=None: -1,
        torch.linalg.svd: lambda input, full_matrices=True, out=None: -1,
        torch.linalg.svdvals: lambda input, out=None: -1,
        torch.symeig: lambda input, eigenvectors=False, upper=True, out=None: -1,
        torch.swapaxes: lambda input, dim0, dim1: -1,
        torch.swapdims: lambda input, axis0, axis1: -1,
        torch.special.airy_ai: lambda input: -1,
        torch.special.bessel_j0: lambda input: -1,
        torch.special.bessel_j1: lambda input: -1,
        torch.special.bessel_y0: lambda input: -1,
        torch.special.bessel_y1: lambda input: -1,
        torch.special.chebyshev_polynomial_t: lambda input, n, out=None: -1,
        torch.special.chebyshev_polynomial_u: lambda input, n, out=None: -1,
        torch.special.chebyshev_polynomial_v: lambda input, n, out=None: -1,
        torch.special.chebyshev_polynomial_w: lambda input, n, out=None: -1,
        torch.special.digamma: lambda input: -1,
        torch.special.entr: lambda input: -1,
        torch.special.erf: lambda input: -1,
        torch.special.erfc: lambda input: -1,
        torch.special.erfcx: lambda input: -1,
        torch.special.erfinv: lambda input: -1,
        torch.special.exp2: lambda input: -1,
        torch.special.expit: lambda input: -1,
        torch.special.expm1: lambda input: -1,
        torch.special.gammainc: lambda input, other, out=None: -1,
        torch.special.gammaincc: lambda input, other, out=None: -1,
        torch.special.gammaln: lambda input: -1,
        torch.special.hermite_polynomial_h: lambda input, n, out=None: -1,
        torch.special.hermite_polynomial_he: lambda input, n, out=None: -1,
        torch.special.i0: lambda input: -1,
        torch.special.i0e: lambda input: -1,
        torch.special.i1: lambda input: -1,
        torch.special.i1e: lambda input: -1,
        torch.special.laguerre_polynomial_l: lambda input, n, out=None: -1,
        torch.special.legendre_polynomial_p: lambda input, n, out=None: -1,
        torch.special.log1p: lambda input: -1,
        torch.special.log_ndtr: lambda input: -1,
        torch.special.log_softmax: lambda input, dim, dtype=None: -1,
        torch.special.logit: lambda input: -1,
        torch.special.logsumexp: lambda input, dim, keepdim=False, out=None: -1,
        torch.special.modified_bessel_i0: lambda input: -1,
        torch.special.modified_bessel_i1: lambda input: -1,
        torch.special.modified_bessel_k0: lambda input: -1,
        torch.special.modified_bessel_k1: lambda input: -1,
        torch.special.multigammaln: lambda input, p: -1,
        torch.special.ndtr: lambda input: -1,
        torch.special.ndtri: lambda input: -1,
        torch.special.polygamma: lambda input, n, out=None: -1,
        torch.special.psi: lambda input: -1,
        torch.special.round: lambda input: -1,
        torch.special.scaled_modified_bessel_k0: lambda input: -1,
        torch.special.scaled_modified_bessel_k1: lambda input: -1,
        torch.special.shifted_chebyshev_polynomial_t: lambda input, n, out=None: -1,
        torch.special.shifted_chebyshev_polynomial_u: lambda input, n, out=None: -1,
        torch.special.shifted_chebyshev_polynomial_v: lambda input, n, out=None: -1,
        torch.special.shifted_chebyshev_polynomial_w: lambda input, n, out=None: -1,
        torch.special.sinc: lambda input: -1,
        torch.special.softmax: lambda input, dim, dtype=None: -1,
        torch.special.spherical_bessel_j0: lambda input: -1,
        torch.special.xlog1py: lambda input, other, out=None: -1,
        torch.special.xlogy: lambda input, other, out=None: -1,
        torch.special.zeta: lambda self, other, out=None: -1,
        torch.t: lambda input: -1,
        torch.take: lambda input, index: -1,
        torch.take_along_dim: lambda input, indices, dim=None, out=None: -1,
        torch.tan: lambda input, out=None: -1,
        torch.tanh: lambda input, out=None: -1,
        torch.linalg.tensorinv: lambda a, ind=2: -1,
        torch.linalg.tensorsolve: lambda a, b, dims=None: -1,
        torch.tensordot: lambda a, b, dims=2, out=None: -1,
        torch.tensor_split: lambda input, indices_or_sections, dim=0: -1,
        torch.threshold: lambda input, threshold, value, inplace=False: -1,
        torch.tile: lambda input, dims: -1,
        torch.topk: lambda input, k, dim=-1, descending=False, out=None: -1,
        torch.trace: lambda input: -1,
        torch.transpose: lambda input, dim0, dim1: -1,
        torch.trapz: lambda y, x=None, dim=-1: -1,
        torch.trapezoid: lambda y, x=None, dim=-1: -1,
        torch.triangular_solve: lambda input, A, upper=True, transpose=False, unitriangular=False: -1,
        torch.linalg.solve_triangular: lambda input, B, upper, left=True, unitriangular=False: -1,
        torch.tril: lambda input, diagonal=0, out=None: -1,
        torch.triplet_margin_loss: (lambda anchor, positive, negative, margin=1.0, p=2, eps=1e-06, swap=False,

                                    size_average=None, reduce=None, reduction='mean': -1),
        torch.triu: lambda input, diagonal=0, out=None: -1,
        torch.true_divide: lambda input, other: -1,
        torch.trunc: lambda input, out=None: -1,
        torch.unbind: lambda input, dim=0: -1,
        torch.unique: lambda input, sorted=True, return_inverse=False, return_counts=False, dim=None: -1,
        torch.unique_consecutive: lambda input, return_inverse=False, return_counts=False, dim=None: -1,
        torch.unsafe_chunk: lambda input, chunks, dim=0: -1,
        torch.unsafe_split: lambda tensor, split_size_or_sections, dim=0: -1,
        torch.unsafe_split_with_sizes: lambda tensor, split_size_or_sections, dim=0: -1,
        torch.unsqueeze: lambda input, dim, out=None: -1,
        torch.linalg.vander: lambda x, N=None: -1,
        torch.var: lambda input, dim=None: -1,
        torch.var_mean: lambda input, dim=None: -1,
        torch.vsplit: lambda input, indices_or_sections: -1,
        torch.vstack: lambda tensors, out=None: -1,
        torch.where: lambda condition, x=None, y=None: -1,
        torch.zeros_like: lambda input, dtype=None, layout=None, device=None, requires_grad=False: -1,
        torch._fw_primal_copy: lambda self, level: -1,
        torch._make_dual_copy: lambda primal, tangent, level: -1,
        torch.view_as_real_copy: lambda self: -1,
        torch.view_as_complex_copy: lambda self: -1,
        torch._conj_copy: lambda self: -1,
        torch._neg_view_copy: lambda self: -1,
        torch.as_strided_copy: lambda self, size, stride, storage_offset=None: -1,
        torch._sparse_broadcast_to_copy: lambda self, size: -1,
        torch.diagonal_copy: lambda self, offset=0, dim1=0, dim2=1: -1,
        torch.expand_copy: lambda self, size, *, implicit=False: -1,
        torch.narrow_copy: lambda self, dim, start, length: -1,
        torch.permute_copy: lambda self, dims: -1,
        torch._reshape_alias_copy: lambda self, size, stride: -1,
        torch.select_copy: lambda self, dim, index: -1,
        torch.detach_copy: lambda self: -1,
        torch.slice_copy: lambda self, dim=0, start=None, end=None, step=1: -1,
        torch.split_copy: lambda self, split_size, dim=0: -1,
        torch.split_with_sizes_copy: lambda self, split_sizes, dim=0: -1,
        torch.squeeze_copy: lambda self: -1,
        torch.squeeze_copy: lambda self, dim: -1,
        torch.t_copy: lambda self: -1,
        torch.transpose_copy: lambda self, dim0, dim1: -1,
        torch.unsqueeze_copy: lambda self, dim: -1,
        torch._indices_copy: lambda self: -1,
        torch._values_copy: lambda self: -1,
        torch.indices_copy: lambda self: -1,
        torch.values_copy: lambda self: -1,
        torch.crow_indices_copy: lambda self: -1,
        torch.col_indices_copy: lambda self: -1,
        torch.ccol_indices_copy: lambda self: -1,
        torch.row_indices_copy: lambda self: -1,
        torch.unbind_copy: lambda self, dim=0: -1,
        torch.view_copy: lambda self, size: -1,
        torch.view_copy: lambda self, dtype: -1,
        torch.unfold_copy: lambda self, dimension, size, step: -1,
        torch.alias_copy: lambda self: -1,
        Tensor.__floordiv__: lambda self, other: -1,
        Tensor.__rfloordiv__: lambda self, other: -1,
        Tensor.__ifloordiv__: lambda self, other: -1,
        Tensor.__truediv__: lambda self, other: -1,
        Tensor.__rtruediv__: lambda self, other: -1,
        Tensor.__itruediv__: lambda self, other: -1,
        Tensor.__lshift__: lambda self, other: -1,
        Tensor.__rlshift__: lambda self, other: -1,
        Tensor.__ilshift__: lambda self, other: -1,
        Tensor.__rshift__: lambda self, other: -1,
        Tensor.__rrshift__: lambda self, other: -1,
        Tensor.__irshift__: lambda self, other: -1,
        Tensor.__and__: lambda self, other: -1,
        Tensor.__or__: lambda self, other: -1,
        Tensor.__xor__: lambda self, other: -1,
        Tensor.__float__: lambda self: -1,
        Tensor.__complex__: lambda self: -1,
        Tensor.__array__: lambda self, dtype: -1,
        Tensor.__bool__: lambda self: -1,
        Tensor.__contains__: lambda self, other: -1,
        Tensor.__neg__: lambda self: -1,
        Tensor.__invert__: lambda self: -1,
        Tensor.__mod__: lambda self, other: -1,
        Tensor.__rmod__: lambda self, other: -1,
        Tensor.__imod__: lambda self, other: -1,
        Tensor.__array_wrap__: lambda self, array: -1,
        Tensor.__getitem__: lambda self, idx: -1,
        Tensor.__deepcopy__: lambda self, memo: -1,
        Tensor.__int__: lambda self: -1,
        Tensor.__long__: lambda self: -1,
        Tensor.__hash__: lambda self: -1,
        Tensor.__index__: lambda self: -1,
        Tensor.__len__: lambda self: -1,
        Tensor.__format__: lambda self, format_spec: -1,
        Tensor.__reduce_ex__: lambda self, proto: -1,
        Tensor.__reversed__: lambda self: -1,
        Tensor.__repr__: lambda self, *, tensor_contents=None: -1,
        Tensor.__setitem__: lambda self, k, v: -1,
        Tensor.__setstate__: lambda self, d: -1,
        Tensor.T.__get__: lambda self: -1,
        Tensor.H.__get__: lambda self: -1,
        Tensor.mT.__get__: lambda self: -1,
        Tensor.mH.__get__: lambda self: -1,
        Tensor._backward_hooks.__get__: lambda self: -1,
        Tensor._base.__get__: lambda self: -1,
        Tensor._cdata.__get__: lambda self: -1,
        Tensor.grad.__get__: lambda self: -1,
        Tensor._grad.__get__: lambda self: -1,
        Tensor._grad_fn.__get__: lambda self: -1,
        Tensor.grad_fn.__get__: lambda self: -1,
        Tensor._version.__get__: lambda self: -1,
        Tensor._autocast_to_reduced_precision: lambda self, cuda_enabled, cpu_enabled, cuda_dtype, cpu_dtype: -1,
        Tensor._autocast_to_full_precision: lambda self, cuda_enabled, cpu_enabled: -1,
        Tensor.data.__get__: lambda self: -1,
        Tensor.device.__get__: lambda self: -1,
        Tensor.dtype.__get__: lambda self: -1,
        Tensor.is_cuda.__get__: lambda self: -1,
        Tensor.is_cpu.__get__: lambda self: -1,
        Tensor.is_xpu.__get__: lambda self: -1,
        Tensor.is_ipu.__get__: lambda self: -1,
        Tensor.is_leaf.__get__: lambda self: -1,
        Tensor.retains_grad.__get__: lambda self: -1,
        Tensor.is_meta.__get__: lambda self: -1,
        Tensor.is_mps.__get__: lambda self: -1,
        Tensor.is_nested.__get__: lambda self: -1,
        Tensor.is_ort.__get__: lambda self: -1,
        Tensor.is_mkldnn.__get__: lambda self: -1,
        Tensor.is_quantized.__get__: lambda self: -1,
        Tensor.is_sparse.__get__: lambda self: -1,
        Tensor.is_sparse_csr.__get__: lambda self: -1,
        Tensor.is_vulkan.__get__: lambda self: -1,
        Tensor.layout.__get__: lambda self: -1,
        Tensor.name.__get__: lambda self: -1,
        Tensor.names.__get__: lambda self: -1,
        Tensor.ndim.__get__: lambda self: -1,
        Tensor.output_nr.__get__: lambda self: -1,
        Tensor.requires_grad.__get__: lambda self: -1,
        Tensor.shape.__get__: lambda self: -1,
        Tensor.volatile.__get__: lambda self: -1,
        Tensor.real.__get__: lambda self: -1,
        Tensor.imag.__get__: lambda self: -1,
        Tensor.__cuda_array_interface__.__get__: lambda self: -1,
        Tensor.type: lambda self, dtype=None, non_blocking=False, **kwargs: -1,
        Tensor._coalesced_: lambda self: -1,
        Tensor._dimI: lambda self: -1,
        Tensor._dimV: lambda self: -1,
        Tensor._indices: lambda self: -1,
        Tensor._is_view: lambda self: -1,
        Tensor._nnz: lambda self: -1,
        Tensor.crow_indices: lambda self: -1,
        Tensor.col_indices: lambda self: -1,
        Tensor.ccol_indices: lambda self: -1,
        Tensor.row_indices: lambda self: -1,
        Tensor._update_names: lambda self, names, inplace: -1,
        Tensor._values: lambda self: -1,
        Tensor.adjoint: lambda self: -1,
        Tensor.align_as: lambda self, other: -1,
        Tensor.align_to: lambda self, order, ellipsis_idx: -1,
        Tensor.apply_: lambda self, callable: -1,
        Tensor.as_strided: lambda self, size, stride: -1,
        Tensor.as_strided_: lambda self, size, stride: -1,
        Tensor.backward: lambda self, gradient=None, retain_graph=None, create_graph=False, inputs=None: -1,
        Tensor.bfloat16: lambda self, memory_format=torch.preserve_format: -1,
        Tensor.bool: lambda self, memory_format=torch.preserve_format: -1,
        Tensor.byte: lambda self, memory_format=torch.preserve_format: -1,
        Tensor.char: lambda self, memory_format=torch.preserve_format: -1,
        Tensor.cauchy_: lambda self, median=0, sigma=1, *, generator=None: -1,
        Tensor.coalesce: lambda self: -1,
        Tensor._coalesced_: lambda self, coalesced: -1,
        Tensor.contiguous: lambda self, memory_format=torch.contiguous_format: -1,
        Tensor.copy_: lambda self, src, non_blocking=False: -1,
        Tensor.cpu: lambda self, memory_format=torch.preserve_format: -1,
        Tensor.cuda: lambda self, memory_format=torch.preserve_format: -1,
        Tensor.xpu: lambda self, memory_format=torch.preserve_format: -1,
        Tensor.ipu: lambda self, memory_format=torch.preserve_format: -1,
        Tensor.data_ptr: lambda self: -1,
        Tensor.dense_dim: lambda self: -1,
        Tensor.diagonal_scatter: lambda self, src, offset=0, dim1=0, dim2=1: -1,
        Tensor.dim: lambda self: -1,
        Tensor.double: lambda self, memory_format=torch.preserve_format: -1,
        Tensor.cdouble: lambda self, memory_format=torch.preserve_format: -1,
        Tensor.element_size: lambda self: -1,
        Tensor.expand: lambda self, size: -1,
        Tensor.expand_as: lambda self, other: -1,
        Tensor.exponential_: lambda self, lambd=1, *, generator=None: -1,
        Tensor.fill_: lambda self, value: -1,
        Tensor.fill_diagonal_: lambda self, value: -1,
        Tensor.float: lambda self, memory_format=torch.preserve_format: -1,
        Tensor.cfloat: lambda self, memory_format=torch.preserve_format: -1,
        Tensor.geometric_: lambda self, p, *, generator=None: -1,
        Tensor.get_device: lambda self: -1,
        Tensor.half: lambda self, memory_format=torch.preserve_format: -1,
        Tensor.chalf: lambda self, memory_format=torch.preserve_format: -1,
        Tensor.has_names: lambda self: -1,
        Tensor.indices: lambda self: -1,
        Tensor.int: lambda self, memory_format=torch.preserve_format: -1,
        Tensor.is_coalesced: lambda self: -1,
        Tensor.is_contiguous: lambda self: -1,
        Tensor.is_inference: lambda self: -1,
        Tensor.is_pinned: lambda self: -1,
        Tensor.is_set_to: lambda self, tensor: -1,
        Tensor.is_shared: lambda self: -1,
        Tensor.item: lambda self: -1,
        Tensor.log_normal_: lambda self, mean=1, std=2, *, generator=None: -1,
        Tensor.log_softmax: lambda self, dim: -1,
        Tensor.long: lambda self, memory_format=torch.preserve_format: -1,
        Tensor.map_: lambda self, tensor, callable: -1,
        Tensor.map2_: lambda self, x, y, callable: -1,
        Tensor.mm: lambda self, mat2: -1,
        Tensor.narrow_copy: lambda self, dimension, start, length: -1,
        Tensor.ndimension: lambda self: -1,
        Tensor.nelement: lambda self: -1,
        Tensor._nested_tensor_size: lambda self: -1,
        Tensor.normal_: lambda self: -1,
        Tensor.numpy: lambda self: -1,
        Tensor.permute: lambda self, dim: -1,
        Tensor.pin_memory: lambda self: -1,
        Tensor.put_: lambda self, indices, tensor, accumulate=False: -1,
        Tensor.qscheme: lambda self: -1,
        Tensor.random_: lambda self, from_=0, to=None, *, generator=None: -1,
        Tensor.record_stream: lambda self, stream: -1,
        Tensor.refine_names: lambda self, names: -1,
        Tensor.register_hook: lambda self, hook: -1,
        Tensor.rename: lambda self, name: -1,
        Tensor.repeat: lambda self, *size: -1,
        Tensor.requires_grad_: lambda self, requires_grad=True: -1,
        Tensor.reshape_as: lambda self, other: -1,
        Tensor.resize: lambda self, *size: -1,
        Tensor.resize_: lambda self, size: -1,
        Tensor.resize_as: lambda self, other: -1,
        Tensor.resize_as_sparse_: lambda self, other: -1,
        Tensor.retain_grad: lambda self: -1,
        Tensor.set_: lambda self, source=None, storage_offset=0, size=None, stride=None: -1,
        Tensor.select_scatter: lambda self, src, dim, index: -1,
        Tensor.share_memory_: lambda self: -1,
        Tensor.short: lambda self, memory_format=torch.preserve_format: -1,
        Tensor.size: lambda self: -1,
        Tensor.slice_scatter: lambda self, src, dim=0, start=None, end=None, step=1: -1,
        Tensor.sparse_dim: lambda self: -1,
        Tensor.sparse_mask: lambda self, mask: -1,
        Tensor.sparse_resize_: lambda self, size1, size2, dense_dim: -1,
        Tensor.sparse_resize_and_clear_: lambda self, size1, size2, dense_dim: -1,
        Tensor.sspaddmm: lambda self, mat1, mat2, beta=1, alpha=1, out=None: -1,
        Tensor.storage: lambda self: -1,
        Tensor._storage: lambda self: -1,
        Tensor.storage_offset: lambda self: -1,
        Tensor.storage_type: lambda self: -1,
        Tensor.sum_to_size: lambda self, size: -1,
        Tensor.tile: lambda self, *reps: -1,
        Tensor.to: lambda self, dtype, non_blocking=False, copy=False, memory_format=torch.preserve_format: -1,
        Tensor.to_dense: lambda self, dtype=None: -1,
        Tensor._to_dense: lambda self, dtype=None: -1,
        Tensor.to_sparse: lambda self: -1,
        Tensor.tolist: lambda self: -1,
        Tensor.to_mkldnn: lambda self: -1,
        Tensor.type_as: lambda self, other: -1,
        Tensor.unfold: lambda self, dimension, size, step: -1,
        Tensor.uniform_: lambda self, from_=0, to=1: -1,
        Tensor.values: lambda self: -1,
        Tensor.view: lambda self, shape: -1,
        Tensor.view_as: lambda self, other: -1,
        Tensor.zero_: lambda self: -1,
        Tensor.__dlpack__: lambda self, stream=None: -1,
        Tensor.__dlpack_device__: lambda self: -1,
        torch.linalg.lstsq: lambda self, b, cond=None, driver=None: -1,
    }

    ret2 = {}
    ignored = get_ignored_functions()

    for k, v in ret.items():
        # Generate methods like __add__ and add_ by default from add
        names = [
            k.__name__,  # Default method
            k.__name__ + "_",  # Inplace variant
            "__" + k.__name__ + "__",  # Dunder method
            "__i" + k.__name__ + "__",  # Inplace dunder method
            "__r" + k.__name__ + "__",  # Reverse dunder method
        ]

        if k.__name__.startswith("bitwise_"):
            # bitwise_<op> have dunder methods of the form __<op>__
            # And so on.
            subname = k.__name__[len("bitwise_"):]
            names.extend([
                "__" + subname + "__",
                "__i" + subname + "__",
                "__r" + subname + "__"
            ])

        for name in names:
            func = getattr(Tensor, name, None)
            if callable(func) and func not in ret and func not in ignored:
                ret2[func] = v

    ret.update(ret2)
    return ret

def wrap_torch_function(dispatcher: Callable):
    """Wraps a given function with ``__torch_function__`` -related functionality.

    Parameters
    ----------
    dispatcher: Callable
        A callable that returns an iterable of Tensor-likes passed into the function.

    Note
    ----
    This decorator may reduce the performance of your code. Generally, it's enough to express
    your code as a series of functions that, themselves, support __torch_function__. If you
    find yourself in the rare situation where this is not the case, e.g. if you're wrapping a
    low-level library and you also need it to work for Tensor-likes, then this function is available.

    Examples
    --------
    >>> def dispatcher(a): # Must have the same signature as func
    ...     return (a,)
    >>> @torch.overrides.wrap_torch_function(dispatcher)
    >>> def func(a): # This will make func dispatchable by __torch_function__
    ...     return a + 0
    """
    def inner(func):
        @functools.wraps(func)
        def wrapped(*args, **kwargs):
            relevant_args = dispatcher(*args, **kwargs)
            if has_torch_function(relevant_args):
                return handle_torch_function(wrapped, relevant_args, *args, **kwargs)

            return func(*args, **kwargs)

        return wrapped

    return inner

def _get_overloaded_args(relevant_args: Iterable[Any]) -> List[Any]:
    """Returns a list of arguments on which to call __torch_function__.

    Checks arguments in relevant_args for __torch_function__ implementations,
    storing references to the arguments and their types in overloaded_args and
    overloaded_types in order of calling precedence. Only distinct types are
    considered. If a type is a subclass of another type it will have higher
    precedence, otherwise the precedence order is the same as the order of
    arguments in relevant_args, that is, from left-to-right in the argument list.

    The precedence-determining algorithm implemented in this function is
    described in `NEP-0018`_.

    See torch::append_overloaded_arg for the equivalent function in the C++
    implementation.

    Parameters
    ----------
    relevant_args : iterable of array-like
        Iterable of array-like arguments to check for __torch_function__
        methods.

    Returns
    -------
    overloaded_args : list
        Arguments from relevant_args on which to call __torch_function__
        methods, in the order in which they should be called.

    .. _NEP-0018:
       https://numpy.org/neps/nep-0018-array-function-protocol.html
    """
    # If torch function is not enabled, there are no overloaded types
    if not torch._C._is_torch_function_enabled():
        return []
    # Runtime is O(num_arguments * num_unique_types)
    overloaded_types: Set[Type] = set()
    overloaded_args: List[Any] = []
    for arg in relevant_args:
        arg_type = type(arg)
        # We only collect arguments if they have a unique type, which ensures
        # reasonable performance even with a long list of possibly overloaded
        # arguments.
        #
        # NB: Important to exclude _disabled_torch_function_impl, otherwise
        # https://github.com/pytorch/pytorch/issues/64687
        if (arg_type not in overloaded_types and hasattr(arg_type, '__torch_function__') and
                arg_type.__torch_function__ != torch._C._disabled_torch_function_impl):
            # Create lists explicitly for the first type (usually the only one
            # done) to avoid setting up the iterator for overloaded_args.
            if overloaded_types:
                overloaded_types.add(arg_type)
                # By default, insert argument at the end, but if it is
                # subclass of another argument, insert it before that argument.
                # This ensures "subclasses before superclasses".
                index = len(overloaded_args)
                for i, old_arg in enumerate(overloaded_args):
                    if issubclass(arg_type, type(old_arg)):
                        index = i
                        break
                overloaded_args.insert(index, arg)
            else:
                overloaded_types = {arg_type}
                overloaded_args = [arg]
    return overloaded_args


def handle_torch_function(
        public_api: Callable, relevant_args: Iterable[Any], *args, **kwargs) -> Any:
    """Implement a function with checks for ``__torch_function__`` overrides.

    See torch::autograd::handle_torch_function for the equivalent of this
    function in the C++ implementation.

    Arguments
    ---------
    public_api : function
        Function exposed by the public torch API originally called like
        ``public_api(*args, **kwargs)`` on which arguments are now being
        checked.
    relevant_args : iterable
        Iterable of arguments to check for __torch_function__ methods.
    args : tuple
        Arbitrary positional arguments originally passed into ``public_api``.
    kwargs : tuple
        Arbitrary keyword arguments originally passed into ``public_api``.

    Returns
    -------
    object
        Result from calling ``implementation`` or an ``__torch_function__``
        method, as appropriate.

    Raises
    ------
    TypeError : if no implementation is found.

    Example
    -------
    >>> def func(a):
    ...     if has_torch_function_unary(a):
    ...         return handle_torch_function(func, (a,), a)
    ...     return a + 0
    """
    # Check for __torch_function__ methods.
    overloaded_args = _get_overloaded_args(relevant_args)
    # overloaded_args already have unique types.
    types = tuple(map(type, overloaded_args))

    # Check for __torch_function__ mode.
    mode = _get_torch_function_mode()
    if mode is not None:
        # NB: unlike on tensors, modes are instances
        with _no_torch_function_mode():
            result = mode.__torch_function__(public_api, types, args, kwargs)
        if result is not NotImplemented:
            return result

    # Call overrides
    for overloaded_arg in overloaded_args:
        # This call needs to become a classmethod call in the future.
        # See https://github.com/pytorch/pytorch/issues/63767
        torch_func_method = overloaded_arg.__torch_function__
        if hasattr(torch_func_method, "__self__") and torch_func_method.__self__ is overloaded_arg and \
                torch_func_method is not torch._C._disabled_torch_function_impl:
            warnings.warn("Defining your `__torch_function__ as a plain method is deprecated and "
                          "will be an error in future, please define it as a classmethod.",
                          DeprecationWarning)

        # Use `public_api` instead of `implementation` so __torch_function__
        # implementations can do equality/identity comparisons.
        result = torch_func_method(public_api, types, args, kwargs)

        if result is not NotImplemented:
            return result

    func_name = '{}.{}'.format(public_api.__module__, public_api.__name__)
    msg = (
        "no implementation found for '{}' on types that implement "
        '__torch_function__: {}'
    ).format(func_name, [type(arg) for arg in overloaded_args])
    if mode is not None:
        msg += f" nor in mode {mode}"
    raise TypeError(msg)

has_torch_function = _add_docstr(
    _has_torch_function,
    r"""Check for __torch_function__ implementations in the elements of an iterable
    or if a __torch_function__ mode is enabled.  Considers exact ``Tensor`` s
    and ``Parameter`` s non-dispatchable.  Use this to guard a call to
    :func:`handle_torch_function`; don't use it to test if something
    is Tensor-like, use :func:`is_tensor_like` instead.
    Arguments
    ---------
    relevant_args : iterable
        Iterable or aguments to check for __torch_function__ methods.
    Returns
    -------
    bool
        True if any of the elements of relevant_args have __torch_function__
        implementations, False otherwise.
    See Also
    ________
    torch.is_tensor_like
        Checks if something is a Tensor-like, including an exact ``Tensor``.
    """
)

has_torch_function_unary = _add_docstr(
    _has_torch_function_unary,
    r"""Special case of `has_torch_function` for single inputs.
    Instead of:
      `has_torch_function((t,))`
    call:
      `has_torch_function_unary(t)`
    which skips unnecessary packing and unpacking work.
    """
)

has_torch_function_variadic = _add_docstr(
    _has_torch_function_variadic,
    r"""Special case of `has_torch_function` that skips tuple creation.

    This uses the METH_FASTCALL protocol introduced in Python 3.7

    Instead of:
      `has_torch_function((a, b))`
    call:
      `has_torch_function_variadic(a, b)`
    which skips unnecessary packing and unpacking work.
    """
)

@functools.lru_cache(None)
def _get_overridable_functions() -> Tuple[Dict[Any, List[Callable]], Dict[Callable, str]]:
    overridable_funcs = collections.defaultdict(list)
    index = {}
    tested_namespaces = [
        ("torch", torch, torch.__all__ + dir(torch._C._VariableFunctions)),
        ("torch.functional", torch.functional, torch.functional.__all__),
        ("torch.nn.functional", torch.nn.functional, dir(torch.nn.functional)),
        ("torch.nn.init", torch.nn.init, dir(torch.nn.init)),
        ("torch.Tensor", torch.Tensor, dir(torch.Tensor)),
        ("torch.linalg", torch.linalg, dir(torch.linalg)),
        ("torch.fft", torch.fft, dir(torch.fft)),
        ("torch.special", torch.special, dir(torch.special)),
    ]
    for namespace_str, namespace, ns_funcs in tested_namespaces:
        for func_name in ns_funcs:
            ignore = False
            # ignore private functions or functions that are deleted in torch.__init__
            if namespace is not torch.Tensor:
                if func_name.startswith('__'):
                    continue
                elif func_name.startswith('_'):
                    ignore = True
                elif func_name.endswith('_'):
                    ignore = True
                elif not func_name[0].islower():
                    ignore = True
                elif func_name == 'unique_dim':
                    continue
            else:
                func = getattr(namespace, func_name)
                if getattr(object, func_name, None) == func:
                    continue
                if func_name == '__weakref__':
                    continue
            func = getattr(namespace, func_name)
            if namespace is torch.Tensor and getattr(object, func_name, None) == func:
                continue
            # ignore re-exported modules
            if isinstance(func, types.ModuleType):
                continue
            # ignore __future__ imports
            if isinstance(func, __future__._Feature):
                continue

            if not callable(func) and hasattr(func, "__get__"):
                index[func.__get__] = f"{namespace_str}.{func_name}.__get__"
                index[func.__set__] = f"{namespace_str}.{func_name}.__set__"
                if ignore:
                    continue
                if func.__get__ in get_ignored_functions():
                    msg = ("{}.{} is in the tuple returned by torch._overrides.get_ignored_functions "
                           "but still has an explicit override")
                    assert func.__get__ not in get_testing_overrides(), msg.format(namespace, func.__name__)
                    continue
                else:
                    overridable_funcs[func].append(func.__get__)
                    continue

            if not callable(func):
                continue

            index[func] = f"{namespace_str}.{func_name}"

            if ignore:
                continue

            # cannot be overriden by __torch_function__
            if func in get_ignored_functions():
                msg = ("{}.{} is in the tuple returned by torch._overrides.get_ignored_functions "
                       "but still has an explicit override")
                assert func not in get_testing_overrides(), msg.format(namespace, func.__name__)
                continue
            overridable_funcs[namespace].append(func)
    return overridable_funcs, index

def get_overridable_functions() -> Dict[Any, List[Callable]]:
    """List functions that are overridable via __torch_function__

    Returns
    -------
    Dict[Any, List[Callable]]
        A dictionary that maps namespaces that contain overridable functions
        to functions in that namespace that can be overridden.
    """
    return _get_overridable_functions()[0]

def resolve_name(f):
    """Get a human readable string name for a function passed to
    __torch_function__

    Arguments
    ---------
    callable : Callable
        Function to resolve the name of.

    Returns
    -------
    str
        Name of the function; if eval'ed it should give back the input
        function.
    """
    if isinstance(f, torch._ops.OpOverload):
        return str(f)
    return _get_overridable_functions()[1].get(f)

@functools.lru_cache(None)
def _get_tensor_methods() -> Set[Callable]:
    """ Returns a set of the overridable methods on ``torch.Tensor`` """
    overridable_funcs = get_overridable_functions()
    methods = set(overridable_funcs[torch.Tensor])
    return methods

def is_tensor_method_or_property(func: Callable) -> bool:
    """
    Returns True if the function passed in is a handler for a
    method or property belonging to ``torch.Tensor``, as passed
    into ``__torch_function__``.

    .. note::
       For properties, their ``__get__`` method must be passed in.

    This may be needed, in particular, for the following reasons:

    1. Methods/properties sometimes don't contain a `__module__` slot.
    2. They require that the first passed-in argument is an instance
       of ``torch.Tensor``.

    Examples
    --------
    >>> is_tensor_method_or_property(torch.Tensor.add)
    True
    >>> is_tensor_method_or_property(torch.add)
    False
    """
    return func in _get_tensor_methods() or func.__name__ == "__get__"

def is_tensor_like(inp):
    """
    Returns ``True`` if the passed-in input is a Tensor-like.

    Currently, this occurs whenever there's a ``__torch_function__``
    attribute on the type of the input.

    Examples
    --------
    A subclass of tensor is generally a Tensor-like.

    >>> class SubTensor(torch.Tensor): ...
    >>> is_tensor_like(SubTensor([0]))
    True

    Built-in or user types aren't usually Tensor-like.

    >>> is_tensor_like(6)
    False
    >>> is_tensor_like(None)
    False
    >>> class NotATensor: ...
    >>> is_tensor_like(NotATensor())
    False

    But, they can be made Tensor-like by implementing __torch_function__.

    >>> class TensorLike:
    ...     @classmethod
    ...     def __torch_function__(cls, func, types, args, kwargs):
    ...         return -1
    >>> is_tensor_like(TensorLike())
    True
    """
    return type(inp) is torch.Tensor or hasattr(type(inp), "__torch_function__")


def _wrap_torch_function(f):
    @functools.wraps(f)
    def wrapped(self, *args, **kwargs):
        if isinstance(f, classmethod):
            raise RuntimeError("TorchFunctionMode's torch_function function " +
                               "should be a normal method not a class method")
        inner = getattr(self, "inner", None)

        with enable_torch_function_mode(inner):
            return f(self, *args, **kwargs)
    return wrapped


# Implementation note: I had a choice about how much of mode stacks
# to implement in Python versus in C++.  At time of writing, I did not care
# too much about implementation efficiency; however, I do care about making it
# hard for users to implement modes in the wrong way.  In the end, it turned
# out to be possible to implement mode stacks entirely from userland, with the
# C++ API providing only _get_torch_function_mode() and
# _set_torch_function_mode(), so I opted to provide some unsafe C++ bindings and
# have the bulk of the logic for managing the stack in Python, which helped
# simplify the C++ API surface.  It would also have been valid to build in the
# notion of mode stack directly into C++ but in this design it's substantially
# more difficult to interact with TorchFunctionModeMeta.
class TorchFunctionModeMeta(type):
    """
    Metaclass for :class:`TorchFunctionMode`; it does two things:

        * Adds an implicit ``inner`` kwarg to ``__init__``, to
          allow the modes to be chained together to form a stack.

        * Reenables the inner mode, so that by default PyTorch API calls
          will compositionally proceed to the next mode on the stack.

    The default behavior for the second bullet is important, as it is easy to
    accidentally write ``__torch_function__`` implementations that are not
    compositional, and the wrapping here makes the obvious code do the
    right thing (aka, this is why there is a metaclass).
    """
    def __new__(metacls, name, bases, dct):
        if '__init__' in dct:
            dct['__init__'] = _wrap_init(dct['__init__'])
        if '__torch_function__' in dct:
            dct['__torch_function__'] = _wrap_torch_function(dct['__torch_function__'])
        return super().__new__(metacls, name, bases, dct)


class TorchFunctionMode(metaclass=TorchFunctionModeMeta):
    """
    A ``TorchFunctionMode`` allows you to override the meaning of all
    ``__torch_function__`` overrideable functions within a dynamic scope,
    without having to actually create a tensor subclass or manually
    monkey-patch functions in the PyTorch API.  Some common situations
    where you should use a mode:

        * You want to override the meaning of factory functions, or other
          functions that do not otherwise take a tensor as an argument
          (these cannot be overridden with tensor subclasses).

        * You want to override the behavior of all functions without needing
          to wrap your inputs in tensor subclasses; e.g., if you are just
          interested in logging intermediate computations.

        * You want to control the order of execution of various tensor
          subclasses explicitly, rather than implicitly via the return of
          ``NotImplemented``.

    Independent subclasses of :class:`TorchFunctionMode` are compositional:
    modes can be pushed onto a stack using ``with MyMode():``.
    When you call functions in the PyTorch API inside your
    ``__torch_function__`` implementation, by default, they will forward on to
    the next mode on the mode stack.  If you want recursively call back into
    your current ``__torch_function__`` implementation, either explicitly
    invoke ``self.__torch_function__(...)``, or use the context manager
    ``enable_torch_function_mode(self, replace=self.inner)`` to make PyTorch
    API self-referential (beware of infinite loops, in this case!)
    """
    inner: "TorchFunctionMode"

    # Force metaclass to generate constructor at the base of the hierarchy
    def __init__(self):
        pass

    def __torch_function__(self, func, types, args=(), kwargs=None):
        raise NotImplementedError()

    def __enter__(self):
        old = _get_torch_function_mode()
        if hasattr(self, "inner"):
            raise RuntimeError(f"{self} has already been used as a mode. Please use a fresh version or use restore")
        else:
            self.inner = old
            if old is None:
                self.ancestors = set()
            else:
                self.ancestors = self.inner.ancestors.union({self.inner})
        _set_torch_function_mode(self)
        return self

    def __exit__(self, exc_type, exc_val, exc_tb):
        _set_torch_function_mode(self.inner)

<<<<<<< HEAD
=======
    @contextlib.contextmanager
    def restore(self):
        return _restore_mode(self, mode_info=_TorchFunctionModeInfo())

    @classmethod
    def push(cls, *args, **kwargs):
        return push_torch_function_mode(functools.partial(cls, *args, **kwargs))


class BaseTorchFunctionMode(TorchFunctionMode):
    def __torch_function__(self, func, types, args=(), kwargs=None):
        if kwargs is None:
            kwargs = {}
        return func(*args, **kwargs)

>>>>>>> f2abc260

# This is private API as I'm not sure it's possible for users to use this
# compositionally (easy to discard too many modes).  It is useful for
# library code though, e.g., in handle_torch_function
@contextlib.contextmanager
def _no_torch_function_mode() -> Iterator[None]:
    old = _get_torch_function_mode()
    _set_torch_function_mode(None)
    try:
        yield
    finally:
        _set_torch_function_mode(old)


class _TorchFunctionModeInfo(_ModeInfo):
    def __init__(self):
        super().__init__(mode_name="torch_function", mode_class=TorchFunctionMode)

    def get_mode(self):
        return _get_torch_function_mode()

    def set_mode(self, mode):
        return _set_torch_function_mode(mode)


@contextlib.contextmanager
def enable_torch_function_mode(mode, *, replace=None, ignore_preexisting=False) -> Iterator[None]:
    """
    Context manager that sets the current :class:`TorchFunctionMode`; see the
    class for more information on what modes are.  This function is
    non-compositional; if there is already an existing mode, it will raise an
    error; prefer using ``with MyMode():`` if your ``__torch_function__``
    implementation can defer to an inner mode.

    This function is safe to use inside a ``__torch_function__`` mode handler,
    as the mode is guaranteed to be disabled in this context.  You can use
    this context manager to reinstate the mode so that calls to overridable
    APIs recursively call back into your mode handler (this can easily cause
    infinite loops, so use with care!)

    Args:
        mode (:class:`TorchFunctionMode`, Tensor-like class or None): the
            mode to set as current mode.  If you pass a Tensor-like class,
            it will be treated as a non-compositional mode with no state,
            which is convenient if you have an existing tensor subclass
            that you'd like to apply globally in a quick and dirty way.
            Passing None will disable the current mode.
        replace (:class:`TorchFunctionMode` or Tensor-like class): the
            mode to replace.  You can use this argument to change the mode in
            a situation where you know what the current mode is (and you are
            intentionally overwriting it.)  If you don't know what the current
            mode is, use ``ignore_preexisting`` instead.
        ignore_preexisting (bool): if True, ignore any preexisting mode
            and overwrite it with the passed mode.
    """
    return _enable_mode(mode, _TorchFunctionModeInfo(), replace=replace, ignore_preexisting=ignore_preexisting)

class enable_reentrant_dispatch():
    def __enter__(self):
        self._raii_guard = torch._C._RestorePythonTLSSnapshot()

    def __exit__(self, exc_type: Any, exc_value: Any, traceback: Any) -> None:
        del self._raii_guard

def get_buffer(tensor_subclass, data, prefix):
    import ctypes
    assert prefix in {"stride", "size", "sym_size"}
    buffer_name = f"_{prefix}_buffer"
    if not hasattr(tensor_subclass, buffer_name):
        SizeType = ctypes.c_longlong * len(data)
        setattr(tensor_subclass, buffer_name, SizeType(*data))
    ptr = ctypes.addressof(getattr(tensor_subclass, buffer_name))
    return (ptr, len(data))<|MERGE_RESOLUTION|>--- conflicted
+++ resolved
@@ -34,11 +34,7 @@
     _has_torch_function, _has_torch_function_unary,
     _has_torch_function_variadic, _add_docstr, _set_torch_function_mode, _get_torch_function_mode)
 
-<<<<<<< HEAD
-from torch.utils._mode_utils import _enable_mode, _ModeInfo, _wrap_init
-=======
-from torch.utils._mode_utils import _enable_mode, _push_mode, _ModeInfo, _wrap_init, _restore_mode
->>>>>>> f2abc260
+from torch.utils._mode_utils import _enable_mode, _ModeInfo, _wrap_init, _restore_mode
 
 __all__ = [
     "get_ignored_functions",
@@ -1868,15 +1864,9 @@
     def __exit__(self, exc_type, exc_val, exc_tb):
         _set_torch_function_mode(self.inner)
 
-<<<<<<< HEAD
-=======
     @contextlib.contextmanager
     def restore(self):
         return _restore_mode(self, mode_info=_TorchFunctionModeInfo())
-
-    @classmethod
-    def push(cls, *args, **kwargs):
-        return push_torch_function_mode(functools.partial(cls, *args, **kwargs))
 
 
 class BaseTorchFunctionMode(TorchFunctionMode):
@@ -1885,7 +1875,6 @@
             kwargs = {}
         return func(*args, **kwargs)
 
->>>>>>> f2abc260
 
 # This is private API as I'm not sure it's possible for users to use this
 # compositionally (easy to discard too many modes).  It is useful for
