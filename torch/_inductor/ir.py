--- conflicted
+++ resolved
@@ -6978,12 +6978,8 @@
         cond_subgraph: Subgraph,
         body_subgraph: Subgraph,
         layout: MultiOutputLayout,
-<<<<<<< HEAD
         mutated_inputs: List[TensorBox],
-    ):
-=======
     ) -> None:
->>>>>>> eb886a15
         self.carried_inputs = carried_inputs
         self.additional_inputs = additional_inputs
         self.cond_subgraph = cond_subgraph
