--- conflicted
+++ resolved
@@ -314,13 +314,9 @@
     size = [shape_fn(s) for s in x.get_size()]
     stride: StrideType
     if is_storage_and_layout(x):
-<<<<<<< HEAD
-        stride = [shape_fn(s) for s in x.get_layout().stride]  # type: ignore[misc, union-attr]
-=======
         stride = [shape_fn(s) for s in x.get_layout().stride]  # type: ignore[union-attr]
->>>>>>> 06ad4044
     else:
-        stride = FlexibleLayout.contiguous_strides(size)  # type: ignore[assignment]
+        stride = FlexibleLayout.contiguous_strides(size)
     dtype = x.get_dtype()
     device = x.get_device()
     size = convert_shape_to_symint(size)
@@ -436,13 +432,8 @@
     def get_numel(self) -> Expr:
         return sympy_product(self.get_size())
 
-<<<<<<< HEAD
-    def is_zero_elements(self):
-        return V.graph.sizevars.is_expr_static_and_true(sympy.Eq(self.get_numel(), 0))  # type: ignore[arg-type]
-=======
     def is_zero_elements(self) -> bool:
         return V.graph.sizevars.is_expr_static_and_true(sympy.Eq(self.get_numel(), 0))
->>>>>>> 06ad4044
 
     def realize(self) -> Optional[str]:
         """
@@ -951,13 +942,9 @@
             # We don't support unbacked symints
             return ReductionHint.DEFAULT, 1
 
-<<<<<<< HEAD
-        device_interface = get_interface_for_device(get_device_type(device))  # type: ignore[arg-type] # next PR
-=======
         dtype = get_device_type(device)
         assert dtype is not None
         device_interface = get_interface_for_device(dtype)
->>>>>>> 06ad4044
         device_properties = device_interface.Worker.get_device_properties(device)
         if get_device_type(device) == "xpu":
             num_sm = device_properties.gpu_subslice_count
@@ -1196,7 +1183,7 @@
             return fn
 
     @classmethod
-    def create(  # type: ignore[override]
+    def create(
         cls,
         device: torch.device,
         dst_dtype: torch.dtype,
@@ -1406,7 +1393,7 @@
     ) -> Callable[..., object]:
         reindex = View.dynamic_reshape_indexer(reduction_ranges, [reduction_numel])
         need_mask = not V.graph.sizevars.is_expr_static_and_true(
-            sympy.Eq(reduction_numel % split, 0)  # type: ignore[arg-type]
+            sympy.Eq(reduction_numel % split, 0)
         )
 
         def wrapper_fn(
@@ -1553,7 +1540,7 @@
             wrapper_fn,
             ranges,
             reduction_ranges,
-            [*ranges, split],  # type: ignore[list-item]
+            [*ranges, split],
             [block_size],
             reduction_type,
             split,
@@ -1793,7 +1780,7 @@
         """
         reduction_numel = sympy_product(reduction_ranges)
         need_mask = not V.graph.sizevars.is_expr_static_and_true(
-            sympy.Eq(reduction_numel % split, 0)  # type: ignore[arg-type]
+            sympy.Eq(reduction_numel % split, 0)
         )
 
         if need_mask and reduction_type != "welford_combine":
@@ -1833,7 +1820,7 @@
                 )
                 for loader in inner_fns
             ),
-            [*ranges, split],  # type: ignore[list-item]
+            [*ranges, split],
             [block_size],
             reduction_type,
             reduction_hint,
@@ -1858,7 +1845,7 @@
                 for i in intermediates
             ),
             ranges,
-            [split],  # type: ignore[list-item]
+            [split],
             # welford_reduce turns one input into three outputs, which are combined with welford_combine
             "welford_combine",
             reduction_hint,
@@ -1965,7 +1952,7 @@
         assert len(dtypes) == len(inner_fns)
 
         # Scan with a single element is just a copy
-        if sizevars.is_expr_static_and_true(sympy.Le(scan_numel, 1)):  # type: ignore[arg-type]
+        if sizevars.is_expr_static_and_true(sympy.Le(scan_numel, 1)):
             return [
                 Pointwise.create(
                     device=device,
@@ -2160,7 +2147,7 @@
         assert len(dtypes) == len(inner_fns)
 
         # Sort with a single element is just a copy
-        if sizevars.is_expr_static_and_true(sympy.Le(sort_numel, 1)):  # type: ignore[arg-type]
+        if sizevars.is_expr_static_and_true(sympy.Le(sort_numel, 1)):
             return [
                 Pointwise.create(
                     device=device,
@@ -2499,7 +2486,7 @@
 
     def make_reindexer(self):  # type: ignore[no-untyped-def]
         inv = {j: i for i, j in enumerate(self.dims)}
-        inv = [inv[i] for i in range(len(self.dims))]  # type: ignore[index]
+        inv = [inv[i] for i in range(len(self.dims))]
         assert OrderedSet(inv) == OrderedSet(range(len(self.dims)))
 
         def reindex(index):  # type: ignore[no-untyped-def]
@@ -2727,12 +2714,12 @@
 
         while stack_old:
             size_old = stack_old.pop()
-            V.graph.sizevars.guard_equals(size_old, 1)  # type: ignore[arg-type]
+            V.graph.sizevars.guard_equals(size_old, 1)
             view_expr.append(sympy.S.Zero)
 
         while stack_new:
             var, size_new = stack_new.pop()
-            V.graph.sizevars.guard_equals(size_new, 1)  # type: ignore[arg-type]
+            V.graph.sizevars.guard_equals(size_new, 1)
 
         view_expr.reverse()
         assert len(view_expr) == len(old_size)
@@ -2740,7 +2727,7 @@
         def reindex(index):  # type: ignore[no-untyped-def]
             assert len(index) == len(vars), (len(index), len(vars))
             replacements = dict(zip(vars, index))
-            return tuple(sympy_subs(x, replacements) for x in view_expr)  # type: ignore[arg-type]
+            return tuple(sympy_subs(x, replacements) for x in view_expr)
 
         return reindex
 
@@ -3066,7 +3053,7 @@
         if ndim not in [4, 5] or shape[1] == 1:
             return False
         for left, right, size in zip(
-            strides, make_channels_last_strides_for(shape), shape  # type: ignore[arg-type]
+            strides, make_channels_last_strides_for(shape), shape
         ):
             if size != 1 and left != right:
                 return False
@@ -3220,7 +3207,7 @@
         )
 
     def storage_size(self) -> sympy.Expr:
-        return compute_required_storage_length(self.size, self.stride, self.offset)  # type: ignore[arg-type, return-value]
+        return compute_required_storage_length(self.size, self.stride, self.offset)
 
 
 class FixedLayout(Layout):
@@ -3239,9 +3226,9 @@
         super().__init__(
             device=device,
             dtype=dtype,
-            size=size,  # type: ignore[arg-type]
+            size=size,
             stride=stride,
-            offset=offset,  # type: ignore[arg-type]
+            offset=offset,
         )
 
     def make_indexer(self):  # type: ignore[no-untyped-def]
@@ -3421,7 +3408,7 @@
             return True
         from .utils import ALIGNMENT
 
-        return V.graph.sizevars.statically_known_multiple_of(offset, ALIGNMENT)  # type: ignore[arg-type]
+        return V.graph.sizevars.statically_known_multiple_of(offset, ALIGNMENT)
 
 
 class CommBufferType(Enum):
@@ -3639,13 +3626,8 @@
             exact_strides, allow_padding=allow_padding
         )
 
-<<<<<<< HEAD
-    def is_zero_elements(self):
-        return V.graph.sizevars.is_expr_static_and_true(sympy.Eq(self.get_numel(), 0))  # type: ignore[arg-type]
-=======
     def is_zero_elements(self):  # type: ignore[no-untyped-def]
         return V.graph.sizevars.is_expr_static_and_true(sympy.Eq(self.get_numel(), 0))
->>>>>>> 06ad4044
 
     def make_loader(self):  # type: ignore[no-untyped-def]
         # Loading from a zero-element buffer is a no-op
@@ -3859,7 +3841,7 @@
                 else:
                     indices = index_vars
                 stride_lengths = [
-                    V.graph.sizevars.stride_hints(expr, indices) for expr in reads  # type: ignore[arg-type]
+                    V.graph.sizevars.stride_hints(expr, indices) for expr in reads
                 ]
                 from .scheduler import pick_loop_order
 
@@ -4687,7 +4669,9 @@
         from .codegen.wrapper import get_cpp_op_schema
 
         self.cpp_kernel_overload_name = kernel._schema.overload_name
-        self.cpp_kernel_key = f"{self.cpp_kernel_name.replace('::', '_')}_{self.cpp_kernel_overload_name}"  # type: ignore[union-attr]
+        self.cpp_kernel_key = (
+            f"{self.cpp_kernel_name.replace('::', '_')}_{self.cpp_kernel_overload_name}"
+        )
         try:
             self.cpp_op_schema = get_cpp_op_schema(kernel)
         except Exception:
@@ -4985,7 +4969,7 @@
                         want_contiguous=False,
                         stride_order=None,
                         allow_padding=allow_padding,
-                        exact_strides=exact_strides,  # type: ignore[arg-type]  # int|Expr vs int|Integer
+                        exact_strides=exact_strides,
                     )
                     return x
             elif isinstance(x.get_layout(), FixedLayout) and (
@@ -5055,7 +5039,7 @@
             want_contiguous=False,
             stride_order=order,
             allow_padding=allow_padding,
-            exact_strides=exact_strides,  # type: ignore[arg-type]  # int|Expr vs int|Integer
+            exact_strides=exact_strides,
         )
         if order:
             assert is_stride_order_storage_and_layout(x, order)
@@ -5147,9 +5131,7 @@
                         if self.arg_properties and idx < len(self.arg_properties)
                         else None
                     )
-                result.append(
-                    V.graph.wrapper_code.val_to_arg_str(x, type_)  # type: ignore[arg-type]
-                )
+                result.append(V.graph.wrapper_code.val_to_arg_str(x, type_))
             return result
         else:
             return map(V.graph.wrapper_code.val_to_arg_str, self.constant_args)
@@ -5173,11 +5155,7 @@
                     self.arg_properties
                 ), "Invalid access to ExternKernel.arg_properties"
                 type_ = self.arg_properties[i].get("type")
-                args.append(
-                    V.graph.wrapper_code.val_to_arg_str(  # type: ignore[arg-type]
-                        x, type_
-                    )
-                )
+                args.append(V.graph.wrapper_code.val_to_arg_str(x, type_))
             else:
                 args.append(V.graph.wrapper_code.val_to_arg_str(x))
         if need_codegen_constant_args:
@@ -5213,14 +5191,10 @@
                         if self.allarg_properties and arg_name in self.allarg_properties
                         else None
                     )
-                    kwargs.append(
-                        V.graph.wrapper_code.val_to_arg_str(  # type: ignore[arg-type]
-                            v, type_
-                        )
-                    )
+                    kwargs.append(V.graph.wrapper_code.val_to_arg_str(v, type_))
         else:
             kwargs = [
-                f"{k}={V.graph.wrapper_code.val_to_arg_str(v)}"  # type: ignore[misc]
+                f"{k}={V.graph.wrapper_code.val_to_arg_str(v)}"
                 for k, v in self.kwargs.items()
             ]
         return kwargs
@@ -5273,7 +5247,7 @@
         _, add_var = var_builder("c")
         replacement = dict(zip(index_vars, reindex([add_var(x) for x in new_sizes])))
 
-        index = sympy_subs(sympy.expand(index), replacement)  # type: ignore[arg-type]
+        index = sympy_subs(sympy.expand(index), replacement)
         return index, tuple(new_sizes)
 
     def get_unbacked_symbol_uses(self) -> OrderedSet[sympy.Symbol]:
@@ -5558,9 +5532,11 @@
         constexpr_indices_set = set(constexpr_indices)
         REMOVED = object()
         raw_args = [
-            (idx, arg)
-            if (arg is not None) or (arg is None and idx in constexpr_indices_set)
-            else (idx, REMOVED)
+            (
+                (idx, arg)
+                if (arg is not None) or (arg is None and idx in constexpr_indices_set)
+                else (idx, REMOVED)
+            )
             for idx, arg in enumerate(raw_args)
         ]
         removed_none_args = [idx for idx, val in raw_args if val == REMOVED]
@@ -5630,7 +5606,7 @@
 
         super().__init__(
             None,
-            NoneLayout(device=self.device),  # type: ignore[arg-type]
+            NoneLayout(device=self.device),
             inputs,
             tuple(constant_args),
             kwargs,
@@ -5699,7 +5675,7 @@
     def __init__(self, op_overload, x, *constant_args) -> None:  # type: ignore[no-untyped-def]
         super().__init__(
             None,
-            NoneLayout(device=x.get_device()),  # type: ignore[arg-type]
+            NoneLayout(device=x.get_device()),
             self.unwrap_storage([x]),
             constant_args,
             op_overload=op_overload,
@@ -5751,7 +5727,7 @@
         inputs = [cls.realize_input(t) for t in [dst, src]]
         constant_args = (non_blocking,)
         result = InplaceCopyFallback(
-            NoneLayout(device=dst.get_device()),  # type: ignore[arg-type]
+            NoneLayout(device=dst.get_device()),
             inputs,
             constant_args,
         )
@@ -5790,7 +5766,7 @@
         assert isinstance(new_size, int), "TODO: dynamic shapes"
         super().__init__(
             None,
-            NoneLayout(device=variable.get_device()),  # type: ignore[arg-type]
+            NoneLayout(device=variable.get_device()),
             self.unwrap_storage([variable]),
             constant_args=(new_size,),
         )
@@ -5886,7 +5862,7 @@
 
         super().__init__(
             None,
-            NoneLayout(device=x.get_device()),  # type: ignore[arg-type]
+            NoneLayout(device=x.get_device()),
             self.unwrap_storage(tensors),
             constant_args,
             {"reduce": reduce, "include_self": include_self},
@@ -5934,7 +5910,7 @@
         cpp_kernel_name = "aoti_torch_index_put_out"
         super().__init__(
             None,
-            NoneLayout(device=x.get_device()),  # type: ignore[arg-type]
+            NoneLayout(device=x.get_device()),
             self.unwrap_storage(tensors),
             (accumulate,),
             python_kernel_name="aten.index_put_",
@@ -5995,7 +5971,9 @@
 
     def __init__(self, sym, keypath, data) -> None:  # type: ignore[no-untyped-def]
         data.realize()
-        super().__init__(None, NoneLayout(device=torch.device("cpu")), self.unwrap_storage([data]))  # type: ignore[arg-type]
+        super().__init__(
+            None, NoneLayout(device=torch.device("cpu")), self.unwrap_storage([data])
+        )
         self.sym = sym
         self.keypath = keypath
 
@@ -6021,10 +5999,10 @@
         super().__init__(
             # Buffer(name, layotu)
             None,
-            NoneLayout(device=torch.device("cpu")),  # type: ignore[arg-type]
+            NoneLayout(device=torch.device("cpu")),
             # InputsKernel(inputs)
             [],
-        )  # type: ignore[arg-type]
+        )
         self.scalar = scalar
         self.msg = msg
 
@@ -6327,7 +6305,7 @@
             return [*args, *ordered_kwargs]
 
         serializer = GraphModuleSerializer(None, None)  # type: ignore[arg-type]
-        named_arguments = serializer.serialize_inputs(self.op_overload, args, kwargs)  # type: ignore[arg-type]
+        named_arguments = serializer.serialize_inputs(self.op_overload, args, kwargs)
 
         # serialize_outputs
         def handle_single_output(return_type, output):  # type: ignore[no-untyped-def]
@@ -6833,7 +6811,7 @@
             with V.set_graph_handler(subgraph.graph):
                 subgraph.graph.run(*fake_operands)
 
-        outputs = subgraph.graph.graph_outputs  # type: ignore[union-attr]
+        outputs = subgraph.graph.graph_outputs
         device = operands[0].get_device()
         invoke_subgraph = InvokeSubgraph(
             subgraph=subgraph,
@@ -6891,8 +6869,8 @@
 
         super().__init__(
             name=None,
-            layout=layout,  # type: ignore[arg-type]
-            inputs=inputs,  # type: ignore[list-item]
+            layout=layout,
+            inputs=inputs,
         )
 
         self.name = V.graph.register_buffer(self)
@@ -7007,8 +6985,8 @@
 
         super().__init__(
             name=None,
-            layout=layout,  # type: ignore[arg-type]
-            inputs=carried_inputs + additional_inputs,  # type: ignore[list-item]
+            layout=layout,
+            inputs=carried_inputs + additional_inputs,
         )
 
         self.name = V.graph.register_buffer(self)
