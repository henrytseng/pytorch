--- conflicted
+++ resolved
@@ -4001,9 +4001,8 @@
     def codegen(self, wrapper):
         line = wrapper.declare
         line += f"{self.get_name()} = {self.codegen_list_tuple_access(self.inputs[0].get_name(), self.indices)}"
-<<<<<<< HEAD
-        line += V.graph.wrapper_code.ending
-        V.graph.wrapper_code.writeline(line)
+        line += wrapper.ending
+        wrapper.writeline(line)
         # NB: If it is possible for other ir node types to return unbacked
         # symints, we also have to add this logic there too.  Don't forget to
         # update get_unbacked_symbol_defs too.
@@ -4012,17 +4011,12 @@
         symbols_to_define = self.get_unbacked_symbol_defs()
         for i, s in enumerate(self.get_size()):
             if s in symbols_to_define:
-                V.graph.wrapper_code.writeline(f"{s} = {self.get_name()}.size({i})")
+                wrapper.writeline(f"{s} = {self.get_name()}.size({i})")
                 symbols_to_define.remove(s)
         assert (
             not symbols_to_define
         ), f"unbacked symint {s} not written out, check comment above"
-        self.codegen_size_asserts(V.graph.wrapper_code)
-=======
-        line += wrapper.ending
-        wrapper.writeline(line)
         self.codegen_size_asserts(wrapper)
->>>>>>> 87f43e3b
 
     def __init__(self, layout, input, indices: List[Tuple[Any, ...]]):
         super().__init__(None, layout, [input], ())
