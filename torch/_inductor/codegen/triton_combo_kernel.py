--- conflicted
+++ resolved
@@ -513,16 +513,11 @@
                 assert f"{tree.prefix}numel_{num}" in self.dynamic_shape_args
                 uniquify_block_sizes.append(f"{tree.prefix}numel")
 
-<<<<<<< HEAD
             if not tree.is_reduction:
-                grid.append(int(simplified_tree_numel))
-=======
-            if tree.prefix != "r":
                 if isinstance(simplified_tree_numel, (Integer, int)):
                     grid.append(int(simplified_tree_numel))
                 else:
                     grid.append(f"{tree.prefix}numel_{num}")
->>>>>>> 02dcb077
 
             if tree.is_reduction and sub_kernel.persistent_reduction:
                 if isinstance(simplified_tree_numel, (Integer, int)):
@@ -662,14 +657,6 @@
             self.dispatch_class = ComboKernel.SequentialDispatch
 
     def jit_line(
-<<<<<<< HEAD
-            self,
-            heuristics: str,
-            size_hints: List[int],
-            selected_kernel: TritonKernel,
-            pointwise_with_reduce: bool = False,
-            ) -> str:
-=======
         self,
         heuristics: str,
         size_hints: List[int],
@@ -677,7 +664,6 @@
         pointwise_with_reduce: bool = False,
         signature: Optional[List[Any]] = None,
     ) -> str:
->>>>>>> 02dcb077
         can_use_32bit = all(k.index_dtype == "tl.int32" for k in self.sub_kernels)
         size_dtype = "tl.int32" if can_use_32bit else "tl.int64"
         if signature is None:
