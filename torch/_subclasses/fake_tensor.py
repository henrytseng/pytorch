import torch

from torch.utils._pytree import tree_map, tree_flatten
from functools import partial
from torch.fx.operator_schemas import normalize_function
from torch.utils._mode_utils import no_dispatch
from torch._subclasses.meta_utils import MetaConverter, WeakTensorRefKey
from typing import Union, Callable
from torch._ops import OpOverload
from torch.overrides import TorchFunctionMode
from torch.utils._python_dispatch import TorchDispatchMode, enable_torch_dispatch_mode
import weakref
import functools
import itertools
import contextlib
from dataclasses import dataclass
from torch._decomp import decomposition_table
from torch._meta_registrations import meta_table


aten = torch.ops.aten


@dataclass
class UnsupportedFakeTensorException(RuntimeError):
    reason: str

@dataclass
class DynamicOutputShapeException(RuntimeError):
    func: OpOverload


_device_not_kwarg_ops = (
    aten._resize_output_.default,
    aten.nested_tensor.default,
    aten.pin_memory.default,
    aten.is_pinned.default,
    aten.to.device,
    aten.to.prim_Device,
    aten._pin_memory.default,
    aten._resize_output.default,
    aten._resize_output.out,
)

# this op is never actually used
_non_kwarg_device_constructors = (torch.ops.aten._list_to_tensor,)


def contains_tensor_types(type):
    tensor_type = torch._C.TensorType.get()
    return type.isSubtypeOf(tensor_type) or any(
        contains_tensor_types(e) for e in type.containedTypes()
    )


_like_tensor_constructors = (
    aten.empty_like.default,
    aten.full_like.default,
    aten.ones_like.default,
    aten.rand_like.default,
    aten.randn_like.default,
    aten.randint_like.default,
    aten.randint_like.low_dtype,
    aten.randn_like.default,
    aten.zeros_like.default,
    aten.new_empty.default,
    aten.new_empty_strided.default,
    aten.new_full.default,
    aten.new_zeros.default,
    aten.new_ones.default,
)


@functools.lru_cache(None)
def _is_tensor_constructor(func: OpOverload):
    assert isinstance(func, OpOverload)
    schema = func._schema
    if any(contains_tensor_types(arg.type) for arg in schema.arguments):
        return False
    # TODO: no real reason to restrict multiple outputs
    return (
        len(schema.returns) == 1 and schema.returns[0].type is torch._C.TensorType.get()
    )


# Similar to `MetaConverter`, this is a class for converting
# multiple tensors into fake tensors which share the same view/storage
# structure. Like `MetaConverter`, it uses `WeakTensorRefKey` to
# hold a weak reference for all memoized tensors.
class FakeTensorConverter(object):
    tensor_memo: weakref.WeakValueDictionary
    meta_converter: MetaConverter

    def __init__(self):
        # FakeTensors store the FakeTensorMode which in turn stores a
        # FakeTensor, so we need to hold a weak reference to the FakeTensor
        # otherwise we would induce a circular reference
        self.tensor_memo = weakref.WeakValueDictionary()
        self.meta_converter = MetaConverter()

    def _get_memo(self, t):
        if WeakTensorRefKey(t) in self.tensor_memo:
            out = self.tensor_memo[WeakTensorRefKey(t)]
            out._fix_weakref()
            return out
        return None

    def set_tensor_memo(self, t, v):
        th = WeakTensorRefKey(t)

        # hold a weak ref to self, otherwise it will be kept alive
        # by the del_ten closure
        self_weak_ref = weakref.ref(self)

        def del_ten():
            self_ref = self_weak_ref()
            if self_ref is None:
                return
            # on shutdown, th may not be in memo
            self_ref.tensor_memo.pop(th, None)

        weakref.finalize(t, del_ten)
        self.tensor_memo[th] = v

    def from_real_tensor(self, fake_mode, t):
        maybe_memo = self._get_memo(t)
        if maybe_memo is not None:
            return maybe_memo
        existing_device = t.device
        # not yet supported in metatensors
        if t.is_complex():
            raise UnsupportedFakeTensorException("complex nyi in meta tensors")
        if t.is_sparse:
            raise UnsupportedFakeTensorException("sparse nyi in meta tensors")
        if t.is_quantized:
            raise UnsupportedFakeTensorException("quantized nyi in meta tensors")
        with no_dispatch():
            out = FakeTensor(fake_mode, self.meta_converter(t), existing_device)
        if type(t) is torch.nn.Parameter:
            out = torch.nn.Parameter(out, requires_grad=out.requires_grad)  # type: ignore[assignment]
        self.set_tensor_memo(t, out)
        return out

    def from_meta_and_device(self, fake_mode, t, device):
        maybe_memo = self._get_memo(t)
        if maybe_memo is not None:
            return maybe_memo
        out = FakeTensor(fake_mode, t, device)
        self.set_tensor_memo(t, out)
        return out

    def __call__(self, fake_mode, t, device=None):
        assert t.device.type != "meta" or device is not None
        if t.device.type != "meta":
            return self.from_real_tensor(fake_mode, t)
        else:
            return self.from_meta_and_device(fake_mode, t, device)


op_implementations = []


def register_op_impl(run_impl_check: Union[Callable[[OpOverload], bool], OpOverload]):
    def impl_decorator(op_impl):
        global op_implementations
        if isinstance(run_impl_check, OpOverload):
            op_implementations.append((lambda func: func == run_impl_check, op_impl))
        else:
            op_implementations.append((run_impl_check, op_impl))

        return op_impl

    return impl_decorator

@register_op_impl(lambda func: (_is_tensor_constructor(func) or func in _like_tensor_constructors))
def contructors(fake_mode, func, *args, **kwargs):
    assert func not in _non_kwarg_device_constructors
    _, new_kwargs = normalize_function(
        func, args=args, kwargs=kwargs, normalize_to_only_use_kwargs=True
    )
    if func in _like_tensor_constructors:
        default_device = new_kwargs["input"].device
        # TODO: file issue
        args = (new_kwargs.pop("input"),)
    else:
        # cpu is default device if none is specified
        default_device = torch.device("cpu")
        args = ()
    out_device = new_kwargs.pop("device", None)
    out_device = out_device if out_device is not None else default_device
    new_kwargs["device"] = torch.device("meta")
    r = func(*args, **new_kwargs)
    return FakeTensor(fake_mode, r, out_device)

@register_op_impl(lambda func: func in (aten.to.prim_Device, aten.to.device))
def non_kwarg_to(fake_mode, func, *args, **kwargs):
    _, new_kwargs = normalize_function(
        func, args, kwargs, normalize_to_only_use_kwargs=True
    )
    input_device = new_kwargs["device"]
    out_device = input_device if input_device else new_kwargs["input"].device
    new_kwargs["device"] = torch.device("meta")
    r = func(*args, **new_kwargs)
    return fake_mode.fake_tensor_converter(fake_mode, r, out_device)


# Dont default to default device handling,
# since the device of `the_template` is ignored
@register_op_impl(aten.resize_as_.default)
def resize_as_(fake_mode, func, *args, **kwargs):
    return func(*args, **kwargs)


# _to_copy fails when run with FakeTensors to cuda device
# TODO: debug
@register_op_impl(torch.ops.aten._to_copy.default)
def to_copy(fake_mode, func, *args, **kwargs):
    _, new_kwargs = normalize_function(
        func, args=args, kwargs=kwargs, normalize_to_only_use_kwargs=True
    )

    input_device = new_kwargs.pop("device", None)
    out_device = input_device if input_device else new_kwargs["input"].device
    with no_dispatch():
        input = new_kwargs.pop("input").to("meta")
        return FakeTensor(
            fake_mode, torch.ops.aten._to_copy(input, **new_kwargs), out_device
        )

@register_op_impl(torch.ops.aten.clone.default)
def clone(fake_mode, func, input, memory_format=None):
    out_device = input.device
    with no_dispatch():
        out = torch.ops.aten._to_copy(input.to("meta"), memory_format=memory_format)
        return FakeTensor(fake_mode, out, out_device)

# index.Tensor data-dependent in only some conditions
@register_op_impl(lambda func: torch.Tag.dynamic_output_shape in func.tags  # type: ignore[attr-defined]
                  and func != aten.index.Tensor)
def data_dep_op(fake_mode, func, *args, **kwargs):
    raise DynamicOutputShapeException(func)

# Bool Indices get Expanded as Masks
# See: IndexingUtils.h:expandTensors
def check_no_bool_index_tensors(func, self, indices):
    for index in indices:
        if index is not None and index.dtype in (torch.bool, torch.uint8):
            raise DynamicOutputShapeException(func)

# Dont default to default device handling,
# Since op can take in non-zero sized cpu
# index tensors with cuda self
@register_op_impl(aten.index.Tensor)
def index_tensor(fake_mode, func, *args, **kwargs):
    # dynamic shape op if indices are bool/uint8
    check_no_bool_index_tensors(func, *args, **kwargs)

    _, new_kwargs = normalize_function(
        func, args=args, kwargs=kwargs, normalize_to_only_use_kwargs=True
    )

    out_device = new_kwargs["input"].device
    with in_kernel_invocation_manager(fake_mode):
        out = func(*args, **kwargs)

    return FakeTensor(fake_mode, out, out_device)


# Meta tensors give you the ability to run PyTorch code without having to
# actually do computation through tensors allocated on a `meta` device.
# Because the device is `meta`, meta tensors do not model device propagation.
# FakeTensor extends MetaTensors to also carry an additional `fake_device`
# which tracks devices that would have been used.

@contextlib.contextmanager
def in_kernel_invocation_manager(fake_mode):
    fake_mode.in_kernel_invocation = True
    try:
        yield
    finally:
        fake_mode.in_kernel_invocation = False

class FakeTensor(torch.Tensor):
    fake_device: torch.device
    fake_mode: "FakeTensorMode"

    @staticmethod
    def __new__(cls, fake_mode, elem, device):
        return torch.Tensor._make_subclass(
            cls, elem, elem.requires_grad, dispatch_device=True
        )

    def __init__(self, fake_mode, elem, device: Union[torch.device, str]):
        # elem does not need to be recorded, because FakeTensor *is a* elem
        assert elem.device.type == "meta", elem
        device = device if isinstance(device, torch.device) else torch.device(device)
        assert device.type != "meta"
        self.fake_device = device
        self.fake_mode = fake_mode

    @staticmethod
    def from_tensor(t, fake_mode):
        existing_device = t.device
        return FakeTensor(fake_mode, t.to(device="meta"), existing_device)

    # TODO: resolve error in default __repr__
    def __repr__(self):
        return f"FakeTensor({self.fake_device}, {self.size()}, {self.dtype})"

    def new_empty(self, shape, dtype=None):
        return torch.empty(shape, dtype=dtype)

    def new(self, *args, **kwargs):
        # torch.Tensor.new does not go through the normal dispatcher pattern
        # so in order to use the same pattern as normal invocation of
        # returning meta device within the kernel we need to intercept
        # the call here
        out_device = self.fake_device
        if "device" in kwargs:
            kwarg_device = kwargs.pop("device")
            out_device = kwarg_device if kwarg_device else out_device
            kwargs["device"] = "meta"

        with in_kernel_invocation_manager(self.fake_mode):
            with no_dispatch():
                meta_out = super().new(*args, **kwargs)

        with no_dispatch():
            return FakeTensor(self.fake_mode, meta_out, out_device)

    @classmethod
    def __torch_dispatch__(cls, func, types, args=(), kwargs=None):
        # need to handle here to avoid infinite recursion
        # see [in_kernel_invocation]
        if func == torch.ops.prim.device.default:
            assert len(args) == 1 and isinstance(args[0], FakeTensor)
            if args[0].fake_mode.in_kernel_invocation:
                return torch.device("meta")
            else:
                return args[0].fake_device

<<<<<<< HEAD
        if func == torch.ops.aten.stride:
            return None
=======
        # Because fake mode can return NotImplemented (if it sees a subclass
        # it doesn't know how to deal with), this test here is important
        # because the next dispatch after a fake mode will attempt to use
        # subclasses of tensors to dispatch, and any FakeTensor arguments
        # will be considered eligible.
        if any(not issubclass(t, FakeTensor) and t is not torch.Tensor for t in types):
            return NotImplemented

>>>>>>> d17919d5
        fake_mode = None
        for arg in itertools.chain(tree_flatten(args)[0], tree_flatten(kwargs)[0]):
            if isinstance(arg, FakeTensor):
                if fake_mode is None:
                    fake_mode = arg.fake_mode
                else:
                    assert fake_mode is arg.fake_mode, "Mixing modes NYI"
        with enable_torch_dispatch_mode(fake_mode):
            return func(*args, **kwargs)

    @staticmethod
    def _find_common_device(func, args, kwargs):
        # cpu - zero-dim tensors can be called in cuda kernels,
        # so overwrite the common_device if it the only existing
        # device comes from a cpu zero-dim tensor
        common_device = None
        is_cpu_zero_dim = None

        def cpu_zero_dim(t):
            return t.device.type == "cpu" and t.dim() == 0

        def merge_devices(t):
            nonlocal common_device
            nonlocal is_cpu_zero_dim
            if not isinstance(t, FakeTensor):
                return

            if common_device is None:
                common_device = t.device
                is_cpu_zero_dim = cpu_zero_dim(t)
                return

            t_is_cpu_zero_dim = cpu_zero_dim(t)
            if t.device == common_device:
                if is_cpu_zero_dim:
                    is_cpu_zero_dim = t_is_cpu_zero_dim
                return

            # mismatching devices !
            # if current tensor is cpu 0 dim, defer to existing device
            if t_is_cpu_zero_dim:
                return

            # current device is from cpu 0 dim tensor, overwrite
            if is_cpu_zero_dim:
                common_device = t.device
                is_cpu_zero_dim = t_is_cpu_zero_dim
                return

            # mismatching devices of non-zero dim tensors, throw
            # This might be valid behavior and need to be explicitly modeled, e.g. reshape_as
            raise RuntimeError(
                f"Unhandled FakeTensor Device Propagation for {func}, found two different devices {common_device}, {t.device}"
            )

        tree_map(merge_devices, args)
        tree_map(merge_devices, kwargs)

        assert common_device is not None, f"Could not find common device for {func}"

        return common_device

    __torch_function__ = torch._C._disabled_torch_function_impl


# We keep one instantiation of `fake_tensor_converter` active
# for the duration of `with torch_enable_mode(FakeTensorMode)`.
# This allows accurate storage aliasing across invocation of
# different operators. While this will keep all freshly allocated
# tensors alive during `FakeTensorMode`, there will no be no
# new allocations of Tensors which have non-meta storage so
# memory should not significantly incraese.


class FakeTensorMode(TorchDispatchMode):
    def __init__(self, allow_fallback_kernels=True):
        self.allow_fallback_kernels = allow_fallback_kernels
        self.fake_tensor_converter = FakeTensorConverter()

        # [in_kernel_invocation]
        # when FakeTensor is invoked in user code, .device should return
        # the fake_device of the tensor so that code such as as `if x.is_cuda`
        # or torch.zeros([10, 10], device=x.device) continues to execute as if
        # the FakeTensor were real. However, within kernel execution, we return
        # the `Meta` device because all computation within the kernels should
        # behave as if the Tensors are on meta devices. Kernels should allocate
        # new tensors on meta devices, and checks like `is_meta` should return true.
        # within python refs, we always return the real device by defining
        # the device property
        self.in_kernel_invocation = False


    def __torch_dispatch__(self, func, types, args=(), kwargs=None):
        kwargs = kwargs if kwargs else {}

        if func == torch.ops.prim.device.default:
            assert len(args) == 1 and isinstance(args[0], FakeTensor)
            if args[0].fake_mode.in_kernel_invocation:
                return torch.device("meta")
            else:
                return args[0].fake_device

        with enable_torch_dispatch_mode(self), torch.overrides.enable_reentrant_dispatch():
            if func in meta_table:
                r = meta_table[func](*args, **kwargs)
                return r
            elif func in decomposition_table:
                r = decomposition_table[func](*args, **kwargs)
                return r

        with no_dispatch():
            if func == torch.ops.aten.sym_size.default:
                return None
            if func == torch.ops.aten.size.default:
                return args[0].shape
            if func == torch.ops.aten.dim.default:
                return len(args[0].shape)
            if func == torch.ops.aten.is_contiguous.default:
                return True
            if func == torch.ops.aten.stride:
                return None

        constructors = [torch.ops.aten.empty.SymInt]
        if 'prims' not in func.overloadpacket._qualified_op_name and func not in constructors:
            raise RuntimeError(f"Couldn't find meta function/decomposition, {func}")
        # prims already wrap FakeTensor inputs to FakeTensor outputs
        # and do device logic, we dont need do anything but run them
        if "prims::" in func._schema.name:
            with no_dispatch():
                return func(*args, **kwargs)

        with no_dispatch():
            # TODO: apply as no_dispatch decorator
            converter = self.fake_tensor_converter

            def wrap(e, device=None):
                if isinstance(e, torch.Tensor) and not isinstance(e, FakeTensor):
                    return converter(self, e, device)
                else:
                    return e

            # if we are in the dispatch mode, we will enter this function even if the inputs
            # are not FakeTensors. For now, throw if any non-Fake Tensor inputs
            # and just support constructors. TODO: extend more broadly
            conversion_made = False
            subclass_seen = False

            def check_non_fake_tensor(x):
                nonlocal conversion_made, subclass_seen
                conversion_made = conversion_made or (
                    isinstance(x, torch.Tensor) and not isinstance(x, FakeTensor)
                )
                subclass_seen = subclass_seen or (
                    isinstance(x, torch.Tensor) and not isinstance(x, FakeTensor)
                    and type(x) is not torch.Tensor
                )

            tree_map(check_non_fake_tensor, args)
            tree_map(check_non_fake_tensor, kwargs)

            # Suppose we enable fake tensor mode.  This means that fake tensor
            # mode will run first.  But what if we do an operation that
            # involves a tensor subclass that will desugar into normal tensor
            # operations?  Without this line, fake tensor mode will run first,
            # decide that a conversion was made (since there was a non fake
            # tensor argument), and report an error that converting non
            # fake tensor is not supported.  What we actually wanted to happen
            # was to give the subclass a chance to figure out what it wants to
            # before erroring out.  Returning NotImplemented here allows this.
            #
            # NB: If you're seeing a mysterious infinite loop involving fake
            # tensor, it might be related to this line.  Though I'm not sure
            # how you'll know to read this comment, as this line won't show up
            # in the stack trace.
            if subclass_seen:
                return NotImplemented

            # this is generated from torch.tensor(), which does not use the
            # dispatcher, to allow wrapper subclasses to wrap the new tensor
            # we need to handle before error checking
            if func in [torch.ops.aten.lift_fresh.default, torch.ops.aten.lift_fresh_copy.default]:
                assert (
                    len(kwargs) == 0
                    and len(args) == 1
                    and type(args[0]) is torch.Tensor
                ), f"{args} {kwargs}"
                with no_dispatch():
                    return converter(self, args[0])

            if conversion_made:
                raise Exception(
                    "Invoking operators with non-Fake Tensor inputs in FakeTensorMode is not yet supported. "
                    f"Please convert all Tensors to FakeTensors first. Found in {func}(*{args}, **{kwargs})"
                )

            for run_impl_check, op_impl in op_implementations:
                if run_impl_check(func):
                    return op_impl(self, func, *args, **kwargs)

            with in_kernel_invocation_manager(self):
                try:
                    r = func(*args, **kwargs)
                except NotImplementedError as not_implemented_error:
                    if not self.allow_fallback_kernels:
                        raise not_implemented_error
                    r = run_fallback_kernel(func, args, kwargs, not_implemented_error)

            # TODO: handle non-kwarg devices
            assert func not in _device_not_kwarg_ops, f"NYI: {func}"

            # if device is specified, use that
            if kwargs.get("device", None):
                return tree_map(partial(wrap, device=kwargs["device"]), r)

            common_device = FakeTensor._find_common_device(func, args, kwargs)

            out = tree_map(partial(wrap, device=common_device), r)
            return out

    def from_tensor(self, tensor):
        return self.fake_tensor_converter(self, tensor)

def run_fallback_kernel(func, args, kwargs, orig_not_implemented_exception):
    with no_dispatch():
        def to_real_tensor(e):
            if isinstance(e, FakeTensor):
                return torch.zeros_like(e, device=e.fake_device)
            return e

        try:
            args = tree_map(to_real_tensor, args)
            kwargs = tree_map(to_real_tensor, kwargs)

            r = func(*args, **kwargs)
        except Exception as new_exception:
            raise orig_not_implemented_exception from new_exception

        tensor_impls = set()
        storages = set()

        for e in tree_flatten((args, kwargs))[0]:
            if isinstance(e, torch.Tensor):
                tensor_impls.add(e)
                storages.add(e.storage()._cdata)

        # TODO: also check metadata change on inputs
        # proper aliasing/metadata relationship between outputs and inputs will
        # not be set up, bc of conversion to cpu, error on reused impls
        for e in tree_flatten(r)[0]:
            if e in tensor_impls or (
                isinstance(e, torch.Tensor) and e.storage()._cdata in storages
            ):
                raise orig_not_implemented_exception

    # we're only converting these to MetaTensors now, not Fake Tensors,
    # and the cpu inputs should be temporary. just convert outputs to meta
    # and continue
    return tree_map(MetaConverter(), r)


# Just for use to allow copying a module to fake tensors,
# does not apply elsewhere
class FakeCopyMode(TorchFunctionMode):
    def __init__(self, fake_mode):
        self.fake_mode = fake_mode

    def __torch_function__(self, func, types, args=(), kwargs=None):
        kwargs = kwargs if kwargs else {}

        # clone will get called in Parameter deepcopy
        if func == torch._C._TensorBase.clone:
            return func(self.fake_mode.from_tensor(args[0]), **kwargs)
        elif func == torch.Tensor.__deepcopy__:
            assert len(args) == 2 and len(kwargs) == 0
            tensor, memo = args

            if id(tensor) in memo:
                return memo[id(tensor)]

            out = self.fake_mode.from_tensor(tensor)
            memo[id(tensor)] = out
            return out
        else:
            with torch._C.DisableTorchFunction():
                return func(*args, **kwargs)<|MERGE_RESOLUTION|>--- conflicted
+++ resolved
@@ -339,10 +339,6 @@
             else:
                 return args[0].fake_device
 
-<<<<<<< HEAD
-        if func == torch.ops.aten.stride:
-            return None
-=======
         # Because fake mode can return NotImplemented (if it sees a subclass
         # it doesn't know how to deal with), this test here is important
         # because the next dispatch after a fake mode will attempt to use
@@ -351,7 +347,8 @@
         if any(not issubclass(t, FakeTensor) and t is not torch.Tensor for t in types):
             return NotImplemented
 
->>>>>>> d17919d5
+        if func == torch.ops.aten.stride:
+            return None
         fake_mode = None
         for arg in itertools.chain(tree_flatten(args)[0], tree_flatten(kwargs)[0]):
             if isinstance(arg, FakeTensor):
