--- conflicted
+++ resolved
@@ -15,155 +15,6 @@
 import torch._prims
 
 
-<<<<<<< HEAD
-# TODO:  automap torch operations to references
-# (need to throw a good assertion if the mapping doesn't exist)
-_torch_to_reference_map = {
-    torch.add: refs.add,
-    # torch.div: refs.div,
-    torch.mul: refs.mul,
-    torch.ge: refs.ge,
-    torch.gt: refs.gt,
-    torch.le: refs.le,
-    torch.lt: refs.lt,
-}
-
-
-class PrimContext(torch.overrides.TorchFunctionMode):
-    """
-    The prototype prim tracing context.
-
-    Example usage:
-
-    import torch._prims.utils as utils
-    from torch._prims.context import PrimContext
-    from torch._prims.executor import execute
-
-    a = torch.randn((2, 2))
-    b = torch.randn((2, 2))
-
-    with PrimContext():
-      meta_a = ctx.placeholder(utils.TensorMeta(a))
-      meta_b = ctx.placeholder(utils.TensorMeta(b))
-      result = torch.add(meta_a, meta_b)
-      ctx.output(result)
-
-    exc_result = execute(ctx, a, b)
-
-    Currently this only acquires a trace of prims, and
-    it does not account for control flow. As such,
-    execute must be called with tensors that have the
-    same metadata (dtype, device, shape...) as
-    the tensors used to trace the operations.
-
-    The tracing context's FX graph can be acquired
-    using its graph attribute.
-    """
-
-    def __init__(self):
-        self.graph = Graph()
-
-        # Private attributes for generating names
-        self._tensor_name_counter = 0
-        self._dim_name_counter = 0
-        self._shape_name_counter = 0
-        self._lowercase = tuple(string.ascii_lowercase)
-        self._uppercase = tuple(string.ascii_uppercase)
-
-    @staticmethod
-    def _create_name(idx, chars):
-        name = ""
-        while idx >= len(chars):
-            name = chars[idx % len(chars)] + name
-            idx = idx - len(chars)
-        name = chars[idx] + name
-
-        return name
-
-    def _tensor_name(self):
-        idx = self._tensor_name_counter
-        self._tensor_name_counter = self._tensor_name_counter + 1
-
-        return self._create_name(idx, self._lowercase)
-
-    def _add_user(self, tm: TensorMeta, node: Node) -> None:
-        assert tm.node is not None
-        tm.node.users[node] = None
-
-    def placeholder(self, a: Any):
-        name = self._tensor_name()
-        node = self.graph.placeholder(name)
-
-        if isinstance(a, TensorMeta):
-            if a.node is not None:
-                raise ValueError("Attempting to reuse a TensorMeta in a new trace!")
-            a.tname = name
-            a.node = node
-
-        return a
-
-    def output(self, tm: TensorMeta):
-        # TODO: allow other output types
-        assert isinstance(tm, TensorMeta)
-
-        node = self.graph.output(tm)
-        self._add_user(tm, node)
-
-    def __torch_function__(
-        self,
-        func: Callable,
-        types: Sequence,
-        args: Sequence[Any] = (),
-        kwargs: Dict = None,
-    ):
-        """
-        Determines which function to call. The order of which
-        function is called is determined by:
-
-        - func's "meta" attribute, if it exists
-        - if func is a torch operation, its corresponding reference
-        - func
-        """
-
-        if kwargs is None:
-            kwargs = {}
-
-        if hasattr(func, "meta"):
-            # TODO: add check that all args/kwargs are 'registered' properly
-            # to this trace
-
-            output = func.meta(*args, **kwargs)  # type: ignore[attr-defined]
-
-            # Updates graph
-            # TODO: handle outputs with multiple tensors
-            # TODO: handle non-tensor outputs
-            assert isinstance(output, TensorMeta)
-            output_name = self._tensor_name()
-            node = self.graph.create_node(
-                "call_function", func, name=output_name, args=args, kwargs=kwargs
-            )
-            output.tname = output_name
-            output.node = node
-
-            # Marks uses
-            for x in (
-                x for x in chain(args, kwargs.values()) if isinstance(x, TensorMeta)
-            ):
-                self._add_user(x, node)
-
-            return output
-
-        # Remaps torch operations to their references
-        if func in _torch_to_reference_map:
-            fn = _torch_to_reference_map[func]
-            with torch.overrides.enable_torch_function_mode(self, replace=self.inner):
-                return fn(*args, **kwargs)  # type: ignore[operator]
-
-        return func(*args, **kwargs)
-
-
-=======
->>>>>>> f2abc260
 @functools.lru_cache(None)
 def torch_to_refs_map():
     """
