--- conflicted
+++ resolved
@@ -79,12 +79,7 @@
         >>>     # epoch ends
         >>>     act_sparsifier.step()
         >>> # end training process
-<<<<<<< HEAD
         >>> sparsifier.squash_mask()
-=======
-
-        >>> act_sparsifier.squash_mask()
->>>>>>> f229dda582... [ao][sparsity] Implementation of step() and update_mask()
     """
     def __init__(self, model: nn.Module, aggregate_fn=None, reduce_fn=None, mask_fn=None,
                  features=None, feature_dim=None, **sparse_config):
@@ -276,7 +271,7 @@
                 data_feature = reduce_fn(data[feature_idx])
                 mask[feature_idx].data = mask_fn(data_feature, **sparse_config)
 
-    def __sparsify_hook(self, name):
+    def _sparsify_hook(self, name):
         """Returns hook that applies sparsification mask to input entering the attached layer
         """
         mask = self.get_mask(name)
@@ -297,13 +292,13 @@
                 return input_data
         return hook
 
-    def squash_mask(self, **kwargs):
-        """
-        Unregisters aggreagate hook that was applied earlier and registers sparsification hooks.
-        The sparsification hook will apply the mask to the activations before it is fed into the
-        attached layer.
+    def squash_mask(self, attach_sparsify_hook=True, **kwargs):
+        """
+        Unregisters aggreagate hook that was applied earlier and registers sparsification hooks if
+        attach_sparsify_hook = True.
         """
         for name, configs in self.data_groups.items():
             # unhook agg hook
             configs['hook'].remove()
-            configs['hook'] = configs['layer'].register_forward_pre_hook(self.__sparsify_hook(name))+            if attach_sparsify_hook:
+                configs['hook'] = configs['layer'].register_forward_pre_hook(self._sparsify_hook(name))