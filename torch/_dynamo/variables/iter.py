# mypy: ignore-errors

import itertools
import operator
import sys
from typing import Dict, List, Optional, TYPE_CHECKING, Union

from .. import polyfills, variables
from ..bytecode_transformation import create_call_function, create_instruction
from ..exc import (
    handle_observed_exception,
    ObservedUserStopIteration,
    raise_observed_exception,
    unimplemented,
    UserError,
)
from .base import MutableLocal, VariableTracker
from .constant import ConstantVariable


if TYPE_CHECKING:
    from torch._dynamo.symbolic_convert import InstructionTranslator


MAX_ITERATOR_LIMIT = 100 * 1024  # 100k


class ItertoolsVariable(VariableTracker):
    def __init__(self, value, **kwargs) -> None:
        super().__init__(**kwargs)
        self.value = value

    def __repr__(self) -> str:
        return f"ItertoolsVariable({self.value})"

    def as_python_constant(self):
        return self.value

    def call_function(
        self,
        tx: "InstructionTranslator",
        args: "List[VariableTracker]",
        kwargs: "Dict[str, VariableTracker]",
    ) -> "VariableTracker":
        if (
            self.value is itertools.product
            and not kwargs
            and all(arg.has_unpack_var_sequence(tx) for arg in args)
        ):
            seqs = [arg.unpack_var_sequence(tx) for arg in args]
            items = []
            for item in itertools.product(*seqs):
                items.append(variables.TupleVariable(list(item)))
            return variables.ListIteratorVariable(items, mutable_local=MutableLocal())
        elif self.value is itertools.accumulate:
            from .builtin import BuiltinVariable

            if any(key not in ["initial", "func"] for key in kwargs.keys()):
                unimplemented(
                    "Unsupported kwargs for itertools.accumulate: "
                    f"{','.join(set(kwargs.keys()) - {'initial', 'func'})}"
                )

            acc = kwargs.get("initial")

            if len(args) in [1, 2] and args[0].has_unpack_var_sequence(tx):
                seq = args[0].unpack_var_sequence(tx)

                if "func" in kwargs and len(args) == 1:
                    func = kwargs["func"].call_function
                elif len(args) == 2:
                    func = args[1].call_function
                elif len(args) == 1:
                    # Default to operator.add
                    func = BuiltinVariable(operator.add).call_function
                else:
                    unimplemented(
                        "itertools.accumulate can only accept one of: `func` kwarg, pos 2 arg"
                    )
            else:
                unimplemented("Unsupported arguments for itertools.accumulate")

            items = []
            if acc is not None:
                items.append(acc)
            for item in seq:
                if acc is None:
                    acc = item
                else:
                    try:
                        acc = func(tx, [acc, item], {})
                    except Exception as e:
                        unimplemented(
                            f"Unexpected failure in invoking function during accumulate. Failed running func {func}({item}{acc})",
                            from_exc=e,
                        )
                items.append(acc)

            return variables.ListIteratorVariable(items, mutable_local=MutableLocal())
        elif (
            self.value is itertools.combinations
            and not kwargs
            and len(args) == 2
            and args[0].has_unpack_var_sequence(tx)
            and args[1].is_python_constant()
        ):
            iterable = args[0].unpack_var_sequence(tx)
            r = args[1].as_python_constant()

            items = []
            for item in itertools.combinations(iterable, r):
                items.append(variables.TupleVariable(list(item)))
            return variables.ListIteratorVariable(items, mutable_local=MutableLocal())
        elif self.value is itertools.groupby:
            if any(kw != "key" for kw in kwargs.keys()):
                unimplemented(
                    "Unsupported kwargs for itertools.groupby: "
                    f"{','.join(set(kwargs.keys()) - {'key'})}"
                )

            def retrieve_const_key(key):
                if isinstance(key, variables.SymNodeVariable):
                    return key.evaluate_expr()
                elif isinstance(key, variables.ConstantVariable):
                    return key.as_python_constant()
                else:
                    unimplemented(
                        "Unsupported key type for itertools.groupby: " + str(type(key))
                    )

            if len(args) == 1 and args[0].has_unpack_var_sequence(tx):
                seq = args[0].unpack_var_sequence(tx)
                keyfunc = (
                    (
                        lambda x: (
                            retrieve_const_key(
                                kwargs.get("key").call_function(tx, [x], {})
                            )
                        )
                    )
                    if "key" in kwargs
                    else None
                )
            else:
                unimplemented("Unsupported arguments for itertools.groupby")

            result = []
            try:
                for k, v in itertools.groupby(seq, key=keyfunc):
                    result.append(
                        variables.TupleVariable(
                            [
                                variables.ConstantVariable.create(k)
                                if variables.ConstantVariable.is_literal(k)
                                else k,
                                variables.ListIteratorVariable(
                                    list(v), mutable_local=MutableLocal()
                                ),
                            ],
                            mutable_local=MutableLocal(),
                        )
                    )
            except Exception as e:
                unimplemented(
                    "Unexpected failure when calling itertools.groupby",
                    from_exc=e,
                )
            return variables.ListIteratorVariable(result, mutable_local=MutableLocal())
        elif self.value is itertools.repeat:
            if len(args) < 2:
                return variables.RepeatIteratorVariable(
                    *args, mutable_local=MutableLocal()
                )

            from .builder import SourcelessBuilder

            return tx.inline_user_function_return(
                SourcelessBuilder.create(tx, polyfills.repeat), args, kwargs
            )
        elif self.value is itertools.count:
            return variables.CountIteratorVariable(*args, mutable_local=MutableLocal())
        elif self.value is itertools.cycle:
            return variables.CycleIteratorVariable(*args, mutable_local=MutableLocal())
        elif self.value is itertools.dropwhile:
            return variables.UserFunctionVariable(polyfills.dropwhile).call_function(
                tx, args, kwargs
            )
        elif self.value is itertools.zip_longest:
            return variables.UserFunctionVariable(polyfills.zip_longest).call_function(
                tx, args, kwargs
            )
        else:
            return super().call_function(tx, args, kwargs)


class IteratorVariable(VariableTracker):
    def __init__(self, **kwargs) -> None:
        super().__init__(**kwargs)

    def next_variable(self, tx):
        unimplemented("abstract method, must implement")

    # NOTE: only call when unpacking this iterator safely done eagerly!
    # Normally, iterators are accessed lazily.
    # Example of safe eager unpacking: list(map(f, seq))
    # Example of unsafe eager unpacking: list(islice(map(f, seq), 5))
    def force_unpack_var_sequence(self, tx) -> List[VariableTracker]:
        result = []
        while True:
            try:
                result.append(self.next_variable(tx))
            except ObservedUserStopIteration:
                handle_observed_exception(tx)
                break
        return result

    # don't call force_unpack_var_sequence since it can mutate
    # IteratorVariable state!
    def has_force_unpack_var_sequence(self, tx) -> bool:
        return True


class RepeatIteratorVariable(IteratorVariable):
    def __init__(self, item: VariableTracker, **kwargs) -> None:
        super().__init__(**kwargs)
        self.item = item

    # Repeat needs no mutation, clone self
    def next_variable(self, tx):
        return self.item

    def reconstruct(self, codegen):
        codegen.add_push_null(
            lambda: codegen.extend_output(
                [
                    codegen.create_load_python_module(itertools),
                    codegen.create_load_attr("repeat"),
                ]
            )
        )
        codegen(self.item)
        codegen.extend_output(create_call_function(1, False))


class CountIteratorVariable(IteratorVariable):
    def __init__(self, item: int = 0, step: int = 1, **kwargs) -> None:
        super().__init__(**kwargs)
        if not isinstance(item, VariableTracker):
            item = ConstantVariable.create(item)
        if not isinstance(step, VariableTracker):
            step = ConstantVariable.create(step)
        self.item = item
        self.step = step

    def next_variable(self, tx):
        assert self.mutable_local
        old_item = self.item
        tx.output.side_effects.mutation(self)
        self.item = self.item.call_method(tx, "__add__", [self.step], {})
        return old_item

    def reconstruct(self, codegen):
        codegen.add_push_null(
            lambda: codegen.extend_output(
                [
                    codegen.create_load_python_module(itertools),
                    codegen.create_load_attr("count"),
                ]
            )
        )
        codegen(self.item)
        codegen(self.step)
        codegen.extend_output(create_call_function(2, False))


class CycleIteratorVariable(IteratorVariable):
    def __init__(
        self,
        iterator: IteratorVariable,
        saved: List[VariableTracker] = None,
        saved_index: int = 0,
        item: Optional[VariableTracker] = None,
        **kwargs,
    ) -> None:
        if saved is None:
            saved = []
        super().__init__(**kwargs)
        self.iterator = iterator
        self.saved = saved
        self.saved_index = saved_index
        self.item = item

    def next_variable(self, tx):
        assert self.mutable_local

        if self.iterator is not None:
            try:
                new_item = self.iterator.next_variable(tx)
                if len(self.saved) > MAX_ITERATOR_LIMIT:
                    unimplemented(
                        "input iterator to itertools.cycle has too many items"
                    )
                tx.output.side_effects.mutation(self)
                self.saved.append(new_item)
                self.item = new_item
                if self.item is None:
                    return self.next_variable(tx)
                return self.item
            except ObservedUserStopIteration:
                handle_observed_exception(tx)
                self.iterator = None
                return self.next_variable(tx)
        elif len(self.saved) > 0:
            tx.output.side_effects.mutation(self)
            self.saved_index = (self.saved_index + 1) % len(self.saved)
            return self.item
        else:
<<<<<<< HEAD
            raise_observed_exception(StopIteration, tx, self)
=======
            raise_observed_exception(StopIteration, tx)
>>>>>>> 9629835b


class ZipVariable(IteratorVariable):
    """
    Represents zip(*iterables)
    """

    _nonvar_fields = {
        "index",
        "strict",
        *IteratorVariable._nonvar_fields,
    }

    def __init__(
        self,
        iterables: List[Union[List[VariableTracker], VariableTracker]],
        strict: bool = False,
        **kwargs,
    ) -> None:
        super().__init__(**kwargs)
        assert isinstance(iterables, list)
        # can be list[Variable] or VariableTracker (with next_variable implemented)
        self.iterables = iterables
        self.index = 0
        self.strict = strict

    def python_type(self):
        return zip

    def has_unpack_var_sequence(self, tx) -> bool:
        return all(
            isinstance(it, list) or it.has_unpack_var_sequence(tx)
            for it in self.iterables
        )

    def unpack_var_sequence(self, tx) -> List["VariableTracker"]:
        assert self.has_unpack_var_sequence(tx)
        iterables = []
        for it in self.iterables:
            if isinstance(it, list):
                iterables.append(it[self.index :])
            else:
                iterables.append(it.unpack_var_sequence(tx))
        kwargs = {"strict": self.strict} if self.strict else {}
        zipped = zip(*iterables, **kwargs)
        return [variables.TupleVariable(list(var)) for var in zipped]

    def next_variable(self, tx):
        assert self.mutable_local
        old_index = self.index
        args = []

        def get_item(it):
            if isinstance(it, list):
                if old_index >= len(it):
<<<<<<< HEAD
                    raise_observed_exception(StopIteration, tx, self)
=======
                    raise_observed_exception(StopIteration, tx)
>>>>>>> 9629835b
                return it[old_index]
            else:
                return it.next_variable(tx)

        try:
            for idx, it in enumerate(self.iterables):
                args.append(get_item(it))
        except ObservedUserStopIteration:
            if self.strict:
                if idx == 0:
                    # all other iterables should be exhausted
                    for it in self.iterables:
                        try:
                            get_item(it)
                        except ObservedUserStopIteration:
                            handle_observed_exception(tx)
                            continue
                        # no ObservedUserStopIteration - fall through to UserError
                        break
                    else:
                        # all iterables exhausted, raise original error
                        raise
                handle_observed_exception(tx)
                raise UserError(
                    ValueError,
                    "zip() has one argument of len differing from others",
                ) from None
            raise

        tx.output.side_effects.mutation(self)
        self.index += 1
        return variables.TupleVariable(args)

    def reconstruct_items(self, codegen):
        for it in self.iterables:
            if isinstance(it, list):
                remaining_items = it[self.index :]
                codegen.foreach(remaining_items)
                codegen.append_output(
                    create_instruction("BUILD_TUPLE", arg=len(remaining_items))
                )
            else:
                codegen(it)

    def reconstruct(self, codegen):
        codegen.add_push_null(
            lambda: codegen.load_import_from("builtins", "zip"), call_function_ex=True
        )
        self.reconstruct_items(codegen)
        codegen.append_output(
            create_instruction("BUILD_TUPLE", arg=len(self.iterables))
        )
        if sys.version_info >= (3, 10):
            codegen.extend_output(
                [
                    codegen.create_load_const("strict"),
                    codegen.create_load_const(self.strict),
                    create_instruction("BUILD_MAP", arg=1),
                    create_instruction("CALL_FUNCTION_EX", arg=1),
                ]
            )
        else:
            codegen.append_output(create_instruction("CALL_FUNCTION_EX", arg=0))


class MapVariable(ZipVariable):
    """
    Represents map(fn, *iterables)
    """

    def __init__(
        self,
        fn: VariableTracker,
        iterables: List[Union[List[VariableTracker], VariableTracker]],
        **kwargs,
    ) -> None:
        super().__init__(iterables, **kwargs)
        self.fn = fn

    def python_type(self):
        return map

    def has_unpack_var_sequence(self, tx) -> bool:
        return False

    def next_variable(self, tx):
        args = super().next_variable(tx)
        return self.fn.call_function(tx, args.items, {})

    def reconstruct(self, codegen):
        codegen.add_push_null(
            lambda: codegen.load_import_from("builtins", "map"), call_function_ex=True
        )
        codegen(self.fn)
        self.reconstruct_items(codegen)
        codegen.extend_output(
            [
                create_instruction("BUILD_TUPLE", arg=len(self.iterables) + 1),
                create_instruction("CALL_FUNCTION_EX", arg=0),
            ]
        )<|MERGE_RESOLUTION|>--- conflicted
+++ resolved
@@ -315,11 +315,7 @@
             self.saved_index = (self.saved_index + 1) % len(self.saved)
             return self.item
         else:
-<<<<<<< HEAD
-            raise_observed_exception(StopIteration, tx, self)
-=======
             raise_observed_exception(StopIteration, tx)
->>>>>>> 9629835b
 
 
 class ZipVariable(IteratorVariable):
@@ -375,11 +371,7 @@
         def get_item(it):
             if isinstance(it, list):
                 if old_index >= len(it):
-<<<<<<< HEAD
-                    raise_observed_exception(StopIteration, tx, self)
-=======
                     raise_observed_exception(StopIteration, tx)
->>>>>>> 9629835b
                 return it[old_index]
             else:
                 return it.next_variable(tx)
