# mypy: allow-untyped-defs
import contextlib
import functools
from typing import Any, Dict, List, Optional, Tuple, TYPE_CHECKING, Union

import torch
from torch._dynamo.external_utils import (
    call_backward,
    call_hook,
    FakeCompiledAutogradEngine,
)
from torch._dynamo.source import GetItemSource, LocalSource
from torch._dynamo.utils import counters, lazy_format_graph_code, set_locals_to_steal
from torch._logging import getArtifactLogger, trace_structured
from torch._prims_common import clone_preserve_strides
from torch._subclasses import FakeTensorMode
from torch.fx import GraphModule
from torch.fx.experimental._backward_state import BackwardState
from torch.fx.experimental.proxy_tensor import (
    decompose,
    disable_autocast_cache,
    disable_proxy_modes_tracing,
    fetch_object_proxy,
    ProxyTorchDispatchMode,
    PythonKeyTracer,
    track_tensor_tree,
)
from torch.fx.experimental.symbolic_shapes import DimDynamic, ShapeEnv
from torch.fx.traceback import preserve_node_meta, set_stack_trace
from torch.utils._traceback import CapturedTraceback


if TYPE_CHECKING:
    from torch.fx.proxy import Proxy


compiled_autograd_log = getArtifactLogger(__name__, "compiled_autograd")
verbose_log = getArtifactLogger(__name__, "compiled_autograd_verbose")


def snapshot_verbose_logging_enabled():
    return torch._logging._internal.log_state.is_artifact_enabled(
        "compiled_autograd_verbose"
    )


def cpp_verbose_log_fn(msg: str) -> None:
    verbose_log.debug(msg)


def snapshot_cudagraph_enabled():
    return torch._inductor.config.triton.cudagraphs


def maybe_clone(x):
    if x is not None:
        return clone_preserve_strides(x)
    return x


class AutogradCompilerInstance:
    def __init__(self, compiler_fn) -> None:
        self.compiler_fn = compiler_fn
        self.stack = contextlib.ExitStack()
        self.close = self.stack.close
        self.shape_env = ShapeEnv()
        self.fake_tensor_mode = FakeTensorMode(
            allow_fallback_kernels=True,
            allow_non_fake_inputs=True,
            shape_env=self.shape_env,
        )
        self.fx_tracer = PythonKeyTracer()
        self.proxy_mode = ProxyTorchDispatchMode(self.fx_tracer, "symbolic")
        self.hooks_proxy: Optional[Proxy] = None
        self.graph_placeholders = ["inputs", "sizes", "scalars", "hooks"]

    def wrap_fake(self, x, source):
        assert isinstance(x, torch.Tensor)
        return self.fake_tensor_mode.from_tensor(x, source=source)

    @staticmethod
    def source(name, idx) -> GetItemSource:
        return GetItemSource(LocalSource(name), idx)

    def begin_capture(
        self,
        inputs: List[torch.Tensor],
        sizes: List[int],
        scalars: List[Union[int, float]],
        origins: List[List[Tuple[int, str]]],
    ):
        counters["compiled_autograd"]["captures"] += 1
        self.aot_graph_cls_name: Optional[str] = None
        self.aot_graph_infos: Dict[int, Dict[str, Any]] = {}
        self.fx_tracer.root = torch.nn.Module()
        self.fx_tracer.graph = torch.fx.Graph(tracer_cls=PythonKeyTracer)
        self.fx_tracer.tensor_attrs = {}
        args_proxy, sizes_proxy, scalars_proxy, self.hooks_proxy = (
            self.fx_tracer.create_proxy("placeholder", name, (), {})
            for name in self.graph_placeholders
        )

        self.stack.enter_context(preserve_node_meta())
        inputs_origins, sizes_origins, scalars_origins = origins
        # tensor inputs to fake tensors
        inputs = [
            self.wrap_fake(x, self.source("inputs", idx))
            for idx, x in enumerate(inputs)
        ]
        self.bind_tensors_to_proxies(inputs, args_proxy, inputs_origins)

        # size inputs to symints
        sizes = [
            self.shape_env.create_unspecified_symint_and_symbol(
                val,
                self.source("sizes", idx),
                DimDynamic.DYNAMIC,
            )
            for idx, val in enumerate(sizes)
        ]
        self.bind_tensors_to_proxies(sizes, sizes_proxy, sizes_origins)

        for idx, val in enumerate(scalars):
            source = self.source("scalars", idx)
            if isinstance(val, int):
                scalars[idx] = self.shape_env.create_unspecified_symint_and_symbol(
                    val,
                    source,
                    DimDynamic.DYNAMIC,
                )
            elif isinstance(val, float):
                scalars[idx] = self.shape_env.create_symfloatnode(
                    self.shape_env.create_unspecified_symbol(
                        val,
                        source=source,
                        dynamic_dim=DimDynamic.DYNAMIC,
                    ),
                    hint=val,
                    source=source,
                )
            else:
                raise AssertionError("Unexpected scalar type: ", type(val))
        self.bind_tensors_to_proxies(scalars, scalars_proxy, scalars_origins)

        # TODO(jansel): are all these modes needed?
        self.stack.enter_context(decompose({}))
        self.stack.enter_context(self.fake_tensor_mode)
        self.stack.enter_context(self.proxy_mode)
        self.stack.enter_context(disable_autocast_cache())
        return inputs, sizes, scalars

    def proxy_call_backward(
        self,
        inputs,
        output_metadatas,
        saved_tensors,
        backward_idx: int,
    ):
        assert self.hooks_proxy is not None
        backward_c_function = self.hooks_proxy[backward_idx]  # type: ignore[index]
        proxies = self.fx_tracer.create_proxy(
            kind="call_function",
            target=call_backward,
            args=(
                backward_c_function,
                self.to_proxy(saved_tensors),
                *self.to_proxy(inputs),
            ),
            kwargs={},
        )

        with disable_proxy_modes_tracing():
            # create fake Tensors
            grad_ins: List[Optional[torch.Tensor]] = []
            for output_metadata in output_metadatas:
                if output_metadata is None:
                    grad_ins.append(None)
                    continue

                layout, device, dtype, size = output_metadata
                grad_ins.append(
                    torch.empty(size=size, dtype=dtype, layout=layout, device=device)
                )
            self.bind_tensors_to_proxies(grad_ins, proxies)
        return tuple(grad_ins)

    def proxy_call_hook(self, hook, *args, **kwargs):
        return self.fx_tracer.create_proxy(
            "call_function",
            call_hook,
            (
                hook,
                *[self.to_proxy(x) for x in args],
            ),
            kwargs,
        )

    def tensor_pre_hook(self, inputs, hook_id, i: int):
        assert self.hooks_proxy is not None
        hook = self.hooks_proxy[hook_id]  # type: ignore[index]
        proxy = self.proxy_call_hook(
            hook,
            inputs[i],
            hook_type="tensor_pre_hook",
        )
        with disable_proxy_modes_tracing():
            inputs[i] = maybe_clone(inputs[i])
            self.bind_tensors_to_proxies([inputs[i]], [proxy])
        return inputs

    def pre_hook(self, inputs, hook_id):
        assert self.hooks_proxy is not None
        hook = self.hooks_proxy[hook_id]  # type: ignore[index]
        proxies = self.proxy_call_hook(
            hook,
            inputs,
            hook_type="pre_hook",
        )
        with disable_proxy_modes_tracing():
            inputs = [maybe_clone(x) for x in inputs]
            self.bind_tensors_to_proxies(inputs, proxies)
        return inputs

    def post_hook(self, outputs, inputs, hook_id):
        assert self.hooks_proxy is not None
        hook = self.hooks_proxy[hook_id]  # type: ignore[index]
        proxies = self.proxy_call_hook(
            hook,
            outputs,
            inputs,
            hook_type="post_hook",
        )
        with disable_proxy_modes_tracing():
            outputs = [maybe_clone(x) for x in outputs]
            self.bind_tensors_to_proxies(outputs, proxies)
        return outputs

    def post_acc_grad_hook(self, input, hook_id):
        assert isinstance(input, torch.Tensor)
        assert self.hooks_proxy is not None
        hook = self.hooks_proxy[hook_id]  # type: ignore[index]
        proxy = self.proxy_call_hook(
            hook,
            input,
            hook_type="post_acc_grad_hook",
        )
        with disable_proxy_modes_tracing():
            input = [maybe_clone(input)]
            self.bind_tensors_to_proxies(input, [proxy])
        return input

    # Note: [Compiled autograd and cudagraphs]
    # Eager autograd backward implements scalars as 0-dim tensors, see DivBackward0::other_.
    # When compiled autograd traces those nodes, it lifts the scalar tensors, resulting in a graph
    # with some cpu 0-dim tensor inputs. To prevent the entire graph from skipping cudagraph, we move the
    # scalars tensors to cuda. This works because ATen/prims ops will accept cuda 0-dim tensors too.
    def move_graph_nodes_to_cuda(self, graph) -> List[int]:
        to_move: Dict[int, torch.fx.Node] = {}
        has_cuda_inputs = False
        nodes = list(graph.nodes)
        assert nodes[0].target == "inputs"
        inputs = nodes[0]
        inputs_users = list(inputs.users.keys())
        # input access nodes should immediately follow placeholder nodes
        first_getitem_idx = len(self.graph_placeholders)
        assert nodes[first_getitem_idx] == inputs_users[0]
        last_getitem_idx = first_getitem_idx + len(inputs_users) - 1
        assert nodes[last_getitem_idx] == inputs_users[-1]
        for i, node in enumerate(inputs_users):
            if not has_cuda_inputs and node.meta["val"].device.type == "cuda":
                has_cuda_inputs = True
                continue

            is_cpu = node.meta["val"].device.type == "cpu"
            is_scalar = len(node.meta["val"].size()) == 0
            if is_cpu and is_scalar:
                node_users = list(node.users.keys())
                if all(
                    isinstance(user.target, torch._ops.OpOverload)
                    and user.target.namespace in ("prims", "aten")
                    for user in node_users
                ):
                    # all users are prims/aten, can move safely
                    to_move[i] = node

        # only move cpu scalars to cuda if there were cuda activations in this graph,
        # this is to handle the case where cudagraphs is enabled on a cpu-only graph
        if has_cuda_inputs:
            for node in to_move.values():
                node.meta["val"] = node.meta["val"].cuda()

            # return runtime indices we need to move to cuda
            return list(to_move.keys())

        return []

    def end_capture(self, outputs):
        self.fx_tracer.create_proxy(
            "call_function",
            FakeCompiledAutogradEngine._exec_final_callbacks_stub,
            (),
            {},
        )
        self.stack.close()
        self.fx_tracer.create_node(
            "output",
            "output",
            (self.fx_tracer.create_arg(self.to_proxy(outputs)),),
            {},
        )
        self.rename_aot_dispatcher_nodes()
        self.reorder_accumulate_grad_nodes()
        runtime_inputs_to_move: List[int] = []
        if snapshot_cudagraph_enabled():
            runtime_inputs_to_move = self.move_graph_nodes_to_cuda(self.fx_tracer.graph)

        graph = GraphModule(
            self.fx_tracer.root, self.fx_tracer.graph, "CompiledAutograd"
        )
        set_locals_to_steal(graph, ["inputs"])
        lazy_graph_code = lazy_format_graph_code(
            "Compiled autograd graph",
            graph,
            include_device=True,
            include_stride=True,
            colored=True,
        )
        compiled_autograd_log.info("%s", lazy_graph_code)
        verbose_log.debug("%s", lazy_graph_code)
        trace_structured(
            "compiled_autograd_graph",
            payload_fn=lambda: graph.print_readable(print_output=False),
        )

        def runtime_wrapper(compiled_fn, inputs, sizes, scalars, hooks):
            global in_compiled_autograd_region
            try:
                in_compiled_autograd_region = True
                for i in runtime_inputs_to_move:
                    inputs[i] = inputs[i].pin_memory().cuda(non_blocking=True)

                with disable():
                    return compiled_fn(inputs, sizes, scalars, hooks)
            finally:
                in_compiled_autograd_region = False

        return runtime_wrapper, self.compiler_fn(graph)

    def rename_aot_dispatcher_nodes(self):
        """
        Renames nodes as they appear in the AOTDispatcher backward graphs, prefixed by AOT id
        e.g. AOTDispatcher backward graph X's `sin_Y` -> `aotX_sin_Y`
        """
        if self.aot_graph_cls_name is None:
            return

        def is_similar(ca: torch.fx.node.Node, aot: torch.fx.node.Node):
            # 1. comparing using target (for aten ops)
            target_match = ca.target == aot.target
            if not target_match:
                # 2. comparing using name (for HOPs)
                target_match = (
                    hasattr(ca.target, "__name__")
                    and hasattr(aot.target, "__name__")
                    and ca.target.__name__ == aot.target.__name__
                )
            if (
                not target_match
                and hasattr(ca.target, "name")
                and hasattr(aot.target, "name")
                and aot.target.name() == "aten::reshape"
                and hasattr(aot.meta.get("original_aten"), "name")
            ):
                # 3. undo view_to_reshape post grad pass
                target_match = ca.target.name() == aot.meta["original_aten"].name()

            return (
                target_match
                and ca.op == aot.op
                and ca.type == aot.type
                and len(ca.all_input_nodes) == len(aot.all_input_nodes)
            )

        for nodecall_index, info in self.aot_graph_infos.items():
            ca_node_start_idx = info["ca_node_start_idx"]
            aot_id = info["aot_id"]
            aot_graph = info["aot_gm"].graph

            # 1. Find the first op from user code in the AOT graph
            aot_it = iter(aot_graph.nodes)
            aot_node = next(aot_it)
            assert aot_node is not None
            try:
                while aot_node.op != "call_function":
                    aot_node = next(aot_it)
            except StopIteration:
                continue

            try:
                # 2. Find the first op in the compiled autograd graph segment
                ca_it = iter(self.fx_tracer.graph.nodes)
                for _ in range(ca_node_start_idx):
                    next(ca_it)
                ca_node = next(ca_it)

                # Graphs should all end with output node
                while ca_node.op != "output" and not is_similar(ca_node, aot_node):
                    # The compiled autograd graph may contain lazily inserted ops
                    # We skip those when aligning nodes
                    ca_node = next(ca_it)

                # 3. Keep alligned and rename nodes
                while aot_node.op != "output" and ca_node.op != "output":
                    if not ca_node.users:
                        # TODO: DCE for compiled autograd graph
                        ca_node = next(ca_it)
                        continue

                    if not is_similar(ca_node, aot_node):
                        # There should be no lazily inserted ops in the middle of a match
                        # So any deviation is an error
                        raise StopIteration

                    ca_node.name = f"aot{aot_id}_{aot_node.name}"
                    for i, inp in enumerate(aot_node.all_input_nodes):
                        ca_node.all_input_nodes[i].name = f"aot{aot_id}_{inp.name}"

                    aot_node = next(aot_it)
                    ca_node = next(ca_it)
            except StopIteration:
                verbose_log.debug(
                    "Failed to match %s%s (NodeCall %s) nodes with AOT backward graph %s nodes",
                    self.aot_graph_cls_name,
                    aot_id,
                    nodecall_index,
                    aot_id,
                )

    def reorder_accumulate_grad_nodes(self):
        """
        Usage of AOTAutograd causes all the accumulate_grad_ nodes to get pushed to the end of
        the graph.  This differs from eager mode, which schedules them as soon as possible. This
        pass attempts to reorder the graph to mimic eager behavior.
        """
        for node in self.fx_tracer.graph.find_nodes(
            op="call_function", target=torch.ops.inductor.accumulate_grad_.default
        ):
            arg = max(node.args)  # last arg
            if arg is not node.prev and arg.op != "placeholder":
                arg.append(node)

    def to_proxy(self, t):
        if t is None:
            return None
        if isinstance(t, list):
            return [self.to_proxy(x) for x in t]
        if isinstance(t, tuple):
            return tuple(self.to_proxy(x) for x in t)
        # can it be torch.SymInt as the code used to imply?
        assert isinstance(t, torch.Tensor)
        proxy_tensor = fetch_object_proxy(self.fx_tracer, t)
        assert isinstance(proxy_tensor, torch.fx.experimental.proxy_tensor._ProxyTensor)
        return proxy_tensor.proxy

    def bind_tensors_to_proxies(
        self, tensors, proxies, origins: Optional[List[Tuple[int, str]]] = None
    ):
        if isinstance(proxies, torch.fx.Proxy):
            if origins:
                assert len(origins) == len(tensors)
                bound_proxies = []
                for i in range(len(tensors)):
                    nodecall_index, node_name = origins[i]
                    self.set_node_origin(node_name, nodecall_index, None)
                    bound_proxies.append(proxies[i])  # type: ignore[index]
                proxies = bound_proxies
            else:
                proxies = [proxies[i] for i in range(len(tensors))]  # type: ignore[index]

        assert len(tensors) == len(proxies)
        track_tensor_tree(tensors, proxies, constant=None, tracer=self.fx_tracer)

    def bind_backward_state(self, index: int):
        assert self.hooks_proxy is not None
        proxy = self.hooks_proxy[index]  # type: ignore[index]
        bw_state = BackwardState()
        track_tensor_tree(bw_state, proxy, constant=None, tracer=self.fx_tracer)
        return bw_state

    def set_node_origin(
        self,
        node_name: str,
        nodecall_index: int,
        pyobj: Optional[torch.autograd.Function],
    ):
        maybe_aot_id = ""
        if pyobj is not None:
            forward_cls = pyobj._forward_cls  # type: ignore[attr-defined]
            if hasattr(forward_cls, "_aot_id"):
                # backward was created by AOT Dispatcher
                self.aot_graph_cls_name = node_name
                maybe_aot_id = forward_cls._aot_id
                self.aot_graph_infos[nodecall_index] = {
                    "ca_node_start_idx": len(self.fx_tracer.graph.nodes),
                    "aot_id": maybe_aot_id,
                    "aot_gm": forward_cls._lazy_backward_info.bw_module,
                }

        new_code = f"{node_name}{maybe_aot_id} (NodeCall {nodecall_index})"
        raw_stack_trace = CapturedTraceback.extract().format()[-1]
        new_stack_trace = raw_stack_trace.replace(
            "raw_stack_trace = CapturedTraceback.extract().format()[-1]", new_code
        )
        set_stack_trace(new_stack_trace)


# state of the autograd engine dispatch, kept in sync by enable/disable context managers
compiled_autograd_enabled = False

# global flag to check if compiled autograd is enabled but Dynamo stance is "force_eager"
compiled_autograd_enabled_force_eager = False

# global flag to check if we are processing graphs produced from a compiled autograd graph
in_compiled_autograd_region = False


@contextlib.contextmanager
def enable(compiler_fn):
    from torch._dynamo import config, eval_frame

    if eval_frame._stance.stance == "force_eager":
        # If user explicitly sets Dynamo stance to "force_eager", we want Compiled Autograd
        # to fall back to eager as well.
        global compiled_autograd_enabled_force_eager
        compiled_autograd_enabled_force_eager = True
        prior_config = config.compiled_autograd
        config.compiled_autograd = True
        try:
            yield
        finally:
            config.compiled_autograd = prior_config
            compiled_autograd_enabled_force_eager = False
    else:
        # we need to import this, because user might not have imported it if they directly use this context manager
        # we need to lazily import it, because of circular dependencies
        import torch._inductor.cudagraph_trees

        prior = torch._C._dynamo.compiled_autograd.set_autograd_compiler(
            functools.partial(AutogradCompilerInstance, compiler_fn)
        )
        if snapshot_verbose_logging_enabled():
            torch._C._dynamo.compiled_autograd.set_verbose_logger(cpp_verbose_log_fn)
        global compiled_autograd_enabled
        compiled_autograd_enabled = True
<<<<<<< HEAD
        prior_config = config.compiled_autograd
        config.compiled_autograd = True
=======
>>>>>>> 335133ac
        try:
            with torch.autograd.set_multithreading_enabled(False):
                yield
        finally:
<<<<<<< HEAD
            config.compiled_autograd = prior_config
=======
>>>>>>> 335133ac
            if not prior:
                compiled_autograd_enabled = False
            torch._C._dynamo.compiled_autograd.set_autograd_compiler(prior)


@contextlib.contextmanager
def disable():
    prior = torch._C._dynamo.compiled_autograd.set_autograd_compiler(None)
    global compiled_autograd_enabled
    compiled_autograd_enabled = False
    try:
        yield
    finally:
        if prior:
            compiled_autograd_enabled = True
        torch._C._dynamo.compiled_autograd.set_autograd_compiler(prior)


# return to starting state of a new process
def reset() -> None:
    global compiled_autograd_enabled
    compiled_autograd_enabled = False
    assert not in_compiled_autograd_region
    torch._C._dynamo.compiled_autograd.set_autograd_compiler(None)
    torch._C._dynamo.compiled_autograd.set_verbose_logger(None)<|MERGE_RESOLUTION|>--- conflicted
+++ resolved
@@ -526,19 +526,16 @@
 
 @contextlib.contextmanager
 def enable(compiler_fn):
-    from torch._dynamo import config, eval_frame
+    from torch._dynamo import eval_frame
 
     if eval_frame._stance.stance == "force_eager":
         # If user explicitly sets Dynamo stance to "force_eager", we want Compiled Autograd
         # to fall back to eager as well.
         global compiled_autograd_enabled_force_eager
         compiled_autograd_enabled_force_eager = True
-        prior_config = config.compiled_autograd
-        config.compiled_autograd = True
         try:
             yield
         finally:
-            config.compiled_autograd = prior_config
             compiled_autograd_enabled_force_eager = False
     else:
         # we need to import this, because user might not have imported it if they directly use this context manager
@@ -552,19 +549,10 @@
             torch._C._dynamo.compiled_autograd.set_verbose_logger(cpp_verbose_log_fn)
         global compiled_autograd_enabled
         compiled_autograd_enabled = True
-<<<<<<< HEAD
-        prior_config = config.compiled_autograd
-        config.compiled_autograd = True
-=======
->>>>>>> 335133ac
         try:
             with torch.autograd.set_multithreading_enabled(False):
                 yield
         finally:
-<<<<<<< HEAD
-            config.compiled_autograd = prior_config
-=======
->>>>>>> 335133ac
             if not prior:
                 compiled_autograd_enabled = False
             torch._C._dynamo.compiled_autograd.set_autograd_compiler(prior)
