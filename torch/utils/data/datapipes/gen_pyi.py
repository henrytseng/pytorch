# mypy: allow-untyped-defs
import os
from collections import defaultdict
from pathlib import Path
from typing import Any, Dict, List, Set, Tuple, Union


def materialize_lines(lines: List[str], indentation: int) -> str:
    output = ""
    new_line_with_indent = "\n" + " " * indentation
    for i, line in enumerate(lines):
        if i != 0:
            output += new_line_with_indent
        output += line.replace("\n", new_line_with_indent)
    return output


def gen_from_template(
    dir: str,
    template_name: str,
    output_name: str,
    replacements: List[Tuple[str, Any, int]],
):
    template_path = os.path.join(dir, template_name)
    output_path = os.path.join(dir, output_name)

    with open(template_path) as f:
        content = f.read()
    for placeholder, lines, indentation in replacements:
        with open(output_path, "w") as f:
            content = content.replace(
                placeholder, materialize_lines(lines, indentation)
            )
            f.write(content)


def find_file_paths(dir_paths: List[str], files_to_exclude: Set[str]) -> Set[str]:
    """
    When given a path to a directory, returns the paths to the relevant files within it.

    This function does NOT recursive traverse to subdirectories.
    """
    paths: Set[str] = set()
    for dir_path in dir_paths:
        all_files = os.listdir(dir_path)
        python_files = {fname for fname in all_files if ".py" == fname[-3:]}
        filter_files = {
            fname for fname in python_files if fname not in files_to_exclude
        }
        paths.update({os.path.join(dir_path, fname) for fname in filter_files})
    return paths


def extract_method_name(line: str) -> str:
    """Extract method name from decorator in the form of "@functional_datapipe({method_name})"."""
    if '("' in line:
        start_token, end_token = '("', '")'
    elif "('" in line:
        start_token, end_token = "('", "')"
    else:
        raise RuntimeError(
            f"Unable to find appropriate method name within line:\n{line}"
        )
    start, end = line.find(start_token) + len(start_token), line.find(end_token)
    return line[start:end]


def extract_class_name(line: str) -> str:
    """Extract class name from class definition in the form of "class {CLASS_NAME}({Type}):"."""
    start_token = "class "
    end_token = "("
    start, end = line.find(start_token) + len(start_token), line.find(end_token)
    return line[start:end]


def parse_datapipe_file(
    file_path: str,
) -> Tuple[Dict[str, str], Dict[str, str], Set[str], Dict[str, List[str]]]:
    """Given a path to file, parses the file and returns a dictionary of method names to function signatures."""
    method_to_signature, method_to_class_name, special_output_type = {}, {}, set()
    doc_string_dict = defaultdict(list)
    with open(file_path) as f:
        open_paren_count = 0
        method_name, class_name, signature = "", "", ""
        skip = False
        for line in f:
            if line.count('"""') % 2 == 1:
                skip = not skip
            if skip or '"""' in line:  # Saving docstrings
                doc_string_dict[method_name].append(line)
                continue
            if "@functional_datapipe" in line:
                method_name = extract_method_name(line)
                doc_string_dict[method_name] = []
                continue
            if method_name and "class " in line:
                class_name = extract_class_name(line)
                continue
            if method_name and ("def __init__(" in line or "def __new__(" in line):
                if "def __new__(" in line:
                    special_output_type.add(method_name)
                open_paren_count += 1
                start = line.find("(") + len("(")
                line = line[start:]
            if open_paren_count > 0:
                open_paren_count += line.count("(")
                open_paren_count -= line.count(")")
                if open_paren_count == 0:
                    end = line.rfind(")")
                    signature += line[:end]
                    method_to_signature[method_name] = process_signature(signature)
                    method_to_class_name[method_name] = class_name
                    method_name, class_name, signature = "", "", ""
                elif open_paren_count < 0:
                    raise RuntimeError(
                        "open parenthesis count < 0. This shouldn't be possible."
                    )
                else:
                    signature += line.strip("\n").strip(" ")
    return (
        method_to_signature,
        method_to_class_name,
        special_output_type,
        doc_string_dict,
    )


def parse_datapipe_files(
    file_paths: Set[str],
) -> Tuple[Dict[str, str], Dict[str, str], Set[str], Dict[str, List[str]]]:
    (
        methods_and_signatures,
        methods_and_class_names,
        methods_with_special_output_types,
    ) = ({}, {}, set())
    methods_and_doc_strings = {}
    for path in file_paths:
        (
            method_to_signature,
            method_to_class_name,
            methods_needing_special_output_types,
            doc_string_dict,
        ) = parse_datapipe_file(path)
        methods_and_signatures.update(method_to_signature)
        methods_and_class_names.update(method_to_class_name)
        methods_with_special_output_types.update(methods_needing_special_output_types)
        methods_and_doc_strings.update(doc_string_dict)
    return (
        methods_and_signatures,
        methods_and_class_names,
        methods_with_special_output_types,
        methods_and_doc_strings,
    )


def split_outside_bracket(line: str, delimiter: str = ",") -> List[str]:
    """Given a line of text, split it on comma unless the comma is within a bracket '[]'."""
    bracket_count = 0
    curr_token = ""
    res = []
    for char in line:
        if char == "[":
            bracket_count += 1
        elif char == "]":
            bracket_count -= 1
        elif char == delimiter and bracket_count == 0:
            res.append(curr_token)
            curr_token = ""
            continue
        curr_token += char
    res.append(curr_token)
    return res


def process_signature(line: str) -> str:
    """
    Clean up a given raw function signature.

    This includes removing the self-referential datapipe argument, default
    arguments of input functions, newlines, and spaces.
    """
    tokens: List[str] = split_outside_bracket(line)
    for i, token in enumerate(tokens):
        tokens[i] = token.strip(" ")
        if token == "cls":
            tokens[i] = "self"
        elif i > 0 and ("self" == tokens[i - 1]) and (tokens[i][0] != "*"):
            # Remove the datapipe after 'self' or 'cls' unless it has '*'
            tokens[i] = ""
        elif "Callable =" in token:  # Remove default argument if it is a function
            head, default_arg = token.rsplit("=", 2)
            tokens[i] = head.strip(" ") + "= ..."
    tokens = [t for t in tokens if t != ""]
    line = ", ".join(tokens)
    return line


def get_method_definitions(
    file_path: Union[str, List[str]],
    files_to_exclude: Set[str],
    deprecated_files: Set[str],
    default_output_type: str,
    method_to_special_output_type: Dict[str, str],
    root: str = "",
) -> List[str]:
    """
    #.pyi generation for functional DataPipes Process.

    # 1. Find files that we want to process (exclude the ones who don't)
    # 2. Parse method name and signature
    # 3. Remove first argument after self (unless it is "*datapipes"), default args, and spaces
    """
    if root == "":
<<<<<<< HEAD
        root = str(pathlib.Path(__file__).absolute().parent)
=======
        root = str(Path(__file__).parent.resolve())
>>>>>>> 3d792a9c
    file_path = [file_path] if isinstance(file_path, str) else file_path
    file_path = [os.path.join(root, path) for path in file_path]
    file_paths = find_file_paths(
        file_path, files_to_exclude=files_to_exclude.union(deprecated_files)
    )
    (
        methods_and_signatures,
        methods_and_class_names,
        methods_w_special_output_types,
        methods_and_doc_strings,
    ) = parse_datapipe_files(file_paths)

    for fn_name in method_to_special_output_type:
        if fn_name not in methods_w_special_output_types:
            methods_w_special_output_types.add(fn_name)

    method_definitions = []
    for method_name, arguments in methods_and_signatures.items():
        class_name = methods_and_class_names[method_name]
        if method_name in methods_w_special_output_types:
            output_type = method_to_special_output_type[method_name]
        else:
            output_type = default_output_type
        doc_string = "".join(methods_and_doc_strings[method_name])
        if doc_string == "":
            doc_string = "    ...\n"
        method_definitions.append(
            f"# Functional form of '{class_name}'\n"
            f"def {method_name}({arguments}) -> {output_type}:\n"
            f"{doc_string}"
        )
    method_definitions.sort(
        key=lambda s: s.split("\n")[1]
    )  # sorting based on method_name

    return method_definitions


# Defined outside of main() so they can be imported by TorchData
iterDP_file_path: str = "iter"
iterDP_files_to_exclude: Set[str] = {"__init__.py", "utils.py"}
iterDP_deprecated_files: Set[str] = set()
iterDP_method_to_special_output_type: Dict[str, str] = {
    "demux": "List[IterDataPipe]",
    "fork": "List[IterDataPipe]",
}

mapDP_file_path: str = "map"
mapDP_files_to_exclude: Set[str] = {"__init__.py", "utils.py"}
mapDP_deprecated_files: Set[str] = set()
mapDP_method_to_special_output_type: Dict[str, str] = {"shuffle": "IterDataPipe"}


def main() -> None:
    """
    # Inject file into template datapipe.pyi.in.

    TODO: The current implementation of this script only generates interfaces for built-in methods. To generate
          interface for user-defined DataPipes, consider changing `IterDataPipe.register_datapipe_as_function`.
    """
    iter_method_definitions = get_method_definitions(
        iterDP_file_path,
        iterDP_files_to_exclude,
        iterDP_deprecated_files,
        "IterDataPipe",
        iterDP_method_to_special_output_type,
    )

    map_method_definitions = get_method_definitions(
        mapDP_file_path,
        mapDP_files_to_exclude,
        mapDP_deprecated_files,
        "MapDataPipe",
        mapDP_method_to_special_output_type,
    )

<<<<<<< HEAD
    path = pathlib.Path(__file__).absolute().parent
=======
    path = Path(__file__).parent.resolve()
>>>>>>> 3d792a9c
    replacements = [
        ("${IterDataPipeMethods}", iter_method_definitions, 4),
        ("${MapDataPipeMethods}", map_method_definitions, 4),
    ]
    gen_from_template(
        dir=str(path),
        template_name="datapipe.pyi.in",
        output_name="datapipe.pyi",
        replacements=replacements,
    )


if __name__ == "__main__":
    main()<|MERGE_RESOLUTION|>--- conflicted
+++ resolved
@@ -211,11 +211,7 @@
     # 3. Remove first argument after self (unless it is "*datapipes"), default args, and spaces
     """
     if root == "":
-<<<<<<< HEAD
-        root = str(pathlib.Path(__file__).absolute().parent)
-=======
-        root = str(Path(__file__).parent.resolve())
->>>>>>> 3d792a9c
+        root = str(Path(__file__).absolute().parent)
     file_path = [file_path] if isinstance(file_path, str) else file_path
     file_path = [os.path.join(root, path) for path in file_path]
     file_paths = find_file_paths(
@@ -292,11 +288,7 @@
         mapDP_method_to_special_output_type,
     )
 
-<<<<<<< HEAD
-    path = pathlib.Path(__file__).absolute().parent
-=======
-    path = Path(__file__).parent.resolve()
->>>>>>> 3d792a9c
+    path = Path(__file__).absolute().parent
     replacements = [
         ("${IterDataPipeMethods}", iter_method_definitions, 4),
         ("${MapDataPipeMethods}", map_method_definitions, 4),
