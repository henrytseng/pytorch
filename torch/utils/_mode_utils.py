--- conflicted
+++ resolved
@@ -99,42 +99,6 @@
     finally:
         mode_info.set_mode(old)
 
-<<<<<<< HEAD
-=======
-
-# shared version of push_torch_function/push_torch_dispatch_mode in order to deduplicate the code.
-# The differences between the modes are captured by `mode_info` and then queried when they're
-# needed during the function's invocation
-def _push_mode(ctor, mode_info: _ModeInfo) -> Iterator[object]:
-    # Helper function for pushing a mode onto the stack
-    if isinstance(ctor, mode_info.mode_class):
-        raise ValueError(
-            f'Expected a {mode_info.mode_class_name()} constructor function, but got an '
-            f'instance of {mode_info.mode_class_name()} {ctor}.  Consider using '
-            f'enable_{mode_info.mode_name}_mode instead.'
-        )
-    old = mode_info.get_mode()
-    if old is None:
-        inner = mode_info.base_mode_class(inner=None)
-    else:
-        inner = old
-
-    mode = ctor(inner=inner)
-    if not isinstance(mode, mode_info.mode_class):
-        raise ValueError(
-            f'The callable passed to push_{mode_info.mode_name}_mode'
-            f'must return a {mode_info.mode_class_name()}'
-        )
-    if old is not None:
-        mode.ancestors = old.ancestors.union({old})  # type: ignore[attr-defined]
-    else:
-        mode.ancestors = set()  # type: ignore[attr-defined]
-    mode_info.set_mode(mode)
-    try:
-        yield mode
-    finally:
-        mode_info.set_mode(old)
-
 
 # To help with non-lexical scoping, it will error if all the modes are from different scopes or haven't been used
 def find_outermost_mode(modes):
@@ -163,7 +127,6 @@
         return False
     return all(tuple(mode == cur_mode or mode in cur_mode.ancestors for mode in modes))
 
->>>>>>> f2abc260
 @contextmanager
 def no_dispatch():
     guard = torch._C._DisableTorchDispatch()  # type: ignore[attr-defined]
