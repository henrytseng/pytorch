#pragma once

#include <atomic>
#include <memory>
#include <mutex>
#include <tuple>
#include <unordered_map>
#include <vector>

#include <ATen/core/ivalue_inl.h>
#include <c10/macros/Macros.h>
#include <c10/util/intrusive_ptr.h>
#include <c10d/ProcessGroup.hpp>
#include <c10d/Utils.hpp>
#include <c10d/comm.hpp>
#include <c10d/debug.h>
#include <c10d/default_comm_hooks.hpp>
#include <torch/csrc/autograd/function.h>
#include <torch/csrc/autograd/profiler.h>
#include <torch/csrc/autograd/variable.h>
#ifndef _WIN32
#include <torch/csrc/distributed/autograd/context/context.h>
#endif

namespace c10d {

constexpr int kDefaultFirstBucketBytes = int(1024 * 1024);
constexpr int kDefaultBucketBytesCap = int(25 * 1024 * 1024);
// Collect runtime stats once for every kDDPRuntimeLoggingSampleRate iterations.
constexpr int kDDPRuntimeLoggingSampleRate = 100;
constexpr int kUnsetTime = -1;

inline int64_t current_time_in_nanos() {
  return torch::profiler::impl::getTime();
}

// Forward declaration
class Logger;

class TORCH_API Timer {
  private:
    // The timestamp of forward call start time in each iteration.
    int64_t forward_start_time = kUnsetTime;
    // The timestamp of backward computation start and end time in each
    // iteration.
    int64_t backward_compute_start_time = kUnsetTime;
    int64_t backward_compute_end_time = kUnsetTime;
    // The timestamp of first communication call start time in each iteration.
    int64_t backward_comm_start_time = kUnsetTime;
    // The timestamp of last communication call end time in each iteration.
  int64_t backward_comm_end_time = kUnsetTime;
 public:
  enum class Event {
    kForwardStart,
    kBackwardComputeStart,
    kBackwardComputeEnd,
    kBackwardCommStart,
    kBackwardCommEnd,
  };

  // Record the current event, i.e., mark it as having occurred now. Default
  // CPU implementation.
  virtual void record(Event event) {
    getTimeRef(event) = current_time_in_nanos();
  }

  // Return the difference between when two events occurred, in nanoseconds.
  // Or nullopt if one of them hasn't been recorded.
  virtual c10::optional<int64_t> measureDifference(Event start, Event end) = 0;

  virtual ~Timer() = default;

  // Return host-side timestamp, or nullopt if it has not yet been recorded.
  c10::optional<int64_t> getTimestamp(Event event) {
    auto time = getTimeRef(event);
    if (time == kUnsetTime) {
      return c10::nullopt;
    } else {
      return time;
    }
  }

  // Return host-side time member variable corresponding to the given event.
  int64_t& getTimeRef(Event event) {
    switch (event) {
      case Event::kForwardStart:
        return forward_start_time;
      case Event::kBackwardComputeStart:
        return backward_compute_start_time;
      case Event::kBackwardComputeEnd:
        return backward_compute_end_time;
      case Event::kBackwardCommStart:
        return backward_comm_start_time;
      case Event::kBackwardCommEnd:
        return backward_comm_end_time;
      default:
        TORCH_INTERNAL_ASSERT(false);
    }
  }
};

// Local accumulator type for a single bucket.
struct BucketAccumulator {
  std::vector<size_t> indices;
  size_t size = 0;
  size_t size_limit = 0;
};

C10_DECLARE_TYPED_REGISTRY(TimerRegistry, c10::DeviceType, Timer, std::unique_ptr, c10::Device);

class TORCH_API Reducer {
 public:
  // The constructor takes a list of variables (i.e. parameters) for this
  // process's single model replica (as DDP assumes single-process
  // single-device). The bucket assignment for this reducer, `bucket_indices`,
  // is specified as a list of buckets, each of which is specified as a list of
  // indices into the bucket's `variables` list.
  explicit Reducer(
      std::vector<at::Tensor> params,
      std::vector<std::vector<size_t>> bucket_indices,
      std::vector<size_t> per_bucket_size_limits,
      c10::intrusive_ptr<c10d::ProcessGroup> process_group,
      std::vector<bool> expect_sparse_gradients,
      int64_t bucket_bytes_cap,
      bool find_unused_parameters,
      bool gradient_as_bucket_view,
      std::unordered_map<size_t, std::string> param_names,
      int64_t first_bucket_bytes_cap);

  ~Reducer() noexcept(false);

  // To (re-)initialize bucket assignment, pass a list of buckets, each of
  // which is specified by a list of indices in the bucket's `variables` list.
  // This function performs validation that the variables within a bucket
<<<<<<< HEAD
  // all live on the same device and have the same dimensionality.
  void initialize_buckets(std::vector<std::vector<size_t>> bucket_indices);
=======
  // have the same dtype and device.
  void initialize_buckets(
      std::vector<std::vector<size_t>> bucket_indices,
      std::vector<size_t> per_bucket_sizes);
>>>>>>> 6bb13f77

  // This function is called when the forward function has produced an output,
  // and the user wishes to reduce gradients in the backwards pass.
  // If they don't, and wish to accumulate gradients before reducing them,
  // a call to this function can simply be omitted.
  void prepare_for_backward(const std::vector<at::Tensor>& outputs);

  // Called at the begginning of forward() inside DistributedDataParallel,
  // right now it caputures the starting time of forward in each iteration.
  void prepare_for_forward();

  // Returns the relative time in nanoseconds when gradients were ready,
  // with respect to the time `prepare_for_backward` was called. The
  // vector is for parameters for a single model replica.
  std::vector<int64_t> get_backward_stats() const {
    return backward_stats_;
  }

  // Registers a hook to the reducer. The hook is `CommHookInterface`
  // type to allow both Python and CPP hooks. This function can only
  // be called once before calling backward.
  // Cannot combine with the call of `register_builtin_comm_hook`.
  void register_comm_hook(std::unique_ptr<CommHookInterface> iface);

  // Registers a built-in C++ comm hook to the reducer. This function can only
  // be called once before calling backward.
  // Cannot combine with the call of `register_comm_hook`.
  void register_builtin_comm_hook(c10d::BuiltinCommHookType comm_hook_type);

  // Runs allreduce or installed communication hook given GradBucket instance.
  c10::intrusive_ptr<c10::ivalue::Future> run_comm_hook(
      GradBucket& grad_bucket);

  // Returns gradient buckets in sequential order of buckets_. This is the order
  // in which buckets are reduced across processes. If return_zero_tensors=true,
  // will return zero tensors of the same shape instead of the true tensors.
  std::vector<c10d::GradBucket> get_grad_buckets(
      bool return_zero_tensors = true) const;

  // Rebuild buckets based on rebuilt_params_ and rebuilt_param_indices_
  // according to when tensors received grads in the backward pass.
  // TODO this function makes broadcast communication call and
  // could be overlapped with next forward() call, thus
  // it could be async. Will make it async when rebuilding buckets for
  // find_unused_parameters = true case, as we could rebuild buckets more than
  // once for find_unused_parameters = true case, where subgraphs are trained
  // and parameter indices order may change more frequently.
  // For find_unused_parameters = false case, buckets are only rebuilt once,
  // the performance cost is negligible. Returns true if the buckets were
  // rebuilt.
  bool rebuild_buckets();

  // Install futures that should be awaited at end of backwards. Currently these
  // are only used by user-defined custom buffer reduction hooks, but can be generalized
  // to any user-originating futures that need to be awaited.
  void install_futures(c10::List<c10::intrusive_ptr<c10::ivalue::Future>> futs);

  // Returns true if we should rebuild buckets, else false. We only rebuild
  // buckets once after the first iteration and never rebuild them if
  // find_unused_parameters_.
  inline bool should_rebuild_buckets() const {
    return (static_graph_ || !find_unused_parameters_) && !has_rebuilt_bucket_;
  }

  // Pushes all parameters to be rebuilt.
  void push_rebuilt_params_for_all_indices();

  // Creates and sets ForwardPassWorkHandle given a ProcessGroup::Work and the
  // corresponding tensor being reduced.
  void set_forward_pass_work_handle(
      c10::intrusive_ptr<c10d::ProcessGroup::Work> forwardPassWorkHandle,
      bool useStaticWorldSize);

  // Retrieve on-device tensors used to track locally unused parameters. It is
  // a tensor where index i = 1 if the Variable with that index has been used.
  at::Tensor get_local_used_map_on_device() const;

  // An function for users to set sample_rate of collecting
  // runtime stats. The time stats will be recorded for the
  // first 10 iterations, after 10 iteratons time stats will be
  // recorded once every "sample_rate" training iterations.
  void set_ddp_runtime_logging_sample_rate(int sample_rate);

  // Specify the training graph is static.
  void set_static_graph();

  // Delay all reduce to be after all gradients' calculation is complete.
  void delay_all_reduce();

  // Weak reference to associated DDP logger. The reference is weak to avoid
  // refcycle between reducer and logger.
  void set_logger(std::weak_ptr<c10d::Logger> logger);

  // When graph is not explicitly set by user as static and has unused
  // parameters, this will return whether the graph has been static until the
  // current iteration, which means unused params set has not changed.
  bool ddp_graph_static();

 protected:
  // Forward declaration.
  struct Bucket;

  void push_rebuilt_params(const size_t& index);

  // NOLINTNEXTLINE(cppcoreguidelines-non-private-member-variables-in-classes)
  mutable std::mutex mutex_;
  // NOLINTNEXTLINE(cppcoreguidelines-non-private-member-variables-in-classes)
  const std::vector<at::Tensor> params_;
  // NOLINTNEXTLINE(cppcoreguidelines-non-private-member-variables-in-classes)
  const c10::intrusive_ptr<::c10d::ProcessGroup> process_group_;
  // NOLINTNEXTLINE(cppcoreguidelines-non-private-member-variables-in-classes)
  std::vector<bool> expect_sparse_gradients_;

  std::vector<std::shared_ptr<torch::autograd::Node>>
      grad_accumulators_; // NOLINT(cppcoreguidelines-non-private-member-variables-in-classes)
  // NOLINTNEXTLINE(cppcoreguidelines-non-private-member-variables-in-classes)
  std::unordered_map<torch::autograd::Node*, size_t> gradAccToVariableMap_;
  std::vector<std::pair<uintptr_t, std::shared_ptr<torch::autograd::Node>>>
      hooks_; // NOLINT(cppcoreguidelines-non-private-member-variables-in-classes)

  // NOLINTNEXTLINE(cppcoreguidelines-non-private-member-variables-in-classes)
  bool expect_autograd_hooks_;
  // NOLINTNEXTLINE(cppcoreguidelines-non-private-member-variables-in-classes)
  bool require_finalize_;
  // NOLINTNEXTLINE(cppcoreguidelines-non-private-member-variables-in-classes)
  size_t next_bucket_;

  // NOLINTNEXTLINE(cppcoreguidelines-non-private-member-variables-in-classes)
  bool has_marked_unused_parameters_;
  // NOLINTNEXTLINE(cppcoreguidelines-non-private-member-variables-in-classes)
  const bool find_unused_parameters_;
  // NOLINTNEXTLINE(cppcoreguidelines-non-private-member-variables-in-classes)
  const bool gradient_as_bucket_view_;
  // NOLINTNEXTLINE(cppcoreguidelines-non-private-member-variables-in-classes)
  std::vector<size_t> unused_parameters_;
  // Previous iteration's unused params, used for checking if unused parameters
  // change between iterations. Only filled during the first backwards call.
  // NOLINTNEXTLINE(cppcoreguidelines-non-private-member-variables-in-classes)
  std::vector<size_t> prev_iteration_unused_parameters_;
  // Whether graph is static or not. When user does not explicitly set static
  // graph, the only possible dynamism is set of unused parameters changing
  // between iterations which is tracked by this flag.
  // NOLINTNEXTLINE(cppcoreguidelines-non-private-member-variables-in-classes)
  bool ddp_graph_static_{true};
  // Locally used parameter maps indicating if parameters are used locally
  // during the current iteration or no_sync session if no_sync is on.
  // Each map is a one-dim int32 tensor of number of parameters. These tensors
  // are marked in autograd_hook to indicate the corresponding param has been
  // used, and get allreduced in the end of backward step of current iteration
  // or no_sync session for figuring out the globally unused parameters.
  //
  // local_used_map_:     CPU tensor for bookkeeping locally used params
  // local_used_map_dev_: dev tensor for reducing globally unused params
  at::Tensor local_used_map_;
  at::Tensor local_used_map_dev_;
  // Indicate that reduction is done and D2H copy is done as well.
  bool local_used_map_reduced_;

  // Weak pointer to associated DDP logger.
  std::weak_ptr<c10d::Logger> logger_;
  // List of futures installed by Reducer::install_futures that should be awaited
  // at the end of backwards pass.
  c10::optional<c10::List<c10::intrusive_ptr<c10::ivalue::Future>>> installed_futures_{c10::nullopt};

  // Work handle for allreduce on local_used_map_
  c10::intrusive_ptr<c10d::ProcessGroup::Work> local_used_work_;

  void mark_variable_ready_dense(size_t variable_index);

  void mark_variable_ready_sparse(size_t variable_index);

  void mark_variable_ready(size_t variable_index);

  void autograd_hook(size_t index);

  void mark_bucket_ready(size_t bucket_index);

  void finalize_bucket_dense(Bucket& bucket);

  void finalize_backward();

  // Returns list of model parameters corresponding to the given bucket.
  // bucket_index is a key to cache after buckets are rebuilt, after which this
  // mapping never changes.
  std::vector<at::Tensor> get_variables_for_bucket(
      size_t bucket_index, const Bucket& bucket) const;

  // Asserts that the reduction for the previous iteration has finished before
  // rebuilding buckets or kicking off the next one.
  void ensure_prior_reduction_finished();

  // Broadcast rebuilt buckets from rank 0 to other ranks before initializing
  // the buckets
  void sync_bucket_indices(std::vector<std::vector<size_t>>& bucket_indices);

  // We'd like to use DistAutogradContext::GradCallback here but dist autograd
  // doesn't exist under Windows. So we just directly use the concrete type but
  // to preserve and enforce our original intent we do a static assert when dist
  // autograd is available.
  using GradCallback = std::function<bool(at::Tensor&)>;
#ifndef _WIN32
  static_assert(
      std::is_same<
          GradCallback,
          torch::distributed::autograd::DistAutogradContext::GradCallback>::
          value,
      "");
#endif
  void runGradCallbackForVariable(at::Tensor& variable, GradCallback&& cb);

  // This function is called inside `initialize_buckets()`. It initializes both
  // `bucket_views_in` and `bucket_views_out` with views for each variable's
  // gradient into the bucket's flattened `gradients` tensor. Views serve as
  // entry points to `copy_()` each grad's data in/out of the flattened
  // `gradients` tensor.
  void initialize_bucket_views(Bucket& bucket);

  // This function is called inside `finalize_backward`, it happens only if
  // DDP communication hook was registered to recreate just bucket_views_out
  // with the result of `future_work`.
  void populate_bucket_views_out(Bucket& bucket, at::Tensor& tensor);

  // If gradient_as_bucket_view_ is false, after allreduce buckets,
  // copy bucket results back to grads.
  void copy_bucket_to_grad(
      at::Tensor& variable,
      Reducer::Bucket& bucket,
      size_t intra_bucket_index,
      bool global_unused);
  // Check layout of grad and bucket_view before copying the grad to bucket.
  void check_grad_layout(const at::Tensor& grad, const at::Tensor& bucket_view);

  // A bucket contains [1..N] gradients to be reduced, where the gradients
  // have the same dtype and device.
  // Coalescing gradients together before reducing can result in lower overhead
  // and/or faster time to completion. Coalescing requires the constituent
  // gradients to have the same dtype and device, and the resulting flattened
  // tensor uses that common dtype and device. The flattened tensor is filled
  // as the corresponding gradients are computed (triggered by autograd hooks),
  // and the buckets are reduced in a predetermined order consistent across
  // processes.
  struct Bucket {
    // Gradients of the bucket flattened into a 1-dimensional tensor
    at::Tensor gradients;

    // Views into the `gradients` tensor for each individual gradient
    // Each view is created with layout (size and stride) matching the
    // gradient's expected layout (see the "Gradient Layout Contract" in
    // torch/csrc/autograd/functions/accumulate_grad.h).
    // `bucket_views_in[i].copy_(grad)` and `grad.copy_(bucket_views_out[i])`
    // provide convenient ways to copy gradient data in/out of `gradients`,
    // respectively.
    // We keep both `bucket_views_in` and `bucket_views_out` because
    // registering a DDP communication hook may re-initialize
    // `bucket_views_out` with the value of the hook's `future_work` but we
    // still need separate views into the bucket's original flattened gradient
    // to copy in gradient data.
    std::vector<at::Tensor> bucket_views_in;
    std::vector<at::Tensor> bucket_views_out;

    // Variables whose gradients are held in this bucket
    // We use refcounted tensors here so that we can easily unflatten the
    // bucket's flattened `gradients` tensor into the participating variables
    // after reduction has completed.
    std::vector<at::Tensor> variables;

    // Per-variable offset/length into the flattened `gradients` tensor and
    // the corresponding `GradBucket` instance for communication hooks
    std::vector<size_t> offsets;
    std::vector<size_t> lengths;

    // Per-variable sizes slicing into the bucket's `gradients` tensor
    std::vector<c10::IntArrayRef> sizes_vec;

    // Number of gradients left to be computed before the bucket is ready to
    // be reduced
    size_t pending;

    // Global indices of participating variables in the bucket
    std::vector<size_t> variable_indices;

    // Future work handle for DDP communication hook
    // If no hook is registered, a temporary vanilla allreduce hook is used.
    c10::intrusive_ptr<at::ivalue::Future> future_work;

    // If this bucket should expect a single sparse gradient
    // If `true`, then this implies that `bucket.variables.size() == 1`.
    bool expect_sparse_gradient = false;
<<<<<<< HEAD
=======

    // "Limit" of the cumulative gradient sizes that this bucket manages
    // It is actually a soft limit because we do not shard parameter across
    // buckets, so a single parameter may push the bucket size over the limit.
    size_t bucket_size_limit;

    // TODO(@pietern)
    // Memory copies from gradient tensors into the bucket are potentially
    // done on different CUDA streams. We record an event for every copy
    // so that we can synchronize with them prior to kicking off the reduction.
    // std::vector<at::cuda::CUDAEvent> events;

>>>>>>> 6bb13f77
  };

  std::vector<Bucket> buckets_;

  // A variable locator locates a particular variable in the reducer's buckets
  struct VariableLocator {
    // Index of the bucket containing the variable in the `buckets_` vector
    size_t bucket_index;
    // Index of the variable in the bucket, which may be used consistently
    // across `bucket_views_in`, `bucket_views_out`, `variables`, `offsets`,
    // `lengths`, `sizes_vec`, and `variable_indices` in `Bucket`
    size_t intra_bucket_index;

    VariableLocator() = default;

    VariableLocator(size_t bucket_index_, size_t intra_bucket_index_) {
      bucket_index = bucket_index_;
      intra_bucket_index = intra_bucket_index_;
    }
  };

  // Map the index of a variable to its location in the bucket structure.
  std::vector<VariableLocator> variable_locators_;

  // track the number of iterations to synchronize grads in training so far.
  long num_iterations_;
  // track the number of buckets that have been ready for
  // communication calls like allReduce or communication hooks.
  int num_buckets_ready_;

  // Timing information.
  int64_t backward_compute_start_time_ = -1;
  std::unique_ptr<Timer> timer_;

  // We collect the relative timestamp of every gradient being ready
  // when executing autograd. This can be used to derive a timeline of
  // the point in time buckets were ready, or ideal bucket assignment/ordering.
  std::vector<int64_t> backward_stats_;

  bool should_collect_runtime_stats();
  void record_forward_compute_start_time();
  void record_backward_compute_start_time();
  void record_backward_compute_end_time();
  void record_backward_comm_start_time();
  void record_backward_comm_end_time();

  int get_ddp_runtime_logging_sample_rate();
  int ddp_runtime_logging_sample_rate_ = kDDPRuntimeLoggingSampleRate;

  bool is_multi_device_module_ = false;

  // Following variables are to help build dynamic bucket order
  bool has_rebuilt_bucket_;
  std::vector<at::Tensor> rebuilt_params_;
  std::vector<int64_t> rebuilt_param_indices_;
  const int64_t bucket_bytes_cap_;

#ifndef _WIN32
  struct RpcContext {
    using ContextPtr = torch::distributed::autograd::ContextPtr;
    // The shared_ptr is to hold the context instance.
    ContextPtr context_ptr_holder;
    std::atomic<ContextPtr::element_type*> context_ptr{nullptr};

    void set(ContextPtr&& new_context_ptr);
  };
  RpcContext rpc_context_;
#endif

  // A struct containing work handle and tensor for allreduce scheduled in
  // forward pass, if applicable.
  struct ForwardPassAllreduceWork {
    c10::intrusive_ptr<c10d::ProcessGroup::Work> workHandle;
    at::Tensor resultTensor;
    // whether we should divide by the initial world_size or the no. of
    // remaining DDP ranks.
    bool useStaticWorldSize;
  };

  // Handle for the currently scheduled allreduce in the forward pass, if
  // applicable.
  ForwardPassAllreduceWork forwardPassWorkHandle_;

  // Division factor for reduction of gradients.
  // Equal to the process group size, with an exception of handling uneven
  // input.
  int div_factor_;

  bool static_graph_;

  // Key: size_t (index), Value: the number of times that a variable's
  // autograd_hook() should be triggered before marking this variable's grad as
  // ready for communication. Map will not change after 1st iteration.
  std::unordered_map<size_t, int> numGradHooksTriggeredMap_;
  // Key: size_t (index), Value: the number of times that a variable's
  // autograd_hook() are left to be triggered before marking this variable's
  // grad as ready for communication. Map will change after 1st iteration to
  // track a grad is ready for communication or not.
  std::unordered_map<size_t, int> numGradHooksTriggeredMapPerIteration_;

 private:
  // reset counting for buckets before backward starts
  void reset_bucket_counting();
  // search unused parameters beore backward starts
  void search_unused_parameters(
      const std::vector<torch::autograd::Variable>& outputs);
  void set_divide_factor();
  // kick off all reduce for the ready bucket
  void all_reduce_bucket(Bucket& bucket);
  // kick off all reduce to local used map, it can help find global unused
  // parameters
  void all_reduce_local_used_map();
  // initialize locally used parameter maps
  void initialize_local_used_map();
  // get current cuda stream
  const c10::Stream get_current_stream();
  bool dynamic_graph_find_unused();
  bool static_graph_first_iteration();
  bool static_graph_after_first_iteration();

  // comm_hook_ is used to access the DDP communication hook if registered.
  std::unique_ptr<CommHookInterface> comm_hook_;
  // Debug level setting. It is parsed once when Reducer is constructed, and
  // remains the same across a single invocation of DDP training.
  DebugLevel ddp_debug_level_;
  // Mapping of variable index to fully qualified name of model to notify users
  // about errors when certain parameters do not get gradient.
  std::unordered_map<size_t, std::string> param_names_;
  // Variable indices stored sequentially in order of when the gradient is ready
  // for the current backwards pass.
  std::vector<int> grad_ready_order_indices_;
  // Bytes capacity of first bucket, can be configured by user
  int64_t first_bucket_bytes_cap_;
  // Per iteration set of parameter indices that have been marked ready.
  std::unordered_set<size_t> perIterationReadyParams_;
  // Retrieves parameter names that have not been marked as ready as part of
  // previous iteration.
  std::vector<std::string> getUnmarkedParamsForIteration();
  // Retrives parameter indices that have not been marked as ready as part of
  // previous iteration.
  std::vector<size_t> getUnmarkedParamIndicesForIteration();
  // Raises appropriate error if mark_variable_ready is called on the same
  // variable twice, which is unexpected.
  void checkAndRaiseMarkedTwiceError(size_t curVariableIndex);
  // Retrieves parameter corresponding to the given VariableIndex.
  at::Tensor& get_param_from_index(size_t index);

  // Cached bucket index to model parameter mapping. Populated after buckets
  // are rebuilt after which this mapping is static.
  mutable std::unordered_map<size_t, std::vector<at::Tensor>> cached_variables_for_bucket_;

  friend class Logger;
};

// This is equivalent to take_tensors but returns indices into the
// tensor list argument for bucket assignment. Also, it is aware
// of device placement and will not allow buckets to span devices.
// The index of tensors[i] assigned to bucket is tensor_indices[i],
// when tensor_indices is empty, the index of tensors[i] assigned to
// bucket is i.
TORCH_API std::tuple<std::vector<std::vector<size_t>>, std::vector<size_t>>
compute_bucket_assignment_by_size(
    const std::vector<at::Tensor>& tensors,
    const std::vector<size_t>& bucket_size,
    const std::vector<bool>& expect_sparse_gradient = {},
    const std::vector<int64_t>& tensor_indices = {},
    const c10::optional<std::weak_ptr<c10d::Logger>>& logger = {});

// Verify models across all processes are the same as model on rank 0 with
// respect to no. of params and matching dtype/size/layout.
TORCH_API void verify_params_across_processes(
    const c10::intrusive_ptr<c10d::ProcessGroup>& process_group,
    const std::vector<at::Tensor>& params,
    const c10::optional<std::weak_ptr<c10d::Logger>>& logger);
} // namespace c10d<|MERGE_RESOLUTION|>--- conflicted
+++ resolved
@@ -132,15 +132,8 @@
   // To (re-)initialize bucket assignment, pass a list of buckets, each of
   // which is specified by a list of indices in the bucket's `variables` list.
   // This function performs validation that the variables within a bucket
-<<<<<<< HEAD
   // all live on the same device and have the same dimensionality.
   void initialize_buckets(std::vector<std::vector<size_t>> bucket_indices);
-=======
-  // have the same dtype and device.
-  void initialize_buckets(
-      std::vector<std::vector<size_t>> bucket_indices,
-      std::vector<size_t> per_bucket_sizes);
->>>>>>> 6bb13f77
 
   // This function is called when the forward function has produced an output,
   // and the user wishes to reduce gradients in the backwards pass.
@@ -429,13 +422,6 @@
     // If this bucket should expect a single sparse gradient
     // If `true`, then this implies that `bucket.variables.size() == 1`.
     bool expect_sparse_gradient = false;
-<<<<<<< HEAD
-=======
-
-    // "Limit" of the cumulative gradient sizes that this bucket manages
-    // It is actually a soft limit because we do not shard parameter across
-    // buckets, so a single parameter may push the bucket size over the limit.
-    size_t bucket_size_limit;
 
     // TODO(@pietern)
     // Memory copies from gradient tensors into the bucket are potentially
@@ -443,7 +429,6 @@
     // so that we can synchronize with them prior to kicking off the reduction.
     // std::vector<at::cuda::CUDAEvent> events;
 
->>>>>>> 6bb13f77
   };
 
   std::vector<Bucket> buckets_;
