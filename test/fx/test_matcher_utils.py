--- conflicted
+++ resolved
@@ -154,7 +154,6 @@
         self.assertEqual(len(match_sp_result), 1)
 
     @unittest.skipIf(IS_WINDOWS, "Windows not yet supported for torch.compile")
-    @unittest.skipIf(sys.version_info >= (3, 12), "torch.compile is not supported on python 3.12+")
     def test_split_to_graph_and_name_node_map(self):
         """Testing the internal helper function for splitting the pattern graph"""
         from torch.fx.passes.utils.matcher_with_name_node_map_utils import (
@@ -181,7 +180,6 @@
         self.assertEqual(before_split_res[1], after_split_res[1])
 
     @unittest.skipIf(IS_WINDOWS, "Windows not yet supported for torch.compile")
-    @unittest.skipIf(sys.version_info >= (3, 12), "torch.compile is not supported on python 3.12+")
     def test_matcher_with_name_node_map_function(self):
         """Testing SubgraphMatcherWithNameNodeMap with function pattern"""
 
@@ -207,13 +205,9 @@
         )
         pattern_gm = capture_pre_autograd_graph(WrapperModule(pattern), example_inputs)
         matcher = SubgraphMatcherWithNameNodeMap(pattern_gm)
-<<<<<<< HEAD
-        target_gm = capture_pre_autograd_graph(WrapperModule(target_graph), example_inputs)
-=======
         target_gm = capture_pre_autograd_graph(
             WrapperModule(target_graph), example_inputs
         )
->>>>>>> f34905f6
         internal_matches = matcher.match(target_gm.graph)
         for internal_match in internal_matches:
             name_node_map = internal_match.name_node_map
@@ -229,7 +223,6 @@
                     )
 
     @unittest.skipIf(IS_WINDOWS, "Windows not yet supported for torch.compile")
-    @unittest.skipIf(sys.version_info >= (3, 12), "torch.compile is not supported on python 3.12+")
     def test_matcher_with_name_node_map_module(self):
         """Testing SubgraphMatcherWithNameNodeMap with module pattern"""
 
