--- conflicted
+++ resolved
@@ -2317,13 +2317,8 @@
         scan_fct = compile_mode_helper(scan, compile_mode)
 
         # Only init and no input
-<<<<<<< HEAD
         x = torch.randn(3, 1, 2)
         init = torch.randn(3, 2)
-=======
-        x = torch.randn(3, 1, 2, device=device)
-        init = torch.randn(3, 2, device=device)
->>>>>>> dbd6ada8
         dim = 1
 
         # Scan dimension is 0
@@ -2358,16 +2353,11 @@
     def test_scan_init_non_tensor(self, compile_mode):
         scan_fct = compile_mode_helper(scan, compile_mode)
 
-<<<<<<< HEAD
         x = torch.randn(3, 1, 2)
-=======
-        x = torch.randn(3, 1, 2, device=device)
->>>>>>> dbd6ada8
         dim = 1
 
         # Init is a float and not a tensor
         init = 1.0
-<<<<<<< HEAD
         if compile_mode == "none":
             with self.assertRaisesRegex(
                 RuntimeError,
@@ -2385,16 +2375,6 @@
                 result_init = scan_fct(
                     get_scan_combine_fn("add", False), init, x, dim=dim
                 )
-=======
-        with self.assertRaisesRegex(
-            # Should be: RuntimeError, "Init leaves must be a Tensor"
-            torch._dynamo.exc.Unsupported,
-            "Observed exception.*",
-        ):
-            result_init = scan_fct(
-                get_scan_combine_fn("add", False), init, x, dim=dim, reverse=reverse
-            )
->>>>>>> dbd6ada8
 
     @requires_cuda
     @parametrize("compile_mode", ["none", "eager"])
@@ -2402,11 +2382,7 @@
         scan_fct = compile_mode_helper(scan, compile_mode)
 
         # Only init and no input
-<<<<<<< HEAD
         x = torch.randn(3, 1, 2)
-=======
-        x = torch.randn(3, 1, 2, device=device)
->>>>>>> dbd6ada8
         dim = 1
 
         # Init wrong shape (Other dim different)
@@ -2441,11 +2417,7 @@
         scan_fct = compile_mode_helper(scan, compile_mode)
 
         # Only init and no input
-<<<<<<< HEAD
         x = torch.randn(3, 1, 2)
-=======
-        x = torch.randn(3, 1, 2, device=device)
->>>>>>> dbd6ada8
         dim = 1
 
         # Init wrong pytree
@@ -2762,48 +2734,6 @@
         result = scan(RNN, init=torch.select_copy(h, dim, 0), xs=x, dim=dim)
         self.assertEqual(result[0].unsqueeze(0), expected_result_state)
         self.assertEqual(result[1], expected_result[0])
-<<<<<<< HEAD
-=======
-
-    @skipIfNoDynamoSupport
-    def test_scan_simple_graph_no_carry(self):
-        x = torch.randn(3, 10, 2, device=torch.device("cpu"))
-        init = torch.randn(1, 10, 2, device=torch.device("cpu"))
-
-        def f(fct, init, xs):
-            return scan(fct, init, xs, dim=0, reverse=True)
-
-        # Wrong number of returns from function
-        with self.assertRaisesRegex(
-            # Should be: RuntimeError: The pytree of the new carry produced
-            # by the operator needs to match the pytree of the init
-            torch._dynamo.exc.Unsupported,
-            "Observed exception.*",
-        ):
-            gm = make_fx(f, tracing_mode="symbolic")(
-                get_scan_combine_fn("add", True), init, x
-            )
-
-    @skipIfNoDynamoSupport
-    def test_scan_simple_graph_wrong_carry(self):
-        def add_wrong_carry(x: torch.Tensor, y: torch.Tensor):
-            return (x + y)[0, :], x + y
-
-        x = torch.randn(3, 10, 2, device=torch.device("cpu"))
-        init = torch.randn(1, 10, 2, device=torch.device("cpu"))
-
-        def f(fct, init, xs):
-            return scan(fct, init, xs, dim=0, reverse=True)
-
-        # Wrong carry shape
-        with self.assertRaisesRegex(
-            # Should be: RuntimeError: The pytree of the new carry produced by
-            # the operator needs to match the pytree of the init
-            torch._dynamo.exc.Unsupported,
-            "Observed exception.*",
-        ):
-            gm = make_fx(f, tracing_mode="symbolic")(add_wrong_carry, init, x)
->>>>>>> dbd6ada8
 
     @skipIfNoDynamoSupport
     def test_scan_simple_graph_wrong_dtype(self):
@@ -2869,11 +2799,7 @@
     l_init_ = L_init_
     l_xs_ = L_xs_
     select = l_xs_.select(0, 0)
-<<<<<<< HEAD
     new_carry = l_init_ + select;  new_carry = None
-=======
-    out_l = l_init_ + select;  out_l = None
->>>>>>> dbd6ada8
     add_1 = l_init_ + select;  select = add_1 = None
     child = l_init_.clone();  child = None
     child_1 = torch.select_copy(l_xs_, 0, 0);  child_1 = None
