--- conflicted
+++ resolved
@@ -169,7 +169,7 @@
     def test_upsample(self):
         class MyModule(Module):
             def __init__(self):
-                super().__init__()
+                super(MyModule, self).__init__()
 
             def forward(self, x):
                 size = [v * 2 for v in x.size()[2:]]
@@ -181,11 +181,7 @@
             {
                 "op_name": "Upsample",
                 "attributes": [
-<<<<<<< HEAD
-                    {"name": "mode", "s": (b"nearest"), "type": 3},
-=======
                     {"name": "mode", "s": ("nearest").encode(), "type": 3},
->>>>>>> 8d93f6b4
                     {"name": "scales", "floats": [1.0, 1.0, 2.0, 2.0], "type": 6},
                 ],
             }
@@ -194,11 +190,7 @@
             {"op_name": "Constant"},
             {
                 "op_name": "Upsample",
-<<<<<<< HEAD
-                "attributes": [{"name": "mode", "s": (b"nearest"), "type": 3}],
-=======
                 "attributes": [{"name": "mode", "s": ("nearest").encode(), "type": 3}],
->>>>>>> 8d93f6b4
             },
         ]
         ops = {8: ops8, 9: ops9}
@@ -208,7 +200,7 @@
     def test_cast_constant(self):
         class MyModule(Module):
             def __init__(self):
-                super().__init__()
+                super(MyModule, self).__init__()
 
             def forward(self, x):
                 return x - 1
@@ -309,7 +301,7 @@
     def test_dropout(self):
         class MyModule(Module):
             def __init__(self):
-                super().__init__()
+                super(MyModule, self).__init__()
                 self.dropout = torch.nn.Dropout(0.5)
 
             def forward(self, x):
@@ -389,11 +381,7 @@
             {"op_name": "Concat"},
             {
                 "op_name": "Upsample",
-<<<<<<< HEAD
-                "attributes": [{"name": "mode", "s": (b"nearest"), "type": 3}],
-=======
                 "attributes": [{"name": "mode", "s": ("nearest").encode(), "type": 3}],
->>>>>>> 8d93f6b4
             },
         ]
         ops_10 = [
@@ -422,11 +410,7 @@
             {"op_name": "Concat"},
             {
                 "op_name": "Resize",
-<<<<<<< HEAD
-                "attributes": [{"name": "mode", "s": (b"nearest"), "type": 3}],
-=======
                 "attributes": [{"name": "mode", "s": ("nearest").encode(), "type": 3}],
->>>>>>> 8d93f6b4
             },
         ]
 
@@ -450,11 +434,7 @@
             {"op_name": "Concat"},
             {
                 "op_name": "Upsample",
-<<<<<<< HEAD
-                "attributes": [{"name": "mode", "s": (b"nearest"), "type": 3}],
-=======
                 "attributes": [{"name": "mode", "s": ("nearest").encode(), "type": 3}],
->>>>>>> 8d93f6b4
             },
         ]
         ops_10 = [
@@ -485,22 +465,14 @@
             {"op_name": "Constant"},
             {
                 "op_name": "Upsample",
-<<<<<<< HEAD
-                "attributes": [{"name": "mode", "s": (b"nearest"), "type": 3}],
-=======
                 "attributes": [{"name": "mode", "s": ("nearest").encode(), "type": 3}],
->>>>>>> 8d93f6b4
             },
         ]
         ops_10 = [
             {"op_name": "Constant"},
             {
                 "op_name": "Resize",
-<<<<<<< HEAD
-                "attributes": [{"name": "mode", "s": (b"nearest"), "type": 3}],
-=======
                 "attributes": [{"name": "mode", "s": ("nearest").encode(), "type": 3}],
->>>>>>> 8d93f6b4
             },
         ]
         ops = {9: ops_9, 10: ops_10}
