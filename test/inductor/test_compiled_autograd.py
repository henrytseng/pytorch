--- conflicted
+++ resolved
@@ -26,16 +26,7 @@
 from torch._dynamo.utils import counters
 from torch._inductor import config as inductor_config
 from torch._inductor.test_case import run_tests, TestCase
-<<<<<<< HEAD
-from torch.testing._internal.common_utils import (
-    instantiate_parametrized_tests,
-    parametrize,
-    scoped_load_inline,
-    skipIfWindows,
-)
-=======
 from torch.testing._internal.common_utils import scoped_load_inline, skipIfWindows
->>>>>>> d2ec2897
 from torch.testing._internal.inductor_utils import GPU_TYPE, HAS_CPU, HAS_CUDA, HAS_GPU
 from torch.testing._internal.logging_utils import logs_to_string
 
@@ -79,7 +70,6 @@
     return (torch.sin(gI[0]) + gO[0],)
 
 
-@instantiate_parametrized_tests
 class TestCompiledAutograd(TestCase):
     def setUp(self) -> None:
         super().setUp()
@@ -1596,14 +1586,11 @@
                 f, compiler_fn=compiler_fn_with_op_check, compile_fn=False
             )
 
-<<<<<<< HEAD
-    def test_autograd_cpp_node_non_traceable(self):
-=======
     @scoped_load_inline
     def test_non_traceable_autograd_cpp_node(self, load_inline):
->>>>>>> d2ec2897
         cpp_source = """
 struct CustomOpAutogradFunction : public torch::autograd::Function<CustomOpAutogradFunction> {
+  static constexpr bool is_traceable = false;
 
   static torch::Tensor forward(
       torch::autograd::AutogradContext* ctx,
@@ -1622,184 +1609,37 @@
   return CustomOpAutogradFunction::apply(x);
 }
 
-TORCH_LIBRARY(test_autograd_cpp_node_non_traceable, m) {
+TORCH_LIBRARY(test_non_traceable_autograd_cpp_node, m) {
     m.def("custom_op_backed_by_autograd_fn", custom_op_backed_by_autograd_fn);
 }
         """
 
-<<<<<<< HEAD
-        module_name = "test_autograd_cpp_node_non_traceable"
-        module, _ = scoped_load_inline(
-            name=module_name,
-=======
         module = load_inline(
             name="test_non_traceable_autograd_cpp_node",
->>>>>>> d2ec2897
             cpp_sources=cpp_source,
             functions="custom_op_backed_by_autograd_fn",
             verbose=True,
         )
-        op = eval(f"torch.ops.{module_name}.custom_op_backed_by_autograd_fn")
 
         def fn():
             x = torch.ones(10, 10, requires_grad=True)
-            out = op(x)
-            out2 = op(out)
-            loss = out2.sum()
+            out = torch.ops.test_non_traceable_autograd_cpp_node.custom_op_backed_by_autograd_fn(
+                x
+            )
+            loss = out.sum()
             loss.backward()
-            yield x.grad
 
         with self.assertRaisesRegex(
             RuntimeError,
             "https://docs.google.com/document/d/11VucFBEewzqgkABIjebZIzMvrXr3BtcY1aGKpX61pJY/",
         ), compiled_autograd.enable(compiler_fn):
-            list(fn())
-
-    def test_post_accumulate_grad_hook_non_scalar_tensor(self):
-        def fn():
-            def hook1(tensor):
-                pass
-
-<<<<<<< HEAD
-            tensor = torch.tensor([1.0, 2.0], requires_grad=True)
-            tensor.register_post_accumulate_grad_hook(hook1)
-            out = tensor[0] * tensor[1]
-            out.sum().backward()
-            yield tensor.grad
-
-        self.check_output_and_recompiles(fn)
-
-    @parametrize("opaque", [True, False])
-    def test_autograd_cpp_node_non_variable_inputs_int(self, opaque):
-=======
+            fn()
+
     @scoped_load_inline
     def test_autograd_cpp_node(self, load_inline):
->>>>>>> d2ec2897
         cpp_source = """
 struct CustomOpAutogradFunction : public torch::autograd::Function<CustomOpAutogradFunction> {
-  static constexpr bool is_traceable = <is_traceable>;
-
-  static torch::Tensor forward(
-      torch::autograd::AutogradContext* ctx,
-      const torch::Tensor& x,
-      int y) {
-    ctx->save_for_backward({torch::ones_like(x)});
-    return x + y;
-  }
-
-  static torch::autograd::variable_list backward(
-      torch::autograd::AutogradContext *ctx,
-      torch::autograd::variable_list grad_output) {
-    torch::autograd::variable_list grad_inputs(2);
-    grad_inputs[0] = ctx->get_saved_variables()[0] * grad_output[0];
-    return grad_inputs;
-  }
-};
-
-torch::Tensor custom_op_backed_by_autograd_fn(torch::Tensor x, int64_t y) {
-  return CustomOpAutogradFunction::apply(x, y);
-}
-
-TORCH_LIBRARY(<module_name>, m) {
-    m.def("custom_op_backed_by_autograd_fn", custom_op_backed_by_autograd_fn);
-}
-        """
-
-        is_traceable = "false" if opaque else "true"
-        module_name = f"test_autograd_cpp_node_non_variable_inputs_int_{is_traceable}"
-        module, _ = scoped_load_inline(
-            name=module_name,
-            cpp_sources=cpp_source.replace("<is_traceable>", is_traceable).replace(
-                "<module_name>", module_name
-            ),
-            functions="custom_op_backed_by_autograd_fn",
-            verbose=True,
-        )
-        op = eval(f"torch.ops.{module_name}.custom_op_backed_by_autograd_fn")
-
-        def fn():
-            for i in [10, 100, 10, 20, 10]:
-                x = torch.ones(i, i, requires_grad=True)
-                y = i
-                out = op(x, y)
-                loss = out.sum()
-                loss.backward()
-                yield x.grad
-
-        # compiles for 10 (static) and 100 (dynamic)
-        with config.patch(compiled_autograd_opaque_cpp_node=opaque):
-            self.check_output_and_recompiles(fn, 2)
-
-    @parametrize("opaque", [True, False])
-    def test_autograd_cpp_node_non_variable_inputs_tensor(self, opaque):
-        cpp_source = """
-struct CustomOpAutogradFunction : public torch::autograd::Function<CustomOpAutogradFunction> {
-  static constexpr bool is_traceable = <is_traceable>;
-
-  static torch::Tensor forward(
-      torch::autograd::AutogradContext* ctx,
-      const torch::Tensor& x,
-      const torch::Tensor& y) {
-    ctx->save_for_backward({torch::ones_like(x)});
-    return x + y;
-  }
-
-  static torch::autograd::variable_list backward(
-      torch::autograd::AutogradContext *ctx,
-      torch::autograd::variable_list grad_output) {
-    torch::autograd::variable_list grad_inputs(2);
-    grad_inputs[0] = ctx->get_saved_variables()[0] * grad_output[0];
-    return grad_inputs;
-  }
-};
-
-torch::Tensor custom_op_backed_by_autograd_fn(torch::Tensor x, torch::Tensor y) {
-  return CustomOpAutogradFunction::apply(x, y);
-}
-
-TORCH_LIBRARY(<module_name>, m) {
-    m.def("custom_op_backed_by_autograd_fn", custom_op_backed_by_autograd_fn);
-}
-        """
-
-        is_traceable = "false" if opaque else "true"
-        module_name = (
-            f"test_autograd_cpp_node_non_variable_inputs_tensor_{is_traceable}"
-        )
-        module, _ = scoped_load_inline(
-            name=module_name,
-            cpp_sources=cpp_source.replace("<is_traceable>", is_traceable).replace(
-                "<module_name>", module_name
-            ),
-            functions="custom_op_backed_by_autograd_fn",
-            verbose=True,
-        )
-        op = eval(f"torch.ops.{module_name}.custom_op_backed_by_autograd_fn")
-
-        def fn():
-            for i in [10, 100, 10, 20, 10]:
-                x = torch.ones(i, i, requires_grad=True)
-                y = torch.ones(i, i)
-                out = op(x, y)
-                loss = out.sum()
-                loss.backward()
-                yield x.grad
-
-        with config.patch(compiled_autograd_opaque_cpp_node=opaque):
-            if opaque:
-                with self.assertRaisesRegex(
-                    RuntimeError,
-                    "https://docs.google.com/document/d/11VucFBEewzqgkABIjebZIzMvrXr3BtcY1aGKpX61pJY/",
-                ), compiled_autograd.enable(compiler_fn):
-                    list(fn())
-            else:
-                self.check_output_and_recompiles(fn, 2)
-
-    @parametrize("opaque", [True, False])
-    def test_autograd_cpp_node(self, opaque):
-        cpp_source = """
-struct CustomOpAutogradFunction : public torch::autograd::Function<CustomOpAutogradFunction> {
-  static constexpr bool is_traceable = <is_traceable>;
+  static constexpr bool is_traceable = true;
 
   static torch::Tensor forward(
       torch::autograd::AutogradContext* ctx,
@@ -1818,104 +1658,33 @@
   return CustomOpAutogradFunction::apply(x);
 }
 
-TORCH_LIBRARY(<module_name>, m) {
+TORCH_LIBRARY(test_autograd_cpp_node, m) {
     m.def("custom_op_backed_by_autograd_fn", custom_op_backed_by_autograd_fn);
 }
         """
 
-<<<<<<< HEAD
-        is_traceable = "false" if opaque else "true"
-        module_name = f"test_autograd_cpp_node_{is_traceable}"
-        module, _ = scoped_load_inline(
-            name=module_name,
-            cpp_sources=cpp_source.replace("<is_traceable>", is_traceable).replace(
-                "<module_name>", module_name
-            ),
-=======
         module = load_inline(
             name="test_autograd_cpp_node",
             cpp_sources=cpp_source,
->>>>>>> d2ec2897
             functions="custom_op_backed_by_autograd_fn",
             verbose=True,
         )
-        op = eval(f"torch.ops.{module_name}.custom_op_backed_by_autograd_fn")
 
         def fn():
             for i in [10, 100, 10, 20, 10]:
                 x = torch.ones(i, i, requires_grad=True)
-                out = op(x)
+                out = torch.ops.test_autograd_cpp_node.custom_op_backed_by_autograd_fn(
+                    x
+                )
                 loss = out.sum()
                 loss.backward()
                 yield x.grad
 
-        with config.patch(compiled_autograd_opaque_cpp_node=opaque):
-            # compiles for 10 (static) and 100 (dynamic)
-            self.check_output_and_recompiles(fn, 2)
-
-<<<<<<< HEAD
-    @parametrize("opaque", [True, False])
-    def test_autograd_cpp_node_undefined_grad(self, opaque):
-        cpp_source = """
-struct CustomOpAutogradFunction : public torch::autograd::Function<CustomOpAutogradFunction> {
-  static constexpr bool is_traceable = <is_traceable>;
-
-  static torch::Tensor forward(
-      torch::autograd::AutogradContext* ctx,
-      const torch::Tensor& x) {
-    return x;
-  }
-
-  static torch::autograd::variable_list backward(
-      torch::autograd::AutogradContext *ctx,
-      torch::autograd::variable_list grad_output) {
-    return {torch::autograd::Variable()};
-  }
-};
-
-torch::Tensor custom_op_backed_by_autograd_fn(torch::Tensor x) {
-  return CustomOpAutogradFunction::apply(x);
-}
-
-TORCH_LIBRARY(<module_name>, m) {
-    m.def("custom_op_backed_by_autograd_fn", custom_op_backed_by_autograd_fn);
-}
-        """
-
-        is_traceable = "false" if opaque else "true"
-        module_name = f"test_autograd_cpp_node_undefined_grad_{is_traceable}"
-        module, _ = scoped_load_inline(
-            name=module_name,
-            cpp_sources=cpp_source.replace("<is_traceable>", is_traceable).replace(
-                "<module_name>", module_name
-            ),
-            functions="custom_op_backed_by_autograd_fn",
-            verbose=True,
-        )
-        op = eval(f"torch.ops.{module_name}.custom_op_backed_by_autograd_fn")
-
-        def fn():
-            x = torch.ones(10, 10, requires_grad=True)
-            out = op(x)
-            loss = out.sum()
-            loss.backward()
-            yield x.grad
-
-        with config.patch(compiled_autograd_opaque_cpp_node=opaque):
-            if opaque:
-                with self.assertRaisesRegex(
-                    RuntimeError,
-                    "https://docs.google.com/document/d/11VucFBEewzqgkABIjebZIzMvrXr3BtcY1aGKpX61pJY/",
-                ), compiled_autograd.enable(compiler_fn):
-                    list(fn())
-            else:
-                self.check_output_and_recompiles(fn)
-
-    def test_autograd_cpp_node_all_options(self):
-=======
+        # compiles for 10 (static) and 100 (dynamic)
+        self.check_output_and_recompiles(fn, 2)
+
     @scoped_load_inline
     def test_autograd_cpp_node_id(self, load_inline):
->>>>>>> d2ec2897
         cpp_source = """
 struct CustomOpAutogradFunction : public torch::autograd::Function<CustomOpAutogradFunction> {
   static constexpr bool is_traceable = true;
@@ -1934,6 +1703,7 @@
 };
 
 struct CustomOpAutogradFunction2 : public torch::autograd::Function<CustomOpAutogradFunction2> {
+  static constexpr bool is_traceable = true;
 
   static torch::Tensor forward(
       torch::autograd::AutogradContext* ctx,
@@ -1956,140 +1726,62 @@
   return CustomOpAutogradFunction2::apply(x);
 }
 
-TORCH_LIBRARY(test_autograd_cpp_node_all_options, m) {
+TORCH_LIBRARY(test_autograd_cpp_node_id, m) {
     m.def("custom_op_backed_by_autograd_fn", custom_op_backed_by_autograd_fn);
     m.def("custom_op_backed_by_autograd_fn2", custom_op_backed_by_autograd_fn2);
 }
         """
 
-<<<<<<< HEAD
-        module_name = "test_autograd_cpp_node_all_options"
-        module, _ = scoped_load_inline(
-            name=module_name,
-=======
         module = load_inline(
             name="test_autograd_cpp_node_id",
->>>>>>> d2ec2897
             cpp_sources=cpp_source,
             functions="custom_op_backed_by_autograd_fn",
             verbose=True,
         )
-        op1 = eval(f"torch.ops.{module_name}.custom_op_backed_by_autograd_fn")
-        op2 = eval(f"torch.ops.{module_name}.custom_op_backed_by_autograd_fn2")
-
-        def fn():
-            for i in [10, 100, 10, 20, 10]:
-                x = torch.ones(i, i, requires_grad=True)
-                out = op1(x)
-                out = op2(out)
-                out = op1(out)
-                out = op2(out)
+
+        def same_autograd_fn():
+            def fn():
+                x = torch.ones(10, 10, requires_grad=True)
+                out = (
+                    torch.ops.test_autograd_cpp_node_id.custom_op_backed_by_autograd_fn(
+                        x
+                    )
+                )
                 loss = out.sum()
                 loss.backward()
                 yield x.grad
 
-        with config.patch(compiled_autograd_opaque_cpp_node=True):
-            self.check_output_and_recompiles(fn, 2)
-
-    @parametrize("opaque", [True, False])
-    def test_autograd_cpp_node_id(self, opaque):
-        cpp_source = """
-struct CustomOpAutogradFunction : public torch::autograd::Function<CustomOpAutogradFunction> {
-  static constexpr bool is_traceable = <is_traceable>;
-
-  static torch::Tensor forward(
-      torch::autograd::AutogradContext* ctx,
-      const torch::Tensor& x) {
-    return x;
-  }
-
-  static torch::autograd::variable_list backward(
-      torch::autograd::AutogradContext *ctx,
-      torch::autograd::variable_list grad_output) {
-    return grad_output;
-  }
-};
-
-struct CustomOpAutogradFunction2 : public torch::autograd::Function<CustomOpAutogradFunction2> {
-  static constexpr bool is_traceable = <is_traceable>;
-
-  static torch::Tensor forward(
-      torch::autograd::AutogradContext* ctx,
-      const torch::Tensor& x) {
-    return x;
-  }
-
-  static torch::autograd::variable_list backward(
-      torch::autograd::AutogradContext *ctx,
-      torch::autograd::variable_list grad_output) {
-    return grad_output;
-  }
-};
-
-torch::Tensor custom_op_backed_by_autograd_fn(torch::Tensor x) {
-  return CustomOpAutogradFunction::apply(x);
-}
-
-torch::Tensor custom_op_backed_by_autograd_fn2(torch::Tensor x) {
-  return CustomOpAutogradFunction2::apply(x);
-}
-
-TORCH_LIBRARY(<module_name>, m) {
-    m.def("custom_op_backed_by_autograd_fn", custom_op_backed_by_autograd_fn);
-    m.def("custom_op_backed_by_autograd_fn2", custom_op_backed_by_autograd_fn2);
-}
-        """
-
-        is_traceable = "false" if opaque else "true"
-        module_name = f"test_autograd_cpp_node_id_{is_traceable}"
-        module, _ = scoped_load_inline(
-            name=module_name,
-            cpp_sources=cpp_source.replace("<is_traceable>", is_traceable).replace(
-                "<module_name>", module_name
-            ),
-            functions="custom_op_backed_by_autograd_fn",
-            verbose=True,
-        )
-        op1 = eval(f"torch.ops.{module_name}.custom_op_backed_by_autograd_fn")
-        op2 = eval(f"torch.ops.{module_name}.custom_op_backed_by_autograd_fn2")
-
-        def fn(op):
-            x = torch.ones(10, 10, requires_grad=True)
-            out = op(x)
-            loss = out.sum()
-            loss.backward()
-            yield x.grad
-
-        def same_autograd_fn():
-            yield from fn(op1)  # compile
-            yield from fn(op1)  # reuse
-            yield from fn(op1)  # reuse
-            yield from fn(op1)  # reuse
-
-        with config.patch(compiled_autograd_opaque_cpp_node=opaque):
-            self.check_output_and_recompiles(same_autograd_fn)
+            yield from fn()  # compile
+            yield from fn()  # reuse
+            yield from fn()  # reuse
+            yield from fn()  # reuse
+
+        self.check_output_and_recompiles(same_autograd_fn, 1)
 
         def different_autograd_fn():
+            def fn(op):
+                x = torch.ones(10, 10, requires_grad=True)
+                out = op(x)
+                loss = out.sum()
+                loss.backward()
+                yield x.grad
+
+            op1 = torch.ops.test_autograd_cpp_node_id.custom_op_backed_by_autograd_fn
+            op2 = torch.ops.test_autograd_cpp_node_id.custom_op_backed_by_autograd_fn2
             yield from fn(op1)  # compile
             yield from fn(op2)  # compile
             yield from fn(op1)  # reuse
             yield from fn(op2)  # reuse
 
-        with config.patch(compiled_autograd_opaque_cpp_node=opaque):
-            self.check_output_and_recompiles(different_autograd_fn, 2)
-
-<<<<<<< HEAD
-    @parametrize("opaque", [True, False])
-    def test_autograd_cpp_node_saved(self, opaque):
-=======
+        self.check_output_and_recompiles(different_autograd_fn, 2)
+
     @scoped_load_inline
     def test_autograd_cpp_node_saved(self, load_inline):
->>>>>>> d2ec2897
         cpp_source = """
 struct CustomOpAutogradFunction : public torch::autograd::Function<CustomOpAutogradFunction> {
-  static constexpr bool is_traceable = <is_traceable>;
-
-  static torch::autograd::variable_list forward(
+  static constexpr bool is_traceable = true;
+
+  static torch::Tensor forward(
       torch::autograd::AutogradContext* ctx,
       const torch::Tensor& x,
       const torch::Tensor& y,
@@ -2103,7 +1795,7 @@
     c10::Dict<std::string, double> dict;
     dict.insert("string", 1.0);
     ctx->saved_data["dict"] = std::move(dict);
-    return {x, y, fixed};
+    return x;
   }
 
   static torch::autograd::variable_list backward(
@@ -2124,73 +1816,46 @@
     assert(dict.at("string") == 1.0);
 
     torch::autograd::variable_list grad_inputs(3);
-    grad_inputs[0] = x;
-    grad_inputs[1] = y;
-    grad_inputs[2] = fixed;
+    grad_inputs[0] = x + y + torch::sum(fixed) + i;
     return grad_inputs;
   }
 };
 
-torch::autograd::variable_list custom_op_backed_by_autograd_fn(
-    const torch::Tensor& x, const torch::Tensor& y, const torch::Tensor& fixed) {
+torch::Tensor custom_op_backed_by_autograd_fn(const torch::Tensor& x, const torch::Tensor& y, const torch::Tensor& fixed) {
   return CustomOpAutogradFunction::apply(x, y, fixed);
 }
 
-TORCH_LIBRARY(<module_name>, m) {
+TORCH_LIBRARY(test_autograd_cpp_node_saved, m) {
     m.def("custom_op_backed_by_autograd_fn", custom_op_backed_by_autograd_fn);
 }
         """
 
-<<<<<<< HEAD
-        is_traceable = "false" if opaque else "true"
-        module_name = f"test_autograd_cpp_node_saved_{is_traceable}"
-        module, _ = scoped_load_inline(
-            name=module_name,
-            cpp_sources=cpp_source.replace("<is_traceable>", is_traceable).replace(
-                "<module_name>", module_name
-            ),
-=======
         module = load_inline(
             name="test_autograd_cpp_node_saved",
             cpp_sources=cpp_source,
->>>>>>> d2ec2897
             functions="custom_op_backed_by_autograd_fn",
             verbose=True,
         )
-        op = eval(f"torch.ops.{module_name}.custom_op_backed_by_autograd_fn")
 
         def fn():
             fixed = torch.ones(2, 2)
             for i in [10, 100, 10, 20, 10]:
                 x = torch.ones(i, i, requires_grad=True)
                 y = torch.randn(i, i)
-                (
-                    x1,
-                    y1,
-                    fixed1,
-                ) = op(x, y, fixed)
-                (
-                    x2,
-                    y2,
-                    fixed2,
-                ) = op(x1, y1, fixed1)
-                loss = x2.sum()
+                out = torch.ops.test_autograd_cpp_node_saved.custom_op_backed_by_autograd_fn(
+                    x, y, fixed
+                )
+                loss = out.sum()
                 loss.backward()
                 yield x.grad
 
-        with config.patch(compiled_autograd_opaque_cpp_node=opaque):
-            self.check_output_and_recompiles(fn, 2)
-
-<<<<<<< HEAD
-    @parametrize("opaque", [True, False])
-    def test_autograd_cpp_node_saved_dynamic(self, opaque):
-=======
+        self.check_output_and_recompiles(fn, 2)
+
     @scoped_load_inline
     def test_autograd_cpp_node_saved_dynamic(self, load_inline):
->>>>>>> d2ec2897
         cpp_source = """
 struct CustomOpAutogradFunction : public torch::autograd::Function<CustomOpAutogradFunction> {
-  static constexpr bool is_traceable = <is_traceable>;
+  static constexpr bool is_traceable = true;
 
   static torch::Tensor forward(
       torch::autograd::AutogradContext* ctx,
@@ -2218,51 +1883,36 @@
   return CustomOpAutogradFunction::apply(x);
 }
 
-TORCH_LIBRARY(<module_name>, m) {
+TORCH_LIBRARY(test_autograd_cpp_node_saved_dynamic, m) {
     m.def("custom_op_backed_by_autograd_fn", custom_op_backed_by_autograd_fn);
 }
         """
 
-<<<<<<< HEAD
-        is_traceable = "false" if opaque else "true"
-        module_name = f"test_autograd_cpp_node_saved_dynamic_{is_traceable}"
-        module, _ = scoped_load_inline(
-            name=module_name,
-            cpp_sources=cpp_source.replace("<is_traceable>", is_traceable).replace(
-                "<module_name>", module_name
-            ),
-=======
         module = load_inline(
             name="test_autograd_cpp_node_saved_dynamic",
             cpp_sources=cpp_source,
->>>>>>> d2ec2897
             functions="custom_op_backed_by_autograd_fn",
             verbose=True,
         )
-        op = eval(f"torch.ops.{module_name}.custom_op_backed_by_autograd_fn")
 
         def fn():
             for i in [10, 100, 10, 20, 10]:
                 x = torch.ones(i, i, requires_grad=True)
-                out = op(x)
+                out = torch.ops.test_autograd_cpp_node_saved_dynamic.custom_op_backed_by_autograd_fn(
+                    x
+                )
                 loss = out.sum()
                 loss.backward()
                 yield x.grad
 
-        with config.patch(compiled_autograd_opaque_cpp_node=opaque):
-            # compiles for 10 (static) and 100 (dynamic)
-            self.check_output_and_recompiles(fn, 2)
-
-<<<<<<< HEAD
-    @parametrize("opaque", [True, False])
-    def test_autograd_cpp_node_saved_int(self, opaque):
-=======
+        # compiles for 10 (static) and 100 (dynamic)
+        self.check_output_and_recompiles(fn, 2)
+
     @scoped_load_inline
     def test_autograd_cpp_node_saved_int(self, load_inline):
->>>>>>> d2ec2897
         cpp_source = """
 struct CustomOpAutogradFunction : public torch::autograd::Function<CustomOpAutogradFunction> {
-  static constexpr bool is_traceable = <is_traceable>;
+  static constexpr bool is_traceable = true;
 
   static torch::Tensor forward(
       torch::autograd::AutogradContext* ctx,
@@ -2293,50 +1943,35 @@
   return CustomOpAutogradFunction::apply(x, y);
 }
 
-TORCH_LIBRARY(<module_name>, m) {
+TORCH_LIBRARY(test_autograd_cpp_node_saved_int, m) {
     m.def("custom_op_backed_by_autograd_fn", custom_op_backed_by_autograd_fn);
 }
         """
 
-<<<<<<< HEAD
-        is_traceable = "false" if opaque else "true"
-        module_name = f"test_autograd_cpp_node_saved_int_{is_traceable}"
-        module, _ = scoped_load_inline(
-            name=module_name,
-            cpp_sources=cpp_source.replace("<is_traceable>", is_traceable).replace(
-                "<module_name>", module_name
-            ),
-=======
         module = load_inline(
             name="test_autograd_cpp_node_saved_int",
             cpp_sources=cpp_source,
->>>>>>> d2ec2897
             functions="custom_op_backed_by_autograd_fn",
             verbose=True,
         )
-        op = eval(f"torch.ops.{module_name}.custom_op_backed_by_autograd_fn")
 
         def fn():
             for y in [1, 2, 3, 1]:
                 x = torch.ones(10, 10, requires_grad=True)
-                out = op(x, y)
+                out = torch.ops.test_autograd_cpp_node_saved_int.custom_op_backed_by_autograd_fn(
+                    x, y
+                )
                 loss = out.sum()
                 loss.backward()
                 yield x.grad
 
-        with config.patch(compiled_autograd_opaque_cpp_node=opaque):
-            self.check_output_and_recompiles(fn)
-
-<<<<<<< HEAD
-    @parametrize("opaque", [True, False])
-    def test_autograd_cpp_node_saved_float(self, opaque):
-=======
+        self.check_output_and_recompiles(fn, 1)
+
     @scoped_load_inline
     def test_autograd_cpp_node_saved_float(self, load_inline):
->>>>>>> d2ec2897
         cpp_source = """
 struct CustomOpAutogradFunction : public torch::autograd::Function<CustomOpAutogradFunction> {
-  static constexpr bool is_traceable = <is_traceable>;
+  static constexpr bool is_traceable = true;
 
   static torch::Tensor forward(
       torch::autograd::AutogradContext* ctx,
@@ -2367,53 +2002,36 @@
   return CustomOpAutogradFunction::apply(x, z);
 }
 
-TORCH_LIBRARY(<module_name>, m) {
+TORCH_LIBRARY(test_autograd_cpp_node_saved_float, m) {
     m.def("custom_op_backed_by_autograd_fn", custom_op_backed_by_autograd_fn);
 }
         """
 
-<<<<<<< HEAD
-        is_traceable = "false" if opaque else "true"
-        module_name = f"test_autograd_cpp_node_saved_float_{is_traceable}"
-        module, _ = scoped_load_inline(
-            name=module_name,
-            cpp_sources=cpp_source.replace("<is_traceable>", is_traceable).replace(
-                "<module_name>", module_name
-            ),
-=======
         module = load_inline(
             name="test_autograd_cpp_node_saved_float",
             cpp_sources=cpp_source,
->>>>>>> d2ec2897
             functions="custom_op_backed_by_autograd_fn",
             verbose=True,
         )
-        op = eval(f"torch.ops.{module_name}.custom_op_backed_by_autograd_fn")
 
         def fn():
             for z in [1.1, 2.2, 3.3, 1.1]:
                 x = torch.ones(10, 10, requires_grad=True)
-                out = op(x, z)
+                out = torch.ops.test_autograd_cpp_node_saved_float.custom_op_backed_by_autograd_fn(
+                    x, z
+                )
                 loss = out.sum()
                 loss.backward()
                 yield x.grad
 
-        with config.patch(compiled_autograd_opaque_cpp_node=opaque):
-            if opaque:
-                self.check_output_and_recompiles(fn)
-            else:
-                self.check_output_and_recompiles(fn, [1, 3])
-
-<<<<<<< HEAD
-    @parametrize("opaque", [True, False])
-    def test_autograd_cpp_node_data_dependent(self, opaque):
-=======
+        # compiled autograd and dynamo both support symfloat, but not backend
+        self.check_output_and_recompiles(fn, [1, 3])
+
     @scoped_load_inline
     def test_autograd_cpp_node_data_dependent(self, load_inline):
->>>>>>> d2ec2897
         cpp_source = """
 struct CustomOpAutogradFunction : public torch::autograd::Function<CustomOpAutogradFunction> {
-  static constexpr bool is_traceable = <is_traceable>;
+  static constexpr bool is_traceable = true;
   static int iteration;
 
   static torch::autograd::variable_list forward(
@@ -2461,7 +2079,6 @@
 
     torch::autograd::variable_list grad_inputs(2);
     grad_inputs[0] = x + y + i;
-    grad_inputs[1] = x + y + i;
     return grad_inputs;
   }
 };
@@ -2476,46 +2093,35 @@
     CustomOpAutogradFunction::iteration = 0;
 }
 
-TORCH_LIBRARY(<module_name>, m) {
+TORCH_LIBRARY(test_autograd_cpp_node_data_dependent, m) {
     m.def("custom_op_backed_by_autograd_fn", custom_op_backed_by_autograd_fn);
     m.def("reset", reset);
 }
         """
 
-<<<<<<< HEAD
-        is_traceable = "false" if opaque else "true"
-        module_name = f"test_autograd_cpp_node_data_dependent_{is_traceable}"
-        module, _ = scoped_load_inline(
-            name=module_name,
-            cpp_sources=cpp_source.replace("<is_traceable>", is_traceable).replace(
-                "<module_name>", module_name
-            ),
-=======
         module = load_inline(
             name="test_autograd_cpp_node_data_dependent",
             cpp_sources=cpp_source,
->>>>>>> d2ec2897
             functions="custom_op_backed_by_autograd_fn",
             verbose=True,
         )
-        op = eval(f"torch.ops.{module_name}.custom_op_backed_by_autograd_fn")
-        cpp_reset = eval(f"torch.ops.{module_name}.reset")
-
-        def fn():
-            cpp_reset()
-            for i in [10, 100, 20, 10]:
+
+        def fn():
+            torch.ops.test_autograd_cpp_node_data_dependent.reset()
+            for i in [10, 10, 10, 10]:
                 x = torch.ones(i, i, requires_grad=True)
                 y = torch.randn(i, i)
                 (
                     out1,
                     out2,
-                ) = op(x, y)
+                ) = torch.ops.test_autograd_cpp_node_data_dependent.custom_op_backed_by_autograd_fn(
+                    x, y
+                )
                 loss = (out1 + out2).sum()
                 loss.backward()
                 yield x.grad
 
-        with config.patch(compiled_autograd_opaque_cpp_node=opaque):
-            self.check_output_and_recompiles(fn, 3)
+        self.check_output_and_recompiles(fn, 3)
 
     @unittest.skipIf(not HAS_GPU, "requires gpu")
     def test_free_activation_memory(self):
@@ -2735,15 +2341,10 @@
 
     @scoped_load_inline
     @unittest.skipIf(not HAS_CUDA, "requires cuda")
-<<<<<<< HEAD
-    @parametrize("opaque", [True, False])
-    def test_cudagraphs_cpu_scalar_used_in_cpp_custom_op(self, opaque):
-=======
     def test_cudagraphs_cpu_scalar_used_in_cpp_custom_op(self, load_inline):
->>>>>>> d2ec2897
         cpp_source = """
 struct CustomOpAutogradFunction : public torch::autograd::Function<CustomOpAutogradFunction> {
-  static constexpr bool is_traceable = <is_traceable>;
+  static constexpr bool is_traceable = true;
 
   static torch::Tensor forward(
       torch::autograd::AutogradContext* ctx,
@@ -2773,34 +2374,25 @@
   return CustomOpAutogradFunction::apply(x);
 }
 
-TORCH_LIBRARY(<module_name>, m) {
+TORCH_LIBRARY(test_cudagraphs_cpu_scalar_used_in_cpp_custom_op, m) {
     m.def("custom_op_backed_by_autograd_fn", custom_op_backed_by_autograd_fn);
 }
         """
 
-<<<<<<< HEAD
-        is_traceable = "false" if opaque else "true"
-        module_name = f"test_cudagraphs_cpu_scalar_used_in_cpp_custom_op_{is_traceable}"
-        module, _ = scoped_load_inline(
-            name=module_name,
-            cpp_sources=cpp_source.replace("<is_traceable>", is_traceable).replace(
-                "<module_name>", module_name
-            ),
-=======
         module = load_inline(
             name="test_cudagraphs_cpu_scalar_used_in_cpp_custom_op",
             cpp_sources=cpp_source,
->>>>>>> d2ec2897
             functions="custom_op_backed_by_autograd_fn",
             verbose=True,
         )
-        op = eval(f"torch.ops.{module_name}.custom_op_backed_by_autograd_fn")
 
         x = torch.randn(2, 2, requires_grad=True, device="cuda")
-        with config.patch(compiled_autograd_opaque_cpp_node=opaque), config.patch(
-            compiled_autograd=True
-        ), inductor_config.patch("triton.cudagraphs", True):
-            out = op(x)
+        with config.patch(compiled_autograd=True), inductor_config.patch(
+            "triton.cudagraphs", True
+        ):
+            out = torch.ops.test_cudagraphs_cpu_scalar_used_in_cpp_custom_op.custom_op_backed_by_autograd_fn(
+                x
+            )
             opt_bwd = torch.compile(lambda: out.sum().backward())
             opt_bwd()
 
@@ -3372,10 +2964,7 @@
     "test_dont_materialize_grads",  # undefined grad
     "test_no_grad_copy",  # setting static member in lifted backward
     "test_no_grad_copy_sparse",  # setting static member in lifted backward
-<<<<<<< HEAD
-=======
     "test_node_ordering_when_none_returned",  # torch._dynamo.exc.Unsupported: TypeError <built-in method clone
->>>>>>> d2ec2897
     "test_save_output_nr",  # output_nr grad passed as None
     "test_setup_context_when_forward_has_default_args",  # autograd.Function with class methods
     "test_lobpcg",  # create_graph
