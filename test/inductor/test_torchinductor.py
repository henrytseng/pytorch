# Owner(s): ["module: inductor"]
import contextlib
import copy
import dataclasses
import functools
import gc
import importlib
import itertools
import math
import operator
import os
import random
import re
import shutil
import subprocess
import sys
import threading
import time
import typing
import unittest
import weakref
<<<<<<< HEAD
from itertools import product
=======
>>>>>>> ee504498
from pathlib import Path
from typing import Tuple
from unittest.mock import patch

import numpy as np

import torch

import torch._dynamo.config as dynamo_config
import torch.nn as nn
from torch._dispatch.python import enable_python_dispatcher
from torch._dynamo.debug_utils import aot_graph_input_parser
from torch._dynamo.testing import (
    CompileCounterWithBackend,
    expectedFailureCodegenDynamic,
    rand_strided,
    same,
)
from torch._inductor.codegen.common import DataTypePropagation, OptimizationContext
from torch._inductor.fx_passes import pad_mm
from torch._inductor.test_case import TestCase as InductorTestCase
from torch._inductor.utils import (
    add_scheduler_init_hook,
    aoti_compile_with_persistent_cache,
    aoti_eager_cache_dir,
    load_aoti_eager_cache,
    run_and_get_code,
    run_and_get_triton_code,
)
from torch._inductor.virtualized import V
from torch._prims_common import is_integer_dtype
from torch.fx.experimental.proxy_tensor import make_fx
from torch.library import _scoped_library
from torch.nn import functional as F
from torch.testing import FileCheck, make_tensor
from torch.testing._internal.common_cuda import (
    PLATFORM_SUPPORTS_FLASH_ATTENTION,
    PLATFORM_SUPPORTS_MEM_EFF_ATTENTION,
    SM80OrLater,
    TEST_CUDNN,
    with_tf32_off,
)

from torch.testing._internal.common_device_type import (
    _has_sufficient_memory,
    get_desired_device_type_test_bases,
)
from torch.testing._internal.common_dtype import all_types, get_all_dtypes
from torch.testing._internal.common_utils import (
    DeterministicGuard,
    instantiate_parametrized_tests,
    IS_CI,
    IS_FBCODE,
    IS_MACOS,
    IS_WINDOWS,
    IS_X86,
    parametrize,
    serialTest,
    skipIfRocm,
    subtest,
    TEST_WITH_ASAN,
    TEST_WITH_ROCM,
)
from torch.utils import _pytree as pytree
from torch.utils._python_dispatch import TorchDispatchMode
from torch.utils._pytree import tree_flatten, tree_unflatten
from torch.utils._triton import has_triton
from torch.utils.weak import WeakTensorKeyDictionary

if IS_WINDOWS and IS_CI:
    sys.stderr.write(
        "Windows CI does not have necessary dependencies for test_torchinductor yet\n"
    )
    if __name__ == "__main__":
        sys.exit(0)
    raise unittest.SkipTest("requires sympy/functorch/filelock")

importlib.import_module("functorch")
importlib.import_module("filelock")

from torch._inductor import config, test_operators

from torch._inductor.compile_fx import (
    compile_fx,
    compile_fx_inner,
    complex_memory_overlap,
)
from torch._inductor.utils import has_torchvision_roi_align

from torch.testing._internal.common_utils import slowTest
from torch.testing._internal.inductor_utils import (
    GPU_TYPE,
    HAS_CPU,
    HAS_GPU,
    HAS_MULTIGPU,
    skipCPUIf,
    skipCUDAIf,
)

HAS_AVX2 = "fbgemm" in torch.backends.quantized.supported_engines
_desired_test_bases = get_desired_device_type_test_bases()
RUN_CPU = any(getattr(x, "device_type", "") == "cpu" for x in _desired_test_bases)
RUN_GPU = any(getattr(x, "device_type", "") == GPU_TYPE for x in _desired_test_bases)

aten = torch.ops.aten
requires_gpu = functools.partial(unittest.skipIf, not HAS_GPU, "requires gpu")

requires_multigpu = functools.partial(
    unittest.skipIf, not HAS_MULTIGPU, f"requires multiple {GPU_TYPE} devices"
)
skip_if_x86_mac = functools.partial(
    unittest.skipIf, IS_MACOS and IS_X86, "Does not work on x86 Mac"
)
vec_dtypes = [torch.float, torch.bfloat16, torch.float16]

libtest = torch.library.Library("test", "FRAGMENT")  # noqa: TOR901
ids = set()

f32 = torch.float32
i64 = torch.int64
i32 = torch.int32


def _large_cumprod_input(shape, dim, dtype, device):
    # Construct a cumprod input which guaruntees not to overflow or underflow
    if is_integer_dtype(dtype):
        # Large products don't fit in integers, the best we can do
        # is random +/-1 values to test the sign of the result
        x = torch.randint(0, 1, shape, dtype=dtype, device=device)
        return x * 2 - 1

    comp_dtype = torch._prims_common.get_computation_dtype(dtype)
    batch_size = 256
    if comp_dtype != dtype:
        batch_size = math.floor(math.log2(torch.finfo(dtype).max) / 3)

    # Create random values with a uniform magnitude and uniform exponent
    num_batches = (shape[dim] + 2 * batch_size - 1) // (2 * batch_size)
    batch_shape = (
        shape[:dim]
        + (
            num_batches,
            batch_size,
        )
        + shape[dim + 1 :]
    )
    magnitude = 1 + torch.rand(batch_shape, dtype=comp_dtype, device=device)
    exponent = torch.randint(-1, 1, batch_shape, device=device).to(comp_dtype)
    batch = magnitude * exponent.exp2()

    # Alternate each batch of values with their reciprocals so the product
    # never gets too far away from 1
    t = torch.cat((batch, batch.reciprocal()), dim=dim + 1)
    t = t.flatten(dim, dim + 1)
    t = aten.slice(t, dim=dim, start=0, end=shape[dim])

    # Randomize sign
    sign = torch.randint(0, 1, shape, device=device) * 2 - 1
    return (t * sign).to(dtype)


def define_custom_op_for_test(id_, fn_cpu, fn_cuda, fn_meta, tags=()):
    global libtest
    global ids
    if id_ not in ids:
        libtest.define(f"{id_}(Tensor self) -> Tensor", tags=tags)
        libtest.impl(id_, fn_cpu, "CPU")
        libtest.impl(id_, fn_cuda, "CUDA")
        libtest.impl(id_, fn_meta, "Meta")
        ids.add(id_)


def define_custom_op_2_for_test(id_, fn_cpu, fn_cuda, fn_meta, tags=()):
    global libtest
    global ids
    if id_ not in ids:
        libtest.define(
            f"{id_}(Tensor self, float scale) -> (Tensor, Tensor)", tags=tags
        )
        libtest.impl(id_, fn_cpu, "CPU")
        libtest.impl(id_, fn_cuda, "CUDA")
        libtest.impl(id_, fn_meta, "Meta")
        ids.add(id_)


def define_custom_op_3_for_test(id_, fn_cpu, fn_cuda, fn_meta, tags=()):
    global libtest
    global ids
    if id_ not in ids:
        libtest.define(f"{id_}(Tensor[] x) -> Tensor", tags=tags)
        libtest.impl(id_, fn_cpu, "CPU")
        libtest.impl(id_, fn_cuda, "CUDA")
        libtest.impl(id_, fn_meta, "Meta")
        ids.add(id_)


f32 = torch.float32


def run_fw_bw_and_get_code(fn):
    def run_with_backward():
        result = fn()
        result.sum().backward()
        return result

    return run_and_get_code(run_with_backward)


class TestCase(InductorTestCase):
    @classmethod
    def setUpClass(cls):
        super().setUpClass()
        cls._stack = contextlib.ExitStack()
        cls._stack.enter_context(
            config.patch(
                {
                    "debug": True,
                    "debug_index_asserts": True,
                    "cpp.min_chunk_size": 1,
                    "triton.autotune_pointwise": False,  # too slow
                    "implicit_fallbacks": False,
                    "generate_intermediate_hooks": True,
                }
            )
        )

    @classmethod
    def tearDownClass(cls):
        cls._stack.close()
        super().tearDownClass()

    def setUp(self):
        torch._dynamo.reset()
        torch._inductor.metrics.reset()
        super().setUp()
        self._start = time.perf_counter()

    def tearDown(self):
        super().tearDown()
        torch._dynamo.reset()
        if os.environ.get("ERROR_ON_SLOW") == "1":
            elapsed = time.perf_counter() - self._start
            assert elapsed < 120


class ToTuple(torch.nn.Module):
    def forward(self, x):
        return (x,)


@dataclasses.dataclass
class InputGen:
    n: int
    device: str

    def dense(self):
        return torch.randn((self.n, self.n), device=self.device)

    def transposed(self):
        return self.dense().transpose(0, 1)

    def strided(self):
        return torch.randn((self.n * 2, self.n * 3), device=self.device)[
            self.n :, self.n :: 2
        ]

    def broadcast1(self):
        return torch.randn((self.n,), device=self.device)

    def broadcast2(self):
        return torch.randn((1, self.n, 1), device=self.device)

    def broadcast3(self):
        return torch.randn((1,), device=self.device)

    def double(self):
        return torch.randn((self.n, self.n), device=self.device, dtype=torch.double)

    def int(self):
        return torch.arange(self.n, device=self.device, dtype=torch.int32)


def compute_grads(args, kwrags, results, grads):
    def gather_leaf_tensors(args, kwargs):
        args = pytree.arg_tree_leaves(*args, **kwargs)
        leaf_tensors = [
            arg for arg in args if isinstance(arg, torch.Tensor) and arg.requires_grad
        ]
        return leaf_tensors

    flat_results = pytree.tree_leaves(results)
    flat_diff_results = [
        r for r in flat_results if isinstance(r, torch.Tensor) and r.requires_grad
    ]
    assert len(flat_diff_results) > 0

    leaf_tensors = gather_leaf_tensors(args, kwrags)
    assert len(leaf_tensors) > 0
    return torch.autograd.grad(
        flat_diff_results,
        leaf_tensors,
        grads,
        allow_unused=True,
        retain_graph=True,
    )


def clone_preserve_strides(x, device=None):
    if not isinstance(x, torch.Tensor):
        return x
    buffer = torch.as_strided(
        x, (x.untyped_storage().size() // x.element_size(),), (1,), 0
    )
    if not device:
        buffer = buffer.clone()
    else:
        buffer = buffer.to(device, copy=True)
    out = torch.as_strided(buffer, x.size(), x.stride(), x.storage_offset())
    return out


def run_and_get_cpp_code(fn, *args, **kwargs):
    # We use the patch context manager instead of using it as a decorator.
    # In this way, we can ensure that the attribute is patched and unpatched correctly
    # even if this run_and_get_cpp_code function is called multiple times.
    with patch.object(config, "debug", True):
        torch._dynamo.reset()
        import io
        import logging

        log_capture_string = io.StringIO()
        ch = logging.StreamHandler(log_capture_string)
        from torch._inductor.graph import output_code_log

        output_code_log.addHandler(ch)
        prev_level = output_code_log.level
        output_code_log.setLevel(logging.DEBUG)
        result = fn(*args, **kwargs)
        s = log_capture_string.getvalue()
        output_code_log.setLevel(prev_level)
        output_code_log.removeHandler(ch)
    return result, s


def check_model(
    self: TestCase,
    model,
    example_inputs,
    kwargs=None,
    *,
    atol=None,
    rtol=None,
    grad_atol=None,
    grad_rtol=None,
    check_lowp=True,
    exact_dtype=True,
    nopython=True,
    copy_to_gpu=True,
    reference_in_float=True,
    assert_equal=True,
    check_gradient=False,
    check_has_compiled=True,
    output_process_fn_grad=lambda x: x,
):
    kwargs = kwargs or {}
    torch._dynamo.reset()

    ref_inputs = [clone_preserve_strides(x) for x in example_inputs]
    ref_kwargs = kwargs
    has_lowp_args = False

    if reference_in_float and exact_dtype:
        # Store expected dtypes so we can check actual result gives the correct types
        torch.manual_seed(0)
        try:
            eager_result = model(*ref_inputs, **ref_kwargs)
        except RuntimeError:
            # Eager model may fail if the dtype is not supported
            eager_result = None

        ref_inputs = [clone_preserve_strides(x) for x in example_inputs]
        expect_dtypes = [
            x.dtype if isinstance(x, torch.Tensor) else None
            for x in pytree.tree_leaves(eager_result)
        ]
        del eager_result

    ref_model = model
    if reference_in_float:
        # check_lowp is ignored here, it's kept just to be able to call `common` with extra arg
        def upcast_fn(x):
            nonlocal has_lowp_args
            if isinstance(x, torch.Tensor) and (
                x.dtype == torch.float16 or x.dtype == torch.bfloat16
            ):
                has_lowp_args = True
                return x.float()
            else:
                return x

        ref_inputs = list(map(upcast_fn, example_inputs))
        ref_kwargs = {k: upcast_fn(v) for k, v in kwargs.items()}
        if has_lowp_args and hasattr(model, "to"):
            ref_model = copy.deepcopy(model).to(torch.float)

    torch.manual_seed(0)

    correct = ref_model(*ref_inputs, **ref_kwargs)

    torch._inductor.metrics.reset()

    called = False

    def compile_fx_wrapper(model_, example_inputs_):
        nonlocal called
        called = True
        return compile_fx(model_, example_inputs_)

    def run(*ex, **kwargs):
        return model(*ex, **kwargs)

    run = torch._dynamo.optimize(compile_fx_wrapper, nopython=nopython)(run)

    torch.manual_seed(0)
    actual = run(*example_inputs, **kwargs)
    # if not called:
    #     exp = torch._dynamo.explain(run)(*example_inputs)
    #     print("Explain:", exp[0])
    #     for graph in exp[2]:
    #         print("Graph", graph)
    if check_has_compiled:
        assert called, "Ran graph without calling compile_fx"
    assert type(actual) == type(correct)
    if isinstance(actual, (tuple, list)):
        assert len(actual) == len(correct)
        assert all(
            type(actual_item) == type(correct_item)
            for actual_item, correct_item in zip(actual, correct)
        )

    correct_flat, correct_spec = tree_flatten(correct)
    actual_flat = pytree.tree_leaves(actual)

    def reference_to_expect(actual_flat, correct_flat):
        return tuple(
            (
                y.to(x.dtype)
                if isinstance(y, torch.Tensor) and y.dtype.is_floating_point
                else y
            )
            for x, y in zip(actual_flat, correct_flat)
        )

    if reference_in_float and exact_dtype:
        for expect_dtype, actual_result in zip(expect_dtypes, actual_flat):
            if expect_dtype is not None:
                assert (
                    actual_result.dtype == expect_dtype
                ), f"dtype mismatch, expected {expect_dtype} but got {actual_result.dtype}"

    if reference_in_float:
        correct_flat = reference_to_expect(actual_flat, correct_flat)
        correct = tree_unflatten(correct_flat, correct_spec)

    if assert_equal:
        self.assertEqual(
            actual,
            correct,
            atol=atol,
            rtol=rtol,
            equal_nan=True,
            exact_dtype=exact_dtype,
        )
        # In case of input mutations, check that inputs are the same
        self.assertEqual(
            ref_inputs,
            example_inputs,
            atol=atol,
            rtol=rtol,
            equal_nan=True,
            # our testing sometimes uses higher precision inputs for the reference
            exact_dtype=False,
        )
    else:
        for correct_val, actual_val in zip(correct_flat, actual_flat):
            if isinstance(correct_val, torch.Tensor):
                assert correct_val.device == actual_val.device
                assert correct_val.size() == actual_val.size()
                strides_equal, _ = torch._prims_common.check_significant_strides(
                    correct_val, actual_val
                )
                assert strides_equal
                assert correct_val.layout == actual_val.layout
                if exact_dtype:
                    assert correct_val.dtype == actual_val.dtype

    if check_gradient:
        actual = output_process_fn_grad(actual)
        correct = output_process_fn_grad(correct)
        actual_flat = pytree.tree_leaves(actual)
        correct_flat = pytree.tree_leaves(correct)

        # generate random unit norm gradients
        grads = [
            torch.rand(r.shape, device=r.device, dtype=r.dtype)
            for r in correct_flat
            if isinstance(r, torch.Tensor) and r.requires_grad
        ]
        for g in grads:
            g /= g.norm()

        correct_grad = compute_grads(ref_inputs, ref_kwargs, correct, grads)
        all_none_grads = all(x is None for x in correct_grad)
        if all_none_grads:
            # See Note [Detaching inputs that never need gradients]
            # There are a handful of ops that can return None gradients, into of zero gradients.
            # If all inputs to an AOTAutograd graph are supposed to get None gradients,
            # AOTAutograd will end up forcing all of the outputs of the forward to not require grad.
            # There's no easy fix to this (see the note above), although one option is to
            # force any derivative formulas in core to return tensors of zeros instead of None.
            flat_results = pytree.tree_leaves(actual)
            results_that_require_grad = [
                x
                for x in flat_results
                if isinstance(x, torch.Tensor) and x.requires_grad
            ]
            self.assertEqual(len(results_that_require_grad), 0)
        else:
            actual_grad = compute_grads(example_inputs, kwargs, actual, grads)

            if reference_in_float:
                expect_grad = reference_to_expect(actual_grad, correct_grad)
            else:
                expect_grad = correct_grad

            self.assertEqual(
                actual_grad,
                expect_grad,
                atol=grad_atol or atol,
                rtol=grad_rtol or rtol,
                equal_nan=True,
                exact_dtype=exact_dtype,
            )

    torch._dynamo.reset()


@torch._inductor.config.patch("triton.cudagraphs", False)
def check_model_gpu(
    self: TestCase,
    model,
    example_inputs,
    kwargs=None,
    *,
    atol=None,
    rtol=None,
    grad_atol=None,
    grad_rtol=None,
    check_lowp=True,
    exact_dtype=True,
    nopython=True,
    copy_to_gpu=True,
    reference_in_float=True,
    assert_equal=True,
    check_gradient=False,
    check_has_compiled=True,
    output_process_fn_grad=lambda x: x,
):
    kwargs = kwargs or {}
    if hasattr(model, "to"):
        model = model.to(device=GPU_TYPE)

    if copy_to_gpu:
        example_inputs = tuple(
            clone_preserve_strides(x, device=GPU_TYPE) for x in example_inputs
        )

    check_model(
        self,
        model,
        example_inputs,
        kwargs,
        atol=atol,
        rtol=rtol,
        grad_atol=grad_atol,
        grad_rtol=grad_rtol,
        exact_dtype=exact_dtype,
        nopython=nopython,
        reference_in_float=reference_in_float,
        assert_equal=assert_equal,
        check_gradient=check_gradient,
        check_has_compiled=check_has_compiled,
        output_process_fn_grad=output_process_fn_grad,
    )

    if check_lowp:

        def downcast_fn(x):
            if not isinstance(x, torch.Tensor) or not x.dtype == torch.float:
                return x
            return torch.empty_strided(
                x.size(), x.stride(), device=GPU_TYPE, dtype=torch.half
            ).copy_(x)

        example_inputs = list(map(downcast_fn, example_inputs))
        if hasattr(model, "to"):
            model = model.to(torch.half)
        if rtol is not None:
            rtol = max(2e-3, rtol)
        check_model(
            self,
            model,
            example_inputs,
            kwargs,
            atol=atol,
            rtol=rtol,
            grad_atol=grad_atol,
            grad_rtol=grad_rtol,
            exact_dtype=exact_dtype,
            nopython=nopython,
            reference_in_float=reference_in_float,
            assert_equal=assert_equal,
            check_gradient=check_gradient,
            check_has_compiled=check_has_compiled,
            output_process_fn_grad=output_process_fn_grad,
        )


check_model_cuda = check_model_gpu


def clear_aoti_eager_cache(ns: str, device_type: str):
    device_cache = aoti_eager_cache_dir() / ns / device_type
    if device_cache.exists():
        shutil.rmtree(device_cache)


def _run_and_assert_no_indirect_indexing(
    test_case, func, *args, has_wrapping=None, **kwargs
):
    result, source_codes = run_and_get_code(func, *args, **kwargs)

    for code in source_codes:
        for line in code.split("\n"):
            stmt = None
            # Find indexing expressions
            if ".load(" in line:
                stmt = line.split(".load")[-1]
            elif "tl.store" in line:
                stmt = line.split(".store")[-1]
                stmt = ",".join(stmt.split(",")[:-2])  # Remove store value and mask
            elif ".store" in line:
                stmt = line.split(".store")[-1]
            elif "[" in line:
                stmt = line.split("[")[-1].split("]")[0]
            if "tl.make_block_ptr(" in line:
                continue

            if stmt is None:
                continue

            # indirect indexing involves a `tmp` variable
            test_case.assertTrue(
                "tmp" not in stmt,
                msg=f"Found indirect indexing in statement '{stmt}' from code:\n{code}",
            )
        if has_wrapping is not None:
            test_case.assertTrue(
                ("where" in code or "?" in code) is has_wrapping,
                msg=f"Wanted {has_wrapping=} but got\n{code}",
            )

    return result


def assertGeneratedKernelCountEqual(self: TestCase, expected: int):
    if config.triton.multi_kernel:
        # when multi_kernel is enabled, we generated both persistent reduction
        # and non-persistent reduction kernels for the same node schedule.
        # That will mess up with the kernel count. Just don't check it.
        return
    if config.cpp_wrapper:
        expected *= 2
    self.assertEqual(torch._inductor.metrics.generated_kernel_count, expected)


def clear_aoti_eager_cache(ns: str, device_type: str):
    device_cache = aoti_eager_cache_dir() / ns / device_type
    if device_cache.exists():
        shutil.rmtree(device_cache)


class SweepInputs2:
    input_gen_types1 = [
        "dense",
        "transposed",
        "strided",
        "broadcast1",
        "broadcast2",
        "broadcast3",
        "double",
        "int",
    ]
    input_gen_types2 = input_gen_types1
    gen = None

    @staticmethod
    def kernel(a, b):
        return (a + b,)

    @classmethod
    def gen_template(cls, name1, name2):
        def test(self):
            check_model(
                self,
                cls.kernel,
                (
                    getattr(cls.gen, name1)(),
                    getattr(cls.gen, name2)(),
                ),
            )

        test.__name__ = f"test_{cls.gen.device}_{name1}_{name2}"
        setattr(cls, test.__name__, test)

    @classmethod
    def populate(cls):
        for name1 in cls.input_gen_types1:
            for name2 in cls.input_gen_types2:
                cls.gen_template(name1, name2)


@instantiate_parametrized_tests
class CommonTemplate:
    def test_bool(self):
        def fn(a, b):
            return (
                a + b,
                a * b,
                a & b,
                a | b,
                a ^ b,
                torch.logical_and(a, b),
                torch.logical_or(a, b),
                torch.logical_not(a),
                torch.sign(b),
            )

        self.common(
            fn,
            (
                torch.tensor([True, False, True, False]),
                torch.tensor([False, False, True, True]),
            ),
        )

    @skipCUDAIf(not SM80OrLater, "Requires sm80")
    def test_eager_aoti_cache_hit(self):
        ns = "aten"
<<<<<<< HEAD
        op_name = "add"
        op_overload_name = "Tensor"
=======
        op_name = "abs"
        op_overload_name = "default"
>>>>>>> ee504498
        dispatch_key = "CPU"
        device = "cpu"
        if self.device.lower() == "cuda":
            dispatch_key = "CUDA"
            device = "cuda"

<<<<<<< HEAD
        args_inputs = [
            (
                torch.randn(128, dtype=torch.float, device=device),
                torch.randn(128, dtype=torch.float, device=device),
            ),
            (
                torch.scalar_tensor(2.0, dtype=torch.float, device=device),
                torch.scalar_tensor(3.0, dtype=torch.float, device=device),
            ),
        ]
        kwargs_inputs = [{"alpha": 5.0}, {"alpha": 6.0}]
=======
        input_tensor = torch.randn(128, dtype=torch.float, device=device)
>>>>>>> ee504498

        # Produce kernel for the first time
        clear_aoti_eager_cache(ns, device)

<<<<<<< HEAD
        for args, kwargs in product(args_inputs, kwargs_inputs):
            kernel_lib_path = aoti_compile_with_persistent_cache(
                ns,
                op_name,
                op_overload_name,
                device,
                False,
                torch.ops.aten.add,
                args,
                kwargs,
            )
            self.assertTrue(Path(kernel_lib_path).exists())

        def fn(args_inputs, kwargs_inputs):
            ref_values = []
            for args, kwargs in product(args_inputs, kwargs_inputs):
                a, b = args
                if kwargs.get("alpha", None) is not None:
                    val = getattr(torch, op_name)(a, b, alpha=kwargs["alpha"])
                else:
                    val = getattr(torch, op_name)(a, b)
                ref_values.append(val)
            return ref_values

        from unittest import mock

        # patch the aoti_compile_with_persistent_cache as None to ensure no new kernel is generated
=======
        kernel_lib_path = aoti_compile_with_persistent_cache(
            ns,
            op_name,
            op_overload_name,
            device,
            False,
            getattr(torch.ops.aten, op_name),
            (input_tensor,),
            {},
        )
        self.assertTrue(Path(kernel_lib_path).exists())

        from unittest import mock

        # Patch the aoti_compile_with_persistent_cache as None to ensure no new kernel is generated
>>>>>>> ee504498
        with mock.patch(
            "torch._inductor.utils.aoti_compile_with_persistent_cache", None
        ):
            qualified_op_name = f"{ns}::{op_name}"
            _, overload_names = torch._C._jit_get_operation(qualified_op_name)

<<<<<<< HEAD
            ref_values = []
            res_values = []

            with _scoped_library("aten", "IMPL") as torch_compile_op_lib_impl:
                # Get ref result from eager
                ref_values = fn(args_inputs=args_inputs, kwargs_inputs=kwargs_inputs)
=======
            with _scoped_library("aten", "IMPL") as torch_compile_op_lib_impl:
                # Get ref result from eager
                ref_value = getattr(torch.ops.aten, op_name)(input_tensor)
>>>>>>> ee504498

                for overload_name in overload_names:
                    try:
                        schema = torch._C._get_schema(qualified_op_name, overload_name)
                        torch_compile_op_lib_impl._impl_with_aoti_compile(  # noqa: F821
                            schema.name, schema.overload_name, dispatch_key
                        )
                    except Exception as e:
                        continue

                # Invoke the pre-compiled kernel and get result.
<<<<<<< HEAD
                res_values = fn(args_inputs=args_inputs, kwargs_inputs=kwargs_inputs)

            for ref_val, res_val in zip(ref_values, res_values):
                self.assertEqual(ref_val, res_val)

    @skipCUDAIf(not SM80OrLater, "Requires sm80")
    def test_eager_aoti_with_persistent_cache(self):
=======
                res_value = getattr(torch.ops.aten, op_name)(input_tensor)

                self.assertEqual(ref_value, res_value)

    @skipCUDAIf(not SM80OrLater, "Requires sm80")
    def test_aoti_compile_with_persistent_cache(self):
>>>>>>> ee504498
        def fn(a):
            return torch.abs(a)

        ns = "aten"
        op_name = "abs"
        op_overload_name = "default"

        device = "cpu"
        if self.device.lower() == "cuda":
            device = "cuda"

        input_tensor = torch.randn(128, dtype=torch.float, device=device)

        clear_aoti_eager_cache(ns, device)
        kernel_lib_path = aoti_compile_with_persistent_cache(
            ns,
            op_name,
            op_overload_name,
            input_tensor.device.type,
            False,
            fn,
            args=(input_tensor,),
            kwargs={},
        )
        self.assertTrue(len(kernel_lib_path) > 0)

        aoti_eager_cache_path = aoti_eager_cache_dir()
        self.assertTrue(aoti_eager_cache_path.exists())

        device_kernel_cache = aoti_eager_cache_path / ns / device
        kernel_conf = device_kernel_cache / f"{op_name}.{op_overload_name}.json"
        self.assertTrue(kernel_conf.exists())

        json_data = load_aoti_eager_cache(
            "aten", "abs", "default", input_tensor.device.type
        )
        self.assertTrue(json_data is not None)
        self.assertTrue(isinstance(json_data, list))
        self.assertTrue(len(json_data) > 0)

        op_info = json_data[0]
        self.assertTrue(isinstance(op_info, dict))
        self.assertTrue("meta_info" in op_info)
        self.assertTrue("kernel_path" in op_info)
        kernel_libs_abs_path = []
        for item in json_data:
            kernel_path = device_kernel_cache / item["kernel_path"]
            kernel_libs_abs_path.append(kernel_path.as_posix())

        self.assertTrue(kernel_lib_path in kernel_libs_abs_path)
<<<<<<< HEAD

    @skipCUDAIf(not SM80OrLater, "Requires sm80")
    def test_eager_aoti_with_scalar(self):
        namespace_name = "aten"
        dispatch_key = "CPU"
        op_name = "add"
        op_overload_name = "Tensor"
        device = torch.device("cpu")
        if self.device.lower() == "cuda":
            dispatch_key = "CUDA"
            device = torch.device("cuda")

        # Test the difference between scalar tensor and scalar
        a = torch.scalar_tensor(1.0, device=device)
        b = torch.scalar_tensor(2.0, device=device)

        clear_aoti_eager_cache(namespace_name, device.type)

        kernel_lib_path = aoti_compile_with_persistent_cache(
            namespace_name,
            op_name,
            op_overload_name,
            a.device.type,
            False,
            torch.ops.aten.add,
            args=(a, b),
            kwargs={"alpha": 3.0},
        )
        self.assertTrue(Path(kernel_lib_path).exists())
        device_kernel_cache = aoti_eager_cache_dir() / namespace_name / device.type
        kernel_conf = device_kernel_cache / f"{op_name}.{op_overload_name}.json"
        self.assertTrue(kernel_conf.exists())
        json_data = load_aoti_eager_cache(
            namespace_name, op_name, op_overload_name, a.device.type
        )
        op_info = json_data[0]
        self.assertTrue(isinstance(op_info, dict))
        self.assertTrue("meta_info" in op_info)
        self.assertTrue(len(op_info["meta_info"]) == 3)
        self.assertTrue(op_info["meta_info"][0]["sizes"] == [])
        self.assertTrue(op_info["meta_info"][0]["strides"] == [])
        # Scalar Tensor
        self.assertTrue("scalar_value" not in op_info["meta_info"][0])
        self.assertTrue(op_info["meta_info"][1]["sizes"] == [])
        self.assertTrue(op_info["meta_info"][1]["strides"] == [])
        # Scalar Tensor
        self.assertTrue("scalar_value" not in op_info["meta_info"][1])
        self.assertTrue(op_info["meta_info"][2]["sizes"] == [])
        self.assertTrue(op_info["meta_info"][2]["strides"] == [])
        # Scalar
        self.assertTrue("scalar_value" in op_info["meta_info"][2])

        qualified_op_name = f"{namespace_name}::add"
        _, overload_names = torch._C._jit_get_operation(qualified_op_name)
        with _scoped_library("aten", "IMPL") as torch_compile_op_lib_impl:
            a = torch.randn(128, device=device)
            b = torch.randn(128, device=device)

            scalar_values = [1.0, 2.0, 3.0]
            ref_values = []
            for scalar_value in scalar_values:
                ref_values.append(torch.add(a, b, alpha=scalar_value))

            for overload_name in overload_names:
                try:
                    schema = torch._C._get_schema(qualified_op_name, overload_name)
                    torch_compile_op_lib_impl._impl_with_aoti_compile(  # noqa: F821
                        schema.name, schema.overload_name, dispatch_key
                    )
                except Exception as e:
                    continue

            res_values = []
            for scalar_value in scalar_values:
                res_values.append(torch.add(a, b, alpha=scalar_value))

            for ref_val, res_val in zip(ref_values, res_values):
                self.assertEqual(ref_val, res_val)
=======
>>>>>>> ee504498

    @skipCUDAIf(not SM80OrLater, "Requires sm80")
    def test_torch_compile_override_registration(self):
        dynamic = False
        namespace_name = "aten"
        dispatch_key = "CPU"
        device = torch.device("cpu")
        if self.device.lower() == "cuda":
            dispatch_key = "CUDA"
            device = torch.device("cuda")

        unary_op_set = ["abs", "acos"]

        def fn(x, op_name=""):
            return getattr(torch, op_name)(x)

        # Invoke torch.compile directly to get referent results
        x = torch.randn(3, 4, device=device)

        ref_array = []
        for unary_op_name in unary_op_set:
            opt_fn = torch.compile(functools.partial(fn, op_name=unary_op_name))
            ref = opt_fn(x)
            ref_array.append(ref)

        class WrapperFn:
            def __init__(self, op_name) -> None:
                self.op_name = op_name

            def __call__(self, *args, **kwargs):
                with torch._C._SetExcludeDispatchKeyGuard(
                    torch._C.DispatchKey.Python, False
                ):
                    opt_fn = torch.compile(
                        getattr(torch.ops.aten, self.op_name), dynamic=dynamic
                    )
                    return opt_fn(*args, **kwargs)

        def make_elementwise(op_name):
            return WrapperFn(op_name)

        def register_ops(op_set, dispatch_key, torch_compile_op_lib_impl):
            for _op_name in op_set:
                qualified_op_name = f"{namespace_name}::{_op_name}"
                _, overload_names = torch._C._jit_get_operation(qualified_op_name)
                fallback_fn = make_elementwise(_op_name)
                for overload_name in overload_names:
                    try:
                        schema = torch._C._get_schema(qualified_op_name, overload_name)
                        torch_compile_op_lib_impl._impl_with_aoti_compile(  # noqa: F821
                            schema.name, schema.overload_name, dispatch_key, fallback_fn
                        )
                    except Exception as e:
                        continue

        with _scoped_library("aten", "IMPL") as torch_compile_op_lib_impl:
            register_ops(unary_op_set, dispatch_key, torch_compile_op_lib_impl)

            res_array = []
            for unary_op_name in unary_op_set:
                res_array.append(getattr(torch, unary_op_name)(x))

            for ref, res in zip(ref_array, res_array):
                self.assertEqual(ref, res)

        a = torch.randn(128, device=device)
        min_tensor = torch.randn(128, device=device)
        max_tensor = min_tensor + 0.5

        ref_with_min = torch.ops.aten.clamp(a, min_tensor)
        ref_with_min_max = torch.ops.aten.clamp(a, min_tensor, max_tensor)

        with _scoped_library("aten", "IMPL") as torch_compile_op_lib_impl:
            register_ops(["clamp"], dispatch_key, torch_compile_op_lib_impl)
            res_with_min = torch.ops.aten.clamp(a, min_tensor)
            res_with_min_max = torch.ops.aten.clamp(a, min_tensor, max_tensor)
            self.assertEqual(ref_with_min, res_with_min)
            self.assertEqual(ref_with_min_max, res_with_min_max)

    def test_add_const_int(self):
        def fn(a):
            return (a + 1, torch.add(a, 1, alpha=2))

        for dtype in [torch.float32, torch.int32, torch.int64]:
            self.common(fn, (torch.arange(32, dtype=dtype),))

    def test_add_const_float(self):
        def fn(a):
            return (a + 1.5,)

        self.common(fn, (torch.randn(32),))

    def test_add_inplace_permuted(self):
        def fn(x, y):
            return x.add_(y)

        x = torch.ones([2, 12, 13, 17]).transpose(1, 2)
        y = torch.randn([2, 13, 1, 17])

        self.common(fn, (x, y))

    def test_add_complex(self):
        def fn(a, b, alpha):
            return torch.add(a, b, alpha=alpha)

        x = torch.tensor([1 + 1j, -1 + 1j, -2 + 2j, 3 - 3j, 0, 1j, 1, -1])
        y = torch.tensor([1 + 1j, -1 + 1j, -2 + 2j, 3 - 3j, 0, 1j, 1, -1])

        self.common(fn, (x, y, 2))

    def test_add_complex3(self):
        # fix https://github.com/pytorch/pytorch/issues/115071
        @torch.compile
        def fn(*args):
            a = torch.neg(args[0])
            b = torch.add(args[0], args[0])
            return (a, b)

        x = torch.randn(41, dtype=torch.complex64)
        y = x.clone()
        # should not inplace write to the input
        fn(x)
        self.assertEqual(x, y)

    def test_add_complex4(self):
        @torch.compile
        def fn(a, b):
            c = a + b
            d = a + b
            return c + d

        for dtype in [torch.complex32, torch.complex64, torch.complex128]:
            x = torch.tensor(
                [1 + 1j, -1 + 1j, -2 + 2j, 3 - 3j, 0, 1j, 1, -1],
                dtype=dtype,
                device=self.device,
            )
            y = torch.tensor(
                [1 + 1j, -1 + 1j, -2 + 2j, 3 - 3j, 0, 1j, 1, -1],
                dtype=dtype,
                device=self.device,
            )
            _, code = run_and_get_code(fn, x, y)
            self.assertEqual(
                " ".join(code).count(
                    "view_dtype" if config.cpp_wrapper else "aten.view"
                ),
                3,
            )

    def test_concat_add_inplace(self):
        def fn(x, y, z):
            return torch.cat([x, y], dim=1).add_(z)

        x = torch.randn([2, 12, 14, 14])
        y = torch.randn([2, 12, 14, 14])
        z = torch.randn([2, 24, 14, 14])

        self.common(fn, (x, y, z))

    def test_abs(self):
        def fn(a):
            return (a / (torch.abs(a) + 1),)

        self.common(fn, (torch.randn(17),))

    def test_angle(self):
        def fn(a, b, c):
            return torch.angle(a), torch.angle(b), torch.angle(c)

        complex_input = torch.tensor(
            [1 + 1j, -1 + 1j, -2 + 2j, 3 - 3j, 0, 1j, 1, -1, float("nan")]
        )
        real_input = torch.tensor([-1.0, 0.0, 1.0, float("nan")])
        interger_real_input = torch.tensor([-1, 0, 1])
        self.common(fn, (complex_input, real_input, interger_real_input))

    def test_sgn(self):
        def fn(a):
            return torch.sgn(a), torch.sgn(a + 1) - 1

        self.common(fn, [torch.linspace(-10, 10, 41)])

    @skipCUDAIf(not SM80OrLater, "uses bfloat16 which requires SM >= 80")
    def test_scatter_bf16(self):
        def fn(inp, src, index):
            return inp.scatter_add(0, index, src)

        for dtype in [torch.int64, torch.bool, torch.bfloat16]:
            self.common(
                fn,
                [
                    torch.zeros(3, 5, dtype=dtype),
                    torch.ones((2, 5), dtype=dtype),
                    torch.tensor([[0, 1, 2, 0, 0]]),
                ],
            )

    def test_randn_generator(self):
        def fn(a, generator):
            return torch.randn([20, 20], generator=generator, device=a.device)

        self.common(fn, (torch.linspace(-10, 10, 41), None), assert_equal=False)

        # generator not yet supported in dynamo
        with self.assertRaisesRegex(torch._dynamo.exc.Unsupported, "Generator"):
            self.common(fn, (torch.linspace(-10, 10, 41), torch.Generator(self.device)))

    def test_sgn_extremal(self):
        def fn(a):
            return (torch.sgn(a),)

        self.common(fn, [torch.tensor([np.nan, np.inf, -np.inf, 0])])

    def test_max_min(self):
        def fn(a, b):
            return (torch.maximum(a, b), torch.minimum(a, b))

        self.common(fn, (torch.randn(8), torch.randn(8)))
        t1 = torch.randn(8)
        t1[0] = float("nan")
        t2 = torch.randn(8)
        t2[1] = float("nan")
        self.common(fn, (t1, t2))

    def test_neg_max_uint8(self):
        # https://github.com/pytorch/pytorch/issues/93380
        def fn(a, b):
            c = torch.neg(a)
            return torch.maximum(b, c)

        a = torch.randint(256, (1,), dtype=torch.uint8)
        b = torch.randint(256, (8390,), dtype=torch.uint8)
        self.common(fn, (a, b))

    def test_compar(self):
        def fn(x):
            return x.gt(3.5), x.ge(3.5), x.eq(3.5), x.le(2.5), x.lt(3.5), x.ne(3.5)

        a = torch.tensor([3])
        self.common(fn, (a,))

    def test_horizonal_fusion1(self):
        def fn(a, b, c):
            return (a + b, a - c, b * c)

        self.common(
            fn, (torch.randn(8, 16, 16), torch.randn(8, 16, 16), torch.randn(1, 16, 1))
        )

    def test_horizonal_fusion2(self):
        def fn(a, b, c):
            return a + 1, b + 2, c + 3

        self.common(fn, (torch.randn(8, 16, 8), torch.randn(8, 16), torch.randn(16, 8)))

    def test_vertical_fusion1(self):
        def fn(sa, ct, p):
            # From torchbench.pyhpc_equation_of_state
            v17 = -3.087032500374211e-7
            v18 = -1.988366587925593e-8
            v19 = -1.061519070296458e-11
            v20 = 1.550932729220080e-10
            t15 = v19 * ct
            t19 = v17 + ct * (v18 + t15) + v20 * sa
            t20 = 1.0 / t19
            t128 = t19 * p
            return t20 + t128

        self.common(
            fn,
            (
                torch.randn(204, 204, 26),
                torch.randn(204, 204, 26),
                torch.randn(26),
            ),
        )
        assertGeneratedKernelCountEqual(self, 1)

    @config.patch({"fx_graph_cache": False})
    def test_forced_buffer_realize(self):
        # Test torch._test_inductor_realize forces a buffer to be realized
        def fn(a):
            b = test_operators.realize(a * 2)
            return (b * 2,)

        self.common(fn, (torch.randn(10),))
        self.assertEqual(torch._inductor.metrics.ir_nodes_pre_fusion, 2)

    @config.patch({"fx_graph_cache": False})
    def test_scheduler_vertical_fusion1(self):
        realize = test_operators.realize

        def fn(sa, ct, p):
            # From torchbench.pyhpc_equation_of_state
            v17 = -3.087032500374211e-7
            v18 = -1.988366587925593e-8
            v19 = -1.061519070296458e-11
            v20 = 1.550932729220080e-10
            t15 = realize(v19 * ct)
            t19 = realize(v17 + ct * (v18 + t15) + v20 * sa)
            t20 = realize(1.0 / t19)
            t128 = realize(t19 * p)
            return t20 + t128

        self.common(
            fn,
            (
                torch.randn(204, 204, 26),
                torch.randn(204, 204, 26),
                torch.randn(26),
            ),
        )
        self.assertEqual(torch._inductor.metrics.ir_nodes_pre_fusion, 5)
        assertGeneratedKernelCountEqual(self, 1 if self.device == GPU_TYPE else 2)

    def test_index_propagation(self):
        def flip(x):
            i = torch.arange(x.size(0) - 1, -1, -1, device=x.device)
            return x[i]

        x = torch.randn(8, device=self.device)
        flip_opt = torch._dynamo.optimize("inductor")(flip)

        expect = flip(x)
        actual = _run_and_assert_no_indirect_indexing(self, flip_opt, x)
        self.assertEqual(expect, actual)

    def test_index_propagation_floordiv(self):
        def repeat_interleave(x, n):
            # e.g. x=[1, 2, 3], n=2 => returns [1, 1, 2, 2, 3, 3]
            i = torch.arange(x.shape[0] * n, device=x.device)
            return x[i // n]

        x = torch.randn(8, device=self.device)
        repeat_interleave_opt = torch._dynamo.optimize("inductor")(repeat_interleave)
        # this should be collapsed to direct indexing
        actual = _run_and_assert_no_indirect_indexing(self, repeat_interleave_opt, x, 3)
        expect = torch.repeat_interleave(x, 3)
        self.assertEqual(expect, actual)
        self.assertEqual(actual, repeat_interleave(x, 3))

    def test_index_propagation_remainder(self):
        def repeat(x, n):
            # e.g. x=[1, 2, 3], n=2 => returns [1, 2, 3, 1, 2, 3]
            i = torch.arange(x.shape[0] * n, device=x.device)
            return x[i % x.shape[0]]

        x = torch.randn(8, device=self.device)
        repeat_opt = torch._dynamo.optimize("inductor")(repeat)

        # this should be collapsed to direct indexing
        actual = _run_and_assert_no_indirect_indexing(
            self, repeat_opt, x, 3, has_wrapping=False
        )
        expect = x.repeat(3)
        self.assertEqual(expect, actual)
        self.assertEqual(actual, repeat(x, 3))

    @skipIfRocm
    @config.patch(debug_index_asserts=False)
    def test_neg_index(self):
        def test(fn, inps, has_assert: bool, has_wrapping: bool):
            for dynamic in (True, False):
                fn_opt = torch.compile(dynamic=dynamic)(fn)
                if self.device == "cpu":
                    _, code = run_and_get_cpp_code(fn_opt, *inps)
                    found = False
                    # match ternary operator for scalar or blendv for vector
                    if re.findall(r"\?.*:", code) or re.findall("blendv", code):
                        found = True
                    self.assertTrue(found is has_wrapping)
                    self.assertTrue(("TORCH_CHECK" in code) is has_assert)
                else:
                    code = run_and_get_triton_code(fn_opt, *inps)
                    self.assertTrue(("tl.where" in code) is has_wrapping)
                    self.assertTrue(("device_assert" in code) is has_assert)
                self.assertEqual(fn(*inps), fn_opt(*inps))

        def indirect(a, b):
            return a[b - 1]

        a = torch.rand(1024, device=self.device)
        b = torch.zeros(4, dtype=torch.long, device=self.device)
        test(indirect, (a, b), has_assert=True, has_wrapping=True)

        def direct(x):
            return x[:, -1]

        a = torch.rand(1, 64, 32, device=self.device)
        test(direct, (a,), has_assert=False, has_wrapping=False)

        def flip(a, b):
            return a[b]

        a = torch.rand(1024, device=self.device)
        b = torch.arange(start=-1, end=-a.numel() - 1, step=-1, device=self.device)
        test(flip, (a, b), has_assert=True, has_wrapping=True)

        # Constant propagate a constant that's negative
        def flip_with_index_constant(a):
            b = torch.arange(start=-1, end=-a.numel() - 1, step=-1, device=self.device)
            return a[b]

        # Wrapping is constant-folded
        test(flip_with_index_constant, (a,), has_assert=False, has_wrapping=False)

        # Operation where we can't prove that the index is always positive or negative
        def pos_and_neg(a):
            b = torch.arange(start=1, end=-a.numel() - 1, step=-1, device=self.device)
            return a[b]

        # It has wrapping but no assert
        test(pos_and_neg, (a,), has_assert=False, has_wrapping=True)

        # We currently don't do constant propagation with float constants
        def flip_with_index(a):
            b = 1.0 * torch.arange(
                start=-1, end=-a.numel() - 1, step=-1, device=self.device
            )
            b = b.int()
            return a[b]

        # Constant is propagated as we can prove that the result is always negative.
        test(flip_with_index_constant, (a,), has_assert=False, has_wrapping=False)

        def unsafe_index(a, b):
            return aten._unsafe_index(a, (b,))

        test(unsafe_index, (a, b), has_assert=False, has_wrapping=True)

    def test_computed_buffer_inlining(self):
        def flip(x):
            idx = torch.arange(x.size(0) - 1, -1, -1, device=x.device)
            return x[idx], idx

        flip_opt = torch._dynamo.optimize("inductor")(flip)
        x = torch.randn(8, device=self.device)

        expect = flip(x)
        actual = _run_and_assert_no_indirect_indexing(self, flip_opt, x)
        self.assertEqual(expect, actual)

    def test_sum1(self):
        def fn(a, b):
            return ((a + b).sum(-1),)

        self.common(fn, (torch.randn(8, 8), torch.randn(8, 8)))

    def test_sum2(self):
        def fn(a, b):
            return ((a + b).sum([1, 2]), (a + b).sum(-1))

        self.common(fn, (torch.randn(8, 9, 3, 21), torch.randn(8, 9, 3, 21)))

    def test_sum3(self):
        def fn(a, b):
            r1 = a + b
            r2 = r1.sum(-1)
            r3 = torch.squeeze(b) + 10
            return (r1, r2, r3)

        # Mismatched elements: 2 / 10 (20.0%)
        # Greatest absolute difference: 0.0029296875 at index (8,) (up to 1e-05 allowed)
        # Greatest relative difference: 0.0017482517482517483 at index (6,) (up to 0.001 allowed)
        self.common(fn, (torch.randn(10, 10), torch.randn(1, 10)), atol=1e-5, rtol=2e-3)

    def test_sum4(self):
        def fn(a):
            b = a + 1
            c = b.sum(-1)
            d = c + 3
            e = d.sum(-1)
            f = e + 5
            return (f, e, d, c, b)

        self.common(fn, (torch.randn(1, 16, 8, 8),))

    def test_sum5(self):
        def fn(a):
            b = a + 1
            c = b.sum(-1)
            d = c + 3
            e = d.sum(-1)
            f = e + 5
            return (f,)

        self.common(fn, (torch.randn(1, 17, 8, 9),))

    def test_reduction1(self):
        def fn(a):
            return (a.sum(), a.max(), a.min(), a.argmax(), a.argmin())

        self.common(fn, (torch.tensor([float("-inf"), 0.0, float("inf")]),))

    @skip_if_x86_mac()
    def test_reduction2(self):
        def fn(a):
            # FIXME: a.argmax
            return (a.sum(), a.max(), a.min(), a.argmin())

        self.common(fn, (torch.full((4,), float("inf")),))

    @skip_if_x86_mac()
    def test_reduction3(self):
        def fn(a):
            # FIXME: a.argmin
            return (a.sum(), a.max(), a.min(), a.argmax())

        self.common(fn, (torch.full((4,), float("-inf")),))

    def test_reduction4(self):
        if self.device == "cpu":
            raise unittest.SkipTest("Non-deterministic CPU results")

        def fn(a):
            return (a.argmax(-1), a.argmin(-1))

        inputs = (torch.ones(128), torch.ones(4, 4, 1))
        for i in inputs:
            self.common(fn, (i,))

    @config.patch(unroll_reductions_threshold=1)
    def test_reduction5(self):
        if self.device == "cpu":
            raise unittest.SkipTest("Non-deterministic CPU results")

        def fn(a):
            return (a.sum(), a.max(), a.min(), a.argmax())

        self.common(fn, (torch.full((4,), float("-inf")),))

    def test_prod(self):
        def fn(a):
            return a.prod(0), a.prod(1), a.prod()

        self.common(fn, (torch.rand((10, 10)),))
        self.common(fn, (torch.rand((1, 2050)),))

    def test_unroll_small_reduction(self):
        def fn(x):
            val1, index1 = x.min(-1)
            val2, index2 = x.max(-1)
            return (
                val1,
                index1,
                val2,
                index2,
                x.sum(-1),
                (x > 1).any(-1),
                (x > 0).all(-1),
                x.argmin(-1),
                x.argmax(-1),
                x.amin(-1),
                x.amax(-1),
                x.aminmax(),
            )

        with config.patch(unroll_reductions_threshold=8):
            # small sized reductions will get unrolled
            self.common(fn, (torch.randn(8, 3),))
        torch._dynamo.reset()
        with config.patch(unroll_reductions_threshold=1):
            # make sure things also work if they aren't unrolled
            self.common(fn, (torch.randn(8, 3),))

    def test_multilayer_sum_low_prec(self):
        # fp16 nyi for cpu
        if self.device == "cpu":
            raise unittest.SkipTest(f"requires {GPU_TYPE}")

        def fn(a):
            return torch.mean(a)

        self.common(fn, ((torch.rand((10, 3, 352, 352), dtype=torch.float16),)))

    def test_multilayer_prime_size(self):
        def fn(a):
            return torch.max(a), torch.sum(a)

        # Requires masked loading for the intermediate reduction
        sample = torch.full((3999971,), 0, dtype=torch.int64)
        sample[-1] = 1
        self.common(fn, (sample,))

    def test_multilayer_var(self):
        def fn(a):
            return torch.var(a)

        self.common(fn, ((torch.rand((10, 3, 352, 352), dtype=torch.float32),)))
        self.common(fn, ((torch.rand((14923), dtype=torch.float32),)))

    @skipCPUIf(IS_MACOS, "fails on macos")
    def test_multilayer_var_lowp(self):
        def fn(a):
            return torch.var(a)

        self.common(fn, (torch.rand((16, 16, 352, 352), dtype=torch.float16),))
        self.common(fn, (torch.rand((14923), dtype=torch.float16),))

    def test_split_cumsum(self):
        def fn(a):
            return torch.cumsum(a, -1)

        for dtype in get_all_dtypes(
            include_bfloat16=False,
            include_bool=True,
            include_complex=False,
            include_half=False,
        ):
            # Use low=0 since when the mean value is 0, cumsum at all points
            # tends towards zero which makes the relative error term blow up
            inp = make_tensor(10, 3, 352, 352, low=0, dtype=dtype, device=self.device)
            self.common(fn, (inp.view(-1),), rtol=1e-5, atol=1e-5, check_lowp=False)
            self.common(fn, (inp.view(10, -1),), rtol=1e-5, atol=1e-5, check_lowp=False)

    @skipCUDAIf(not SM80OrLater, "Requires sm80")
    @skipCUDAIf(TEST_WITH_ROCM, "Computation not done in float on ROCm")
    def test_split_cumsum_low_prec(self):
        if self.device == "cpu":
            raise unittest.SkipTest("ir.Scan nyi on CPU")

        def fn(a):
            return torch.cumsum(a.view(-1), 0)

        self.common(
            fn,
            (torch.rand((10, 3, 352, 352), dtype=torch.float16),),
            reference_in_float=True,
            check_lowp=False,
        )

    def test_consecutive_split_cumsum(self):
        def fn(a, b):
            a = a.view(-1)
            b = b.view(-1)
            return torch.cumsum(a, 0) + torch.cumsum(b, 0)

        a = make_tensor(10, 3, 352, 352, low=0, dtype=torch.float32, device=self.device)
        b = make_tensor(10, 3, 352, 352, low=0, dtype=torch.float64, device=self.device)
        self.common(fn, (a, b), rtol=1e-5, atol=1e-5, check_lowp=False)

    def test_split_cumprod(self):
        def fn(a):
            return torch.cumprod(a, -1)

        for dtype in [torch.float32, torch.float64, torch.int32, torch.int64]:
            inp = _large_cumprod_input(
                (10, 10000), dim=1, dtype=dtype, device=self.device
            )
            self.common(fn, (inp,), atol=1e-5, rtol=1e-4, check_lowp=False)

    @skipCUDAIf(not SM80OrLater, "Requires sm80")
    @skipCUDAIf(TEST_WITH_ROCM, "Computation not done in float on ROCm")
    def test_split_cumprod_low_prec(self):
        if self.device == "cpu":
            raise unittest.SkipTest("ir.Scan nyi on CPU")

        def fn(a):
            return torch.cumprod(a.view(-1), 0)

        for dtype in [torch.float16, torch.bfloat16]:
            inp = _large_cumprod_input(
                (10, 10000), dim=1, dtype=dtype, device=self.device
            )
            self.common(
                fn,
                (inp,),
                reference_in_float=True,
                check_lowp=False,
            )

    def test_consecutive_split_cumprod(self):
        def fn(a, b):
            return torch.cumprod(a, 0) + torch.cumprod(b, 0)

        a = _large_cumprod_input(
            (10000,), dim=0, dtype=torch.float32, device=self.device
        )
        b = _large_cumprod_input(
            (10000,), dim=0, dtype=torch.float64, device=self.device
        )
        self.common(fn, (a, b), atol=1e-5, rtol=1e-5, check_lowp=False)

    def test_embedding_bag_byte_unpack(self):
        if self.device != "cpu":
            raise unittest.SkipTest(f"No {GPU_TYPE} implementation (it returns empty)")

        def fn(a):
            return torch.ops.quantized.embedding_bag_byte_unpack(a)

        M, N = 32, 64
        scales = torch.randn(M, 1).view(torch.uint8)
        offsets = torch.randn(M, 1).view(torch.uint8)
        data = torch.randint(0, 255, (M, N), dtype=torch.uint8)
        packed = torch.cat([data, scales, offsets], dim=-1)
        self.common(fn, [packed])

    def test_expanded_reduction(self):
        def fn(x, y):
            z = x * y
            return z.sum((0, 1))

        atol = None
        rtol = None

        # By default, inductor generate non-persistent reduction kernels in this
        # case. But when multi-kernel is enabled, inductor will pick the faster
        # of persistent reduction and non-persistent-reduction kernel.
        # In this case, inductor picked the persistent-reduction kernel.
        # The persistent reduction kernel happens to need looser tolerance.
        if config.triton.multi_kernel:
            atol = 1e-5
            rtol = 1e-5
        self.common(
            fn, (torch.randn(2, 197, 256), torch.randn(2, 1, 256)), atol=atol, rtol=rtol
        )

    def test_min_max_reduction(self):
        def fn(a, b):
            return (
                (a + b).max(),
                (a + b).min(),
                torch.amax(a + 1, keepdim=True),
                torch.amin(b + 1, keepdim=True),
            )

        dtypes = [torch.float, torch.float16]
        if not (self.device == "cuda" and not SM80OrLater):
            dtypes += [torch.bfloat16]
        for dtype in dtypes:
            self.common(fn, (torch.randn(8, 8).to(dtype), torch.randn(8, 8).to(dtype)))

    def test_min_max_reduction_nan(self):
        def fn(a):
            return (torch.max(a), torch.min(a))

        t1 = torch.randn(32)
        t1[16] = float("nan")
        self.common(fn, (t1,))

    def test_fmin_fmax(self):
        def fn(a, b):
            return (
                torch.fmin(a, b),
                torch.fmax(a, b),
                torch.fmax(a + 1, torch.tensor(0.0)),
            )

        self.common(
            fn,
            (
                torch.tensor(
                    [-10.0, 10.0, float("nan"), float("nan"), float("nan"), 3, 4]
                ),
                torch.tensor(
                    [float("nan"), float("nan"), -10.0, 10.0, float("nan"), 4, 3]
                ),
            ),
        )

    def test_sum_int(self):
        def fn(x):
            return 2 * x.sum(-1) + x.sum()

        dtypes = torch.bool, torch.uint8, torch.int
        inps = [torch.randint(2, (64,), dtype=dtype) for dtype in dtypes]
        for i in inps:
            self.common(fn, (i,), check_lowp=False)

    def test_sum_dtype(self):
        def fn(x):
            return x * x.sum(-1, dtype=torch.double) + x.sum(dtype=torch.double)

        self.common(fn, (torch.ones(32, 32) * 70,))

    def test_cumsum(self):
        def fn(x):
            return x.cumsum(0), x.cumsum(1)

        # Persistent reductions
        self.common(fn, (torch.rand(16, 32),), check_lowp=True)
        self.common(fn, (torch.rand(20, 30),), check_lowp=True)

        # Non-persistent reduction
        self.common(fn, (torch.rand(100, 4000),), check_lowp=True)

    def test_cumsum_zero_dim(self):
        def fn(x):
            return x.cumsum(0), x.cumsum(-1)

        a = torch.rand(())
        self.common(fn, (a,))

    def test_cumsum_no_mask(self):
        def fn(x):
            return x.cumsum(-1)

        # Persistent reduction
        a = torch.rand((1, 1024))
        self.common(fn, (a,), check_lowp=not TEST_WITH_ROCM)

        # Non-persistent reduction
        b = torch.rand((1, 8192))
        self.common(fn, (b,), check_lowp=not TEST_WITH_ROCM)

    def test_cumprod_zero_dim(self):
        def fn(x):
            return x.cumprod(0), x.cumprod(-1)

        a = torch.rand(())
        self.common(fn, (a,))

    def test_logcumsumexp(self):
        def fn(x):
            return x.logcumsumexp(0), x.logcumsumexp(1)

        # Persistent reductions
        self.common(fn, (torch.rand(16, 32),), check_lowp=not TEST_WITH_ROCM)
        self.common(fn, (torch.rand(20, 30),), check_lowp=not TEST_WITH_ROCM)

        # Non-persistent reduction
        self.common(fn, (torch.rand(100, 4000),), check_lowp=not TEST_WITH_ROCM)

    def test_logcumsumexp_zero_dim(self):
        def fn(x):
            return x.logcumsumexp(0), x.logcumsumexp(-1)

        a = torch.rand(())
        self.common(fn, (a,))

    def test_clamp(self):
        def fn(a, b):
            return (a.clamp(-0.1, 0.1), b.clamp(0), torch.clamp(a + b, max=0))

        self.common(fn, (torch.randn(8, 8), torch.randn(8, 8)))

    def test_clamp_type_promotion(self):
        def fn(a):
            b = torch.tensor(1.0, dtype=torch.double, device=self.device)
            c = torch.full((4,), 2, device=self.device)
            return a.clamp(min=b, max=c)

        self.common(fn, (torch.randint(4, (4,)),))

    def test_dist(self):
        def fn(a, b):
            return (
                torch.dist(a, b),
                torch.dist(a, b, p=1.2),
            )

        self.common(fn, (torch.randn(4, 4), torch.randn(4, 4)))

    @skipCUDAIf(not SM80OrLater, "Requires sm80")
    def test_dist_bf16(self):
        def fn(a, b):
            return torch.dist(a.to(torch.bfloat16), b.to(torch.bfloat16))

        self.common(fn, (torch.randn(4, 4), torch.randn(4, 4)))

    def test_arange1(self):
        def fn(x):
            rng1 = torch.arange(8 * 8, dtype=torch.float32, device=x.device).view(8, 8)
            rng2 = torch.arange(10, 18, device=x.device)
            tmp = x * rng1
            return tmp, tmp + rng2

        self.common(fn, (torch.randn(8, 8),))

    def test_arange2(self):
        def fn(x):
            rng1 = torch.arange(8, device=x.device)
            return (x + rng1,)

        self.common(fn, (torch.randint(4, (8, 8)),), check_lowp=False)

    def test_arange3(self):
        def fn(x):
            return x + torch.ops.aten.arange.start_step(
                0, 53, 4, dtype=torch.int64, device=x.device
            )

        self.common(fn, (torch.randn(14),))

    def test_arange4(self):
        def fn(x):
            return x - torch.arange(512, -512, -1.0, device=x.device)

        self.common(fn, (torch.randn(1024),))

    def test_arange5(self):
        def fn(step, device):
            return torch.arange(512, -512, step, device=device)

        compiled_fn = torch._dynamo.optimize()(fn)

        # NOTE: use assertEqual to check dtypes which self.common doesn't do
        for step in (-1, -1.0):
            expect = fn(step, self.device)
            actual = compiled_fn(step, self.device)
            self.assertEqual(expect, actual)
        self.assertEqual(expect, actual)

    def test_arange6(self):
        def fn(x):
            return torch.arange(0.1, 8.0001, 1, dtype=x.dtype, device=x.device)

        # Test that float arguments are truncated to int when dtype is set explicitly
        make_arg = functools.partial(
            make_tensor, device=self.device, requires_grad=False
        )
        self.common(fn, (make_arg(1, dtype=torch.float32),))
        self.common(fn, (make_arg(1, dtype=torch.int64),))

    def test_linspace1(self):
        def fn(x):
            return torch.linspace(0.125, 0.875, 7, device=x.device) + x

        self.common(fn, (torch.randn(1, 7),))

    def test_linspace2(self):
        def fn(x):
            return torch.linspace(0, 2, 1, device=x.device) + x

        self.common(fn, (torch.randn(1, 1),))

    def test_linspace3(self):
        def fn(x):
            return torch.linspace(0, 2, 0, device=x.device)

        self.common(fn, (torch.Tensor([]),))

    def test_tensor1(self):
        def fn(x):
            return torch.tensor([1], device=x.device) + x, torch.tensor(
                5, device=x.device
            )

        self.common(fn, (torch.randn(10),))

    def test_tensor2(self):
        def fn(x):
            return torch.tensor(list(range(2, 40, 2)), device=x.device) + x

        self.common(fn, (torch.randn(1),))

    def test_tensor3(self):
        def fn(x):
            return (
                torch.tensor([], device=x.device),
                torch.tensor([1, 2], device=x.device) + 1,
                torch.tensor([1, 2, 3], device=x.device) + 2,
                torch.tensor([1, 2, 3, 4], device=x.device) + x,
            )

        self.common(fn, [torch.randn(4)])

    def test_views1(self):
        def fn1(x, y):
            return (x.view(size2) + y,)

        def fn2(x, y):
            return ((x + 1).view(size2) + y,)

        views = [
            ([5 * 7], [5, 7]),
            ([2 * 3 * 4 * 5 * 6 * 7], [2, 3, 4, 5, 6, 7]),
            ([2 * 3, 4, 5, 6 * 7], [2, 3, 4, 5, 6, 7]),
            ([10 * 5, 20], [10, 5, 20]),
            ([1, 10, 1], [10]),
            ([10, 1, 10, 1, 10], [10, 100]),
            ([2, 2, 2, 2], [4, 4]),
        ]
        for size1, size2 in views:
            self.common(fn1, (torch.randn(size1), torch.randn(size2)))
            self.common(fn2, (torch.randn(size1), torch.randn(size2)))

        for size2, size1 in views:
            self.common(fn1, (torch.randn(size1), torch.randn(size2)))
            self.common(fn2, (torch.randn(size1), torch.randn(size2)))

    def test_views2(self):
        def fn1(x):
            return (x.view(size2) + 1,)

        def fn2(x):
            return ((x * 2).view(size2) + 1,)

        for size1, size2 in [
            ([2, 2, 2, 2], [4, -1]),
            ([10, 1, 10, 1, 10], [-1, 100]),
            ([10 * 5, 20], [10, -1, 20]),
        ]:
            self.common(fn1, (torch.randn(size1),))
            self.common(fn2, (torch.randn(size1),))

    def test_views3(self):
        # example taken from hf_BigBird
        def forward(arg1, arg2):
            index = torch.ops.aten.index(arg1, [arg2])
            view_1 = torch.ops.aten.view(index, [1, 2232, 64])
            view_2 = torch.ops.aten.view(view_1, [1, 12, 62, 192])
            return view_2

        self.common(
            forward,
            (
                rand_strided((64, 64), (64, 1), torch.float32),
                rand_strided((2232,), (1,), torch.int64),
            ),
        )

    def test_views4(self):
        # example taken from hf_BigBird
        def forward(arg1, arg2):
            arg1 = arg1.index_select(0, arg2)
            arg1 = torch.ops.aten.view(arg1, [2, 3, 4, 5, 5])
            arg1 = torch.ops.aten.view(arg1, [2, 3, 2, 10, -1])
            return arg1

        self.common(
            forward,
            (
                torch.randn(12, 5, 5),
                torch.randint(0, 11, (24,)),
            ),
        )

    def test_views5(self):
        # tensor with shape 0 in any dimension
        def forward(x):
            y = x[:, 4:]
            return y.view(len(y), -1, 4)

        self.common(
            forward,
            (torch.randn(4, 4, 4, 4),),
        )

    def test_views6(self):
        def forward(x):
            x = torch.ops.aten.relu(x)
            s = torch.ops.aten.slice(x, 0, 0, 9223372036854775807)
            s = torch.ops.aten.slice(s, 1, 0, 9223372036854775807)
            s = torch.ops.aten.slice(s, 3, 0, 0)
            y = torch.ops.aten.view(s, [4, 2, -1])
            return y

        self.common(
            forward,
            (torch.randn(4, 2, 4, 4),),
        )

    def test_views7(self):
        # x.view(dtype)
        def forward(x, y):
            x = (x + 1).to(torch.float32)
            y = (y + 1).to(torch.int32)
            return x.view(torch.int32), y.view(torch.float32)

        self.common(
            forward,
            (
                torch.rand(2, 3, dtype=torch.float32),
                torch.randint(10, (2, 3), dtype=torch.int32),
            ),
        )

    def test_relu(self):
        def fn(a, b):
            return (torch.relu(a), torch.relu(a + b) / 10)

        self.common(fn, (torch.randn(8, 8), torch.randn(8, 8)))

    def test_exp(self):
        def fn(a, b):
            return (torch.exp(a), torch.exp(a + b))

        self.common(fn, (torch.randn(8, 8), torch.randn(8, 8)))

    def test_exp2(self):
        def fn(a, b):
            return (torch.exp2(a), torch.exp2(a + b), torch.pow(2, -torch.abs(a - b)))

        self.common(fn, (torch.randn(8, 8), torch.randn(8, 8)))

    def test_sigmoid(self):
        def fn(a, b):
            return (torch.sigmoid(a), torch.sigmoid(a + b))

        self.common(fn, (torch.randn(8, 8), torch.randn(8, 8)))

    def test_round(self):
        def fn(a, b):
            return torch.round(a), torch.round(b + 1), torch.round(a, decimals=2)

        # without manual_seed, there is some chance this test fails due to:
        # https://github.com/openai/triton/issues/530
        torch.manual_seed(0)

        # with *100 we are always getting a number exactly at .5 which we don't do right in half
        self.common(fn, (torch.randn(8, 8) * 100, torch.randn(8, 8) * 10))

    def test_round_correctness(self):
        if self.device == "cuda":
            raise unittest.SkipTest("need to debug tl.libdevice on A100/V100")

        def fn(a):
            return torch.round(a)

        self.common(
            fn,
            [torch.arange(-10, 10, 0.1, dtype=torch.float64)],
            check_lowp=False,
        )

    def test_builtins_round(self):
        def fn(x, i):
            return x[: round(i / 2 + 1)] + round(i / 2)

        cfn = torch.compile(fullgraph=True, dynamic=True)(fn)

        x = torch.zeros(5, dtype=torch.int, device=self.device)
        with torch.no_grad():
            for i in range(1, 6):
                self.assertEqual(cfn(x, i), fn(x, i))

    def test_builtins_round_float_ndigits_pos(self):
        def fn(x, i):
            return x + round(i / 2 * 123.4567, 1)

        cfn = torch.compile(fullgraph=True, dynamic=True)(fn)

        x = torch.zeros(2, device=self.device)
        i = 2

        with torch.no_grad():
            self.assertEqual(cfn(x, i), fn(x, i))

    def test_builtins_round_float_ndigits_zero(self):
        def fn(x, i):
            return x + round(i / 2 * 123.4567, 0)

        cfn = torch.compile(fullgraph=True, dynamic=True)(fn)

        x = torch.zeros(2, device=self.device)
        i = 2

        with torch.no_grad():
            self.assertEqual(cfn(x, i), fn(x, i))

    def test_builtins_round_float_ndigits_neg(self):
        def fn(x, i):
            return x + round(i / 2 * 123.4567, -1)

        cfn = torch.compile(fullgraph=True, dynamic=True)(fn)

        x = torch.zeros(2, device=self.device)
        i = 2

        with torch.no_grad():
            self.assertEqual(cfn(x, i), fn(x, i))

    def test_builtins_round_int_ndigits_pos(self):
        def fn(x, i):
            return x + round(i, 1)

        cfn = torch.compile(fullgraph=True, dynamic=True)(fn)

        x = torch.zeros(2, device=self.device)
        i = 123

        with torch.no_grad():
            self.assertEqual(cfn(x, i), fn(x, i))

    def test_builtins_round_int_ndigits_zero(self):
        def fn(x, i):
            return x + round(i, 0)

        cfn = torch.compile(fullgraph=True, dynamic=True)(fn)

        x = torch.zeros(2, device=self.device)
        i = 123

        with torch.no_grad():
            self.assertEqual(cfn(x, i), fn(x, i))

    def test_silu(self):
        def fn(a):
            return (torch.nn.functional.silu(a),)

        self.common(fn, (torch.randn(8, 8),))

    def test_nan_to_num(self):
        def fn(a):
            return (
                torch.nan_to_num(a),
                torch.nan_to_num(a, nan=3.0),
                torch.nan_to_num(a, nan=None),
                torch.nan_to_num(a, posinf=4.0),
                torch.nan_to_num(a, neginf=5.0),
                torch.nan_to_num(a, nan=3.0, posinf=4.0, neginf=5.0),
            )

        self.common(
            fn,
            (torch.tensor((float("nan"), float("inf"), float("-inf"), 1.0)),),
            check_lowp=False,  # a much more elaborate test is required to match finfo max's for float and half
        )

    def test_one_hot(self):
        def fn(a):
            return torch.nn.functional.one_hot(a, 8) + 1

        self.common(
            fn,
            (torch.arange(100).view(4, 5, 5) % 8,),
            check_lowp=False,
        )

    def test_div1(self):
        def fn(a, b):
            return (
                aten.div(a, b, rounding_mode=None),
                aten.div(a, b, rounding_mode="floor"),
                aten.div(a, b, rounding_mode="trunc"),
                a / b,
                a // b,
            )

        self.common(fn, (torch.randn(8, 8) * 100, torch.randn(8, 8) * 100))

    def test_div2(self):
        def fn(a, b):
            return (
                aten.div(a, b, rounding_mode=None),
                aten.div(a, b, rounding_mode="floor"),
                aten.div(a, b, rounding_mode="trunc"),
                a / b,
                a // b,
            )

        self.common(fn, (torch.randint(-100, 100, [8, 8]), 100 * torch.randn(8, 8)))

    def test_div3(self):
        def fn(a, b):
            return (
                aten.div(a, b, rounding_mode=None),
                aten.div(a, b, rounding_mode="floor"),
                aten.div(a, b, rounding_mode="trunc"),
                a / b,
                a // b,
            )

        a = torch.randint(1, 100, [8, 8])
        self.common(fn, (a * 2, a))

    def test_div4(self):
        def fn(a, b):
            return (
                aten.div(a, b, rounding_mode=None),
                aten.div(a, b, rounding_mode="floor"),
                aten.div(a, b, rounding_mode="trunc"),
                a / b,
                a // b,
            )

        self.common(
            fn,
            (torch.randint(-100, 0, [8, 8]), torch.randint(1, 10, [8, 8])),
        )

    def test_div5(self):
        def fn(a, b):
            return (
                aten.div(a, b, rounding_mode=None),
                aten.div(a, b, rounding_mode="floor"),
                aten.div(a, b, rounding_mode="trunc"),
                a / b,
                a // b,
            )

        # divide a scalar
        self.common(fn, (torch.randint(-100, 0, [8, 8]), 16))

    def test_div6(self):
        def fn(a, b):
            return (
                aten.div(a, b, rounding_mode=None),
                aten.div(a, b, rounding_mode="floor"),
                aten.div(a, b, rounding_mode="trunc"),
                a / b,
                a // b,
            )

        # treat boolean as integer
        self.common(
            fn,
            (torch.ones([8, 8], dtype=torch.bool), torch.randint(-100, -1, [8, 8])),
        )

    def test_div7(self):
        def fn(a, b):
            return (
                aten.div(a, b, rounding_mode=None),
                aten.div(a, b, rounding_mode="floor"),
                aten.div(a, b, rounding_mode="trunc"),
                a / b,
                a // b,
            )

        self.common(
            fn,
            (
                torch.randint(2**32, 2**40, [100, 100]),
                torch.randint(-10, -1, [100, 100]),
            ),
        )

    def test_div8(self):
        def fn(a, b):
            return (
                aten.div(a, b, rounding_mode=None),
                aten.div(a * 0.5, b, rounding_mode=None),
                aten.div(a, b * 1.0, rounding_mode=None),
                aten.div(a, b, rounding_mode="floor"),
                aten.div(a, b, rounding_mode="trunc"),
                a / b,
                a // b,
            )

        self.common(fn, (1024, 100))

    def test_div9(self):
        def fn(x):
            return (torch.div(42, x), aten.true_divide(42, x), aten.div.Tensor(42, x))

        self.common(fn, (torch.randn(8),))

    def test_div_zero_dim(self):
        def fn(a, b):
            return (
                aten.div(a, b, rounding_mode=None),
                aten.div(a, b, rounding_mode="floor"),
                aten.div(a, b, rounding_mode="trunc"),
                a / b,
                a // b,
            )

        for dtype in (torch.float32, torch.int64):
            self.common(
                fn,
                (
                    make_tensor(10, device=self.device, dtype=dtype),
                    make_tensor((), device=self.device, dtype=dtype, exclude_zero=True),
                ),
            )
            self.common(
                fn,
                (
                    make_tensor((), device=self.device, dtype=dtype),
                    make_tensor(10, device=self.device, dtype=dtype, exclude_zero=True),
                ),
            )

    def test_div_prim(self):
        def fn(a, b):
            return (torch.ops.prims.div(a, b),)

        for dtype in (torch.float32, torch.int64):
            self.common(
                fn,
                (
                    make_tensor(100, device=self.device, dtype=dtype),
                    make_tensor(
                        100, device=self.device, dtype=dtype, exclude_zero=True
                    ),
                ),
            )

    def test_floordiv(self):
        def fn_floor_input(a, i):
            n = (i * 1.234) // 8.234
            return a + n

        self.common(
            fn_floor_input,
            (make_tensor(10, device=self.device, dtype=torch.float32), 33),
        )

        def fn_int_input(a, i):
            n = i // 8
            return a + n

        self.common(
            fn_int_input, (make_tensor(10, device=self.device, dtype=torch.float32), 33)
        )

    def test_div_precision(self):
        # Reproducer for https://github.com/pytorch/pytorch/issues/101039

        def forward(y):
            z = y.div(1e-06)
            return F.softmax(z, dim=-1)

        query = torch.randn(1, 10, 40)
        key = torch.randn(1, 2, 40)
        y = torch.matmul(query, key.transpose(-2, -1))
        self.common(forward, (y,))

    def test_div_by_zero(self):
        def fn(x, runtime_zero, runtime_neg_zero):
            zero = torch.zeros_like(x)
            return (
                x / 0.0,
                x / -0.0,
                zero / 0.0,
                x / zero,
                x / -zero,
                zero / zero,
                x / runtime_zero,
                # NOTE: -runtime_zero doesn't work as -(0.0) is broken in triton
                x / runtime_neg_zero,
                runtime_zero / runtime_neg_zero,
            )

        a = torch.randn(10)
        zero = torch.zeros(10)
        neg_zero = -zero
        self.common(fn, (a, zero, neg_zero))

    def test_both_scalars(self):
        def fn(a, b):
            return (
                aten.add(a, b),
                aten.add(b, a),
                aten.sub(a, b),
                aten.sub(b, a),
                aten.mul(a, b),
                aten.mul(b, a),
            )

        self.common(fn, (4, 3.3), reference_in_float=False)

    def test_sum_keepdims(self):
        def fn(a, b):
            return (torch.sum(a + b, -1, keepdim=True),)

        self.common(fn, (torch.randn(8, 8), torch.randn(8, 8)))

    def test_large_tensor_reduction(self):
        if not _has_sufficient_memory(self.device, 4.5 * 1024**3):  # 4.5 GiB
            raise unittest.SkipTest("insufficient memory")

        if self.device == "cpu":
            raise unittest.SkipTest("Fails on CPU")

        # Test 64-bit indexing works correctly
        def fn(a):
            return torch.max(a)

        t = torch.ones(2**32, dtype=torch.int8, device=self.device)
        t[-1] = 2

        # self.common OOMs here because it copies inputs to check for mutations
        compiled_fn = torch._dynamo.optimize()(fn)
        actual = compiled_fn(t)
        expect = torch.tensor(2, dtype=torch.int8, device=self.device)
        self.assertEqual(actual, expect)

    def test_large_broadcast_reduction(self):
        if self.device == "cpu":
            raise unittest.SkipTest("Fails on CPU")

        # Test 64-bit indexing works correctly when inputs are less than 32-bit
        # but intermediate tensors require 64-bit indexing
        def fn(a, b):
            return torch.max(a + b)

        t1 = torch.ones(1, 2**16, dtype=torch.int8, device=self.device)
        t2 = torch.ones(2**16, 1, dtype=torch.int8, device=self.device)

        t1[-1, -1] = 2
        t2[-1, -1] = 2

        # self.common OOMs here because it copies inputs to check for mutations
        compiled_fn = torch._dynamo.optimize()(fn)
        actual = compiled_fn(t1, t2)
        expect = torch.tensor(4, dtype=torch.int8, device=self.device)
        self.assertEqual(actual, expect)

    def test_large_pointwise(self):
        if not _has_sufficient_memory(self.device, 2 * (2**31 + 1)):
            raise unittest.SkipTest("insufficient memory")

        def fn(a):
            return a + 1

        t = torch.ones(2**31 + 1, dtype=torch.int8, device=self.device)
        compiled_fn = torch._dynamo.optimize()(fn)
        actual = compiled_fn(t)

        # Can't use assertEqual as it expands broadcasted inputs
        del t
        if torch.device(self.device).type == "cuda":
            torch.cuda.empty_cache()
        self.assertTrue((actual == 2).all())

    def test_large_offset_pointwise(self):
        # Test 64-bit indexing is used when input views a tensor that can be
        # indexed with 32-bit strides but the storage offset pushes it over
        # INT_MAX
        if not _has_sufficient_memory(self.device, (2**31 + 1) + (2**30 + 1)):
            raise unittest.SkipTest("insufficient memory")

        def fn(a):
            return a + 4

        t = torch.ones(2**31 + 1, dtype=torch.int8, device=self.device)
        t[2**30 :] = 0
        compiled_fn = torch._dynamo.optimize()(fn)
        actual = compiled_fn(t[2**30 :])
        self.assertTrue((actual == 4).all())

    def test_large_strided_reduction(self):
        # Test 64-bit indexing is used when input numel is less than INT_MAX
        # but stride calculations go above INT_MAX
        if not _has_sufficient_memory(self.device, 2**31 + 2):
            raise unittest.SkipTest("insufficient memory")

        def fn(a):
            return torch.max(a)

        storage = torch.ones(2**31 + 1, dtype=torch.int8, device=self.device)
        view = storage[::32]
        view[-1] = 2

        compiled_fn = torch._dynamo.optimize()(fn)
        actual = compiled_fn(view)
        expect = torch.tensor(2, dtype=torch.int8, device=self.device)
        self.assertEqual(actual, expect)

    def test_softmax(self):
        def fn(a, b):
            return (torch.softmax(a + b, -1), torch.softmax(a, 0), torch.softmax(b, 1))

        self.common(fn, (torch.randn(8, 8), torch.randn(8, 8)))

    def test_log_softmax(self):
        def fn(a, b):
            return (F.log_softmax(a + b, -1), F.log_softmax(a, 0), F.log_softmax(b, 1))

        self.common(fn, (torch.randn(8, 8), torch.randn(8, 8)))

    def test_transpose(self):
        def fn(a, b):
            return (
                torch.t(a) + b,
                torch.transpose(b * 2, 0, 1) + 10,
            )

        self.common(fn, (torch.randn(8, 8), torch.randn(8, 8)))

    def test_permute1(self):
        def fn(a):
            return (
                torch.permute(a + 1, [2, 1, 4, 0, 3]) + 2,
                torch.permute(a, [2, 1, 4, 0, 3]) + 2,
            )

        self.common(fn, (torch.randn(2, 2, 2, 2, 2),))

    def test_permute2(self):
        def fn(a):
            a = a.unfold(0, 2, 1)
            a = torch.unsqueeze(a, 1)
            a = torch.permute(a, [0, 2, 3, -3])
            return (a,)

        self.common(fn, (torch.randn(4, 4),))

    def test_expand(self):
        def fn(a):
            return (
                (a + 1).expand(3, 4, 2, 3, 2) + 2,
                a.expand(2, 1, 2, 3, 2) + 2,
            ), a.expand(2, -1, 5, -1)

        self.common(fn, (torch.randn(2, 1, 2),))

    def test_squeeze1(self):
        def fn(a):
            return ((a + 1).squeeze() + 2, a.squeeze() + 2)

        self.common(fn, (torch.randn(1, 2, 1, 2, 2, 1, 1),))

    def test_squeeze2(self):
        def fn(a):
            return ((a + 1).squeeze(-1).squeeze(2) + 2, a.squeeze(0) + 2)

        self.common(fn, (torch.randn(1, 2, 1, 2, 2, 2, 1),))

    def test_squeeze_varargs(self):
        def fn(x):
            return x.squeeze(1, 2).clone()

        a = torch.randn(1024, 1, 1)
        self.common(fn, (a,))

    def test_simplify_loops(self):
        def fn(a, b):
            return a + b

        self.common(
            fn,
            (
                torch.randn(2, 3, 4, 5, 6),
                torch.randn(4, 2, 3, 5, 6).permute(1, 2, 0, 3, 4),
            ),
        )

    def test_unsqueeze(self):
        def fn(a):
            return (
                torch.unsqueeze(a + 1, -1) + 2,
                torch.unsqueeze(a, 2) + 2,
                torch.unsqueeze(a + 1, 0) + 2,
                torch.unsqueeze(a, -2) + 2,
            )

        self.common(
            fn,
            (
                torch.randn(
                    2,
                    2,
                    2,
                    2,
                ),
            ),
        )

    def test_unsqueeze_inplace(self):
        def fn(a):
            tmp1 = a + 1
            aten.unsqueeze_(tmp1, 2)
            tmp2 = aten.unsqueeze_(a + 1, 0) + 2
            return (tmp1, tmp2)

        self.common(
            fn,
            (
                torch.randn(
                    2,
                    2,
                    2,
                    2,
                ),
            ),
        )

    def test_addmm(self):
        def fn(a, b, c):
            return (torch.addmm(a + 1, b + 2, c + 3) + 4,)

        self.common(
            fn,
            (
                torch.randn(8, 8),
                torch.randn(8, 8),
                torch.randn(8, 8),
            ),
        )

    # https://github.com/pytorch/pytorch/issues/98979
    @skipCUDAIf(True, "cuda failed for float64 linear")
    def test_linear_float64(self):
        mod = torch.nn.Sequential(torch.nn.Linear(8, 16).to(torch.float64)).eval()
        with torch.no_grad():
            self.common(mod, (torch.randn(2, 8).to(torch.float64),))

    def test_linear1(self):
        mod = torch.nn.Sequential(
            torch.nn.Linear(8, 16),
            torch.nn.Sigmoid(),
            ToTuple(),
        )
        self.common(mod, (torch.randn(2, 8),))

    def test_linear2(self):
        mod = torch.nn.Sequential(
            torch.nn.Linear(8, 8),
            torch.nn.ReLU(),
            torch.nn.Linear(8, 8),
            torch.nn.ReLU(),
            torch.nn.Linear(8, 8),
            torch.nn.ReLU(),
            torch.nn.Linear(8, 8),
            torch.nn.ReLU(),
        )
        self.common(
            mod,
            (torch.randn(2, 8),),
            atol=1e-3,
            rtol=0.01,
        )

    def test_bmm1(self):
        def fn(a, b):
            return (
                torch.bmm(a, b),
                torch.bmm(a + 1, b + 2) + 3,
            )

        self.common(
            fn,
            (
                torch.randn(2, 8, 8),
                torch.randn(2, 8, 8),
            ),
            check_lowp=False,
        )
        self.common(
            fn,
            (
                torch.randn(1, 16, 8),
                torch.randn(1, 8, 10),
            ),
            check_lowp=False,
        )

    def test_bmm2(self):
        def fn(a, b):
            return torch.bmm(a.permute(0, 2, 1), b)

        self.common(
            fn,
            (
                torch.randn(1, 8, 8),
                torch.randn(1, 8, 8),
            ),
            check_lowp=False,
        )

    @config.patch(force_mixed_mm=True)
    def test_mixed_mm(self):
        def fn(a, b):
            return torch.mm(a, b.to(a.dtype))

        self.common(
            fn,
            (
                torch.randn(8, 8),
                torch.randint(-128, 127, (8, 8), dtype=torch.int8),
            ),
            check_lowp=True,
        )

    @config.patch(force_mixed_mm=True)
    def test_mixed_mm2(self):
        def fn(a, b, scale, bias):
            return torch.mm(a, b.to(a.dtype)) * scale + bias

        self.common(
            fn,
            (
                torch.randn(8, 8),
                torch.randint(-128, 127, (8, 8), dtype=torch.int8),
                torch.randn(8),
                torch.randn(8),
            ),
            check_lowp=True,
        )

    @with_tf32_off
    @config.patch(use_mixed_mm=True)
    def test_uint4x2_mixed_mm(self):
        def fn(a, b):
            return torch.mm(
                a,
                torch.cat((b & 0xF, b >> 4), 1)
                .reshape(-1, b.shape[1])
                .to(a.dtype)
                .sub(8),
            )

        self.common(
            fn,
            (
                torch.randn(8, 8),
                torch.randint(0, 255, (4, 8), dtype=torch.uint8),
            ),
            check_lowp=True,
        )

    def test_mm_mixed_dtype(self):
        def fn(a, b):
            return torch.mm(a, b)

        t1 = torch.arange(6, dtype=torch.float, device=self.device).view(2, 3)
        t2 = torch.arange(9, dtype=torch.int64, device=self.device).view(3, 3)

        msg = "expected .* and .* to have the same dtype, but got: .* != .*"
        with self.assertRaisesRegex(RuntimeError, msg):
            torch.compile(fn)(t1, t2)
        with self.assertRaisesRegex(RuntimeError, msg):
            fn(t1, t2)

    def test_linear_mixed_dtype(self):
        class Net(nn.Module):
            def __init__(self):
                super(Net, self).__init__()  # noqa: UP008
                self.fc1 = nn.Linear(3, 3)

            def forward(self, x):
                x = self.fc1(x.permute(1, 2, 0))
                return x

        fn = Net().to(self.device)
        t = torch.arange(27, device=self.device).view(3, 3, 3)

        msg = "expected .* and .* to have the same dtype, but got: .* != .*"
        with self.assertRaisesRegex(RuntimeError, msg):
            fn(t)
        with self.assertRaisesRegex(RuntimeError, msg):
            with torch.no_grad():
                torch.compile(fn)(t)
        # TODO: Autograd internal assertion
        msg = "Failed running call_module .*"
        with self.assertRaisesRegex(RuntimeError, msg):
            torch.compile(fn)(t)

    def test_scalar_input(self):
        def fn(x, y):
            a = torch.div(x, y, rounding_mode="floor")
            return a

        self.common(fn, [torch.randint(5, (1, 8)), 5400])

    @torch._dynamo.config.patch(dynamic_shapes=True)
    @torch._dynamo.config.patch(assume_static_by_default=False)
    def test_scalar_output(self):
        def fn(arg0_1, arg2_1):
            arg1_1 = arg2_1.size(1)
            view = torch.ops.aten.view.default(arg2_1, [-1, arg1_1])
            embedding = torch.ops.aten.embedding.default(arg0_1, view)
            full = torch.ops.aten.full.default([1, arg1_1], 1, dtype=torch.float32)
            return (full, arg1_1, embedding)

        arg0_1 = rand_strided((32128, 768), (768, 1), device="cpu", dtype=torch.float32)
        arg2_1 = rand_strided((1, 22), (22, 1), device="cpu", dtype=torch.int64)
        self.common(fn, [arg0_1, arg2_1])

    def test_shape_prop_torch_ones(self):
        class Model(torch.nn.Module):
            def forward(self, attention_scores):
                extended_attention_mask = torch.ones(
                    8, 1, 1, 512, device=attention_scores.device
                )
                attention_scores = attention_scores + extended_attention_mask

                return attention_scores

        mod = Model().eval()
        with torch.no_grad():
            self.common(
                mod,
                (torch.randn(8, 12, 512, 512),),
            )

    @slowTest
    @expectedFailureCodegenDynamic
    @config.patch({"freezing": True})
    def test_conv_bn_fuse(self):
        # For gpu path, there is an accuracy issue
        if self.device == GPU_TYPE:
            raise unittest.SkipTest("only support cpu conv bn test")

        # fails dynamic check which bn is fused, and there will not have loops vars.
        input_shapes = {1: (112,), 2: (112, 112), 3: (55, 55, 55)}
        conv_modules = {1: torch.nn.Conv1d, 2: torch.nn.Conv2d, 3: torch.nn.Conv3d}
        bn_modules = {
            1: torch.nn.BatchNorm1d,
            2: torch.nn.BatchNorm2d,
            3: torch.nn.BatchNorm3d,
        }
        options = itertools.product(
            [1, 2, 3],
            [True, False],
            [1, 3],
            [1, 2],
            [1, 4],
        )

        for (
            dim,
            bias,
            kernel_size,
            dilation,
            groups,
        ) in options:
            oC = 32 * groups
            iC = 3 * groups
            x_shape = (1, iC) + input_shapes[dim]
            mod = torch.nn.Sequential(
                conv_modules[dim](
                    iC,
                    oC,
                    kernel_size=kernel_size,
                    dilation=dilation,
                    groups=groups,
                    bias=bias,
                ),
                bn_modules[dim](oC),
            ).eval()
            test_memory_format = [torch.contiguous_format]
            # TODO: GPU path doesn't support channels_last now.
            if not HAS_GPU and dim > 1:
                channels_last = (
                    torch.channels_last if dim == 2 else torch.channels_last_3d
                )
                test_memory_format.append(channels_last)
            for memory_format in test_memory_format:
                v = torch.randn(x_shape, dtype=torch.float32).to(
                    memory_format=memory_format
                )
                with torch.no_grad():
                    self.common(
                        mod,
                        (v,),
                    )

    def test_conv_functional_bn_fuse(self):
        # For gpu path, there is an accuracy issue
        if self.device == GPU_TYPE:
            raise unittest.SkipTest("only support cpu conv bn test")

        # Define a BatchNorm using functional BN.
        class BatchNorm(torch.nn.BatchNorm2d):
            def __init__(
                self,
                num_features,
                eps=1e-5,
                momentum=0.1,
                affine=True,
                track_running_stats=True,
                device=None,
                dtype=None,
            ):
                factory_kwargs = {"device": device, "dtype": dtype}
                super().__init__(
                    num_features,
                    eps=eps,
                    momentum=momentum,
                    affine=affine,
                    track_running_stats=track_running_stats,
                    **factory_kwargs,
                )

            def forward(self, x):
                if self.momentum is None:
                    exponential_average_factor = 0.0
                else:
                    exponential_average_factor = self.momentum

                if self.training and self.track_running_stats:
                    # TODO: if statement only here to tell the jit to skip emitting this when it is None
                    if self.num_batches_tracked is not None:  # type: ignore[has-type]
                        self.num_batches_tracked = self.num_batches_tracked + 1  # type: ignore[has-type]
                        if self.momentum is None:  # use cumulative moving average
                            exponential_average_factor = 1.0 / float(
                                self.num_batches_tracked
                            )
                        else:  # use exponential moving average
                            exponential_average_factor = self.momentum
                if self.training:
                    bn_training = True
                else:
                    bn_training = (self.running_mean is None) and (
                        self.running_var is None
                    )
                x = F.batch_norm(
                    x,
                    # If buffers are not to be tracked, ensure that they won't be updated
                    (
                        self.running_mean
                        if not self.training or self.track_running_stats
                        else None
                    ),
                    (
                        self.running_var
                        if not self.training or self.track_running_stats
                        else None
                    ),
                    self.weight,
                    self.bias,
                    bn_training,
                    exponential_average_factor,
                    self.eps,
                )
                return x

        v = torch.randn(1, 3, 556, 56, dtype=torch.float32)
        mod = torch.nn.Sequential(
            torch.nn.Conv2d(
                3,
                64,
                kernel_size=3,
                dilation=1,
                groups=1,
                bias=True,
            ),
            BatchNorm(64),
        ).eval()
        with torch.no_grad():
            self.common(
                mod,
                (v,),
            )

    @skipIfRocm
    def test_conv_inference_heuristics(self):
        if self.device != GPU_TYPE:
            raise unittest.SkipTest(f"{GPU_TYPE} only test")

        in_channels = 6
        out_channels = 6
        kernel_size = 3
        groups = 3

        grouped_conv = nn.Conv2d(
            in_channels, out_channels, kernel_size, groups=groups
        ).to(self.device)

        input_tensor = torch.randn(1, in_channels, 10, 10).to(self.device)

        # Perform the forward pass
        @torch.compile()
        def foo(m, inp):
            return m(inp)

        with torch.no_grad():
            _, code = run_and_get_code(foo, grouped_conv, input_tensor)
            # no to channels last permuting before kernel
            FileCheck().check_not(".run(").check(".convolution(").run(code[0])

        # in out should do channels last in inference
        in_channels = 8
        out_channels = 4
        kernel_size = 3

        # Create the convolution layer
        conv_layer = nn.Conv2d(in_channels, out_channels, kernel_size).to(self.device)

        input_tensor = torch.randn(1, in_channels, 10, 10).to(self.device)

        with torch.no_grad():
            _, code = run_and_get_code(foo, conv_layer, input_tensor)
            # should be channels last permuting before kernel
            FileCheck().check(".run(").check(".convolution(").run(code[0])

    def test_upsample_cat_conv(self):
        if self.device == GPU_TYPE:
            raise unittest.SkipTest("only support cpu upsample_cat_conv test")

        class M(torch.nn.Module):
            def __init__(
                self,
                **kwargs,
            ):
                super().__init__()
                self.upsample = torch.nn.UpsamplingNearest2d(scale_factor=2)
                self.conv = torch.nn.Conv2d(
                    8,
                    5,
                    kernel_size=1,
                    padding=0,
                    stride=1,
                    dilation=1,
                    **kwargs,
                )

            def forward(self, x, y):
                x = self.upsample(x)
                z = torch.cat([x, y], dim=1)
                z = self.conv(z)
                return z

        v1 = torch.randn([8, 2, 12, 26])
        v2 = torch.randn([8, 6, 24, 52])

        with torch.no_grad():
            self.common(
                M().eval(),
                (v1, v2),
            )

    def test_aliased_buffer_reuse(self):
        def fn(x, y):
            x = 2 * x
            y = 2 * y
            c = torch.cat([x, y], dim=-1)
            d = 1 + c
            m = torch.mm(d, d)
            return m[:, :2] + x

        self.common(fn, (torch.randn(4, 2), torch.randn(4, 2)), check_lowp=False)

    def test_slice_view_with_graph_break(self):
        def fn():
            a = torch.tensor([1], device=self.device)
            a = a[0:1]
            b = a.squeeze()
            a[0] = 0
            if a[0] < 1e5:
                pass
            a[0] = 2
            return b

        expect = fn()
        opt_fn = torch.compile(fn)
        actual = opt_fn()
        self.assertEqual(expect, actual)

    def test_view_detach(self):
        def fn(a):
            return a[0].detach()

        self.common(
            fn,
            (torch.randn([4, 4], requires_grad=True),),
        )

    def test_gather1(self):
        def fn(a, b):
            return (
                torch.gather(a.expand([4, 5, 10, 6]), 3, b + 1),
                torch.gather(a.expand([4, 5, 10, 6]), -1, b + 1),
            )

        self.common(
            fn,
            (
                torch.randn([1, 1, 10, 6]),
                torch.randint(5, [4, 5, 10, 1], dtype=torch.int64),
            ),
        )

    def test_gather2(self):
        # 0d tensor
        def fn(a, b):
            return torch.gather(a, 0, b) + torch.gather(a, -1, b)

        x = torch.tensor(123)
        y = torch.tensor(0)
        self.assertEqual(fn(x, y), x + x)

    def test_gather3(self):
        def fn(a, b):
            return torch.gather(a, 1, b, sparse_grad=True)

        self.common(
            fn,
            (
                torch.randn([4, 5, 10, 6], requires_grad=True),
                torch.randint(5, [4, 5, 10, 1], dtype=torch.int64),
            ),
        )

    def test_slice1(self):
        def fn(a):
            return (
                a[:, :10, 0] + a[:, 10:, 0],
                (a + 1)[:, :10, 0] + (a + 1)[:, 10:, 0],
                a[:, -30:, 0],  # negative index out of range
                a[:, :-30, 0],  # negative index out of range
            )

        self.common(
            fn,
            (torch.randn([2, 20, 2]),),
        )

    def test_slice2(self):
        def fn(a):
            return (
                a[:-1, ::2, -1] + a[-1:, 1::2, -2],
                (a + 1)[:-1, ::2, -1] + (a + 2)[-1:, 1::2, -2],
            )

        self.common(
            fn,
            (torch.randn([2, 20, 2]),),
        )

    # It's a view so it doens't generate a kernel
    @expectedFailureCodegenDynamic
    def test_slice3(self):
        def fn(a, b):
            return torch.ops.aten.slice.Tensor(a, 0, 0, -b)

        x = torch.rand(48, 3, 512, 512)
        self.common(fn, (x, 2))

    @expectedFailureCodegenDynamic
    def test_slice4(self):
        # empty slices that require clamping the start or end
        def fn(a):
            return (
                aten.slice.Tensor(a, 0, 2, 0, 1),
                aten.slice.Tensor(a, 0, a.shape[0], a.shape[0] + 10, 1),
                aten.slice.Tensor(a, 0, -20, 0, 1),
                aten.slice.Tensor(a, 0, -20, -16, 1),
            )

        x = torch.rand(10)
        self.common(fn, (x,))

    def test_split_with_list(self):
        def fn(a, sizes):
            return [t + 1.0 for t in torch.split(a * 2.0, sizes, -1)]

        self.common(fn, (torch.randn(2, 2, 10), [3, 3, 4]))
        self.common(fn, (torch.randn(2, 2, 10), [4, 3, 3]))
        self.common(fn, (torch.randn(2, 2, 10), [1, 2, 3, 4]))

    def test_split_with_integer(self):
        # argument `split_size_or_sections` is integer
        @torch.compile(dynamic=True)
        def f(x, sizes):
            return torch.split(x, sizes, -1)

        # split into equally sized chunks, 10 = 5 + 5
        r1, r2 = f(torch.randn(2, 10), 5)
        self.assertTrue(r1.size() == (2, 5))
        self.assertTrue(r2.size() == (2, 5))

        # split into equally sized chunks, 12 = 4 + 4 + 4
        r1, r2, r3 = f(torch.randn(2, 12), 4)
        self.assertTrue(r1.size() == (2, 4))
        self.assertTrue(r2.size() == (2, 4))
        self.assertTrue(r3.size() == (2, 4))

        # split unevenly, 10 = 3 + 3 + 3 + 1
        r1, r2, r3, r4 = f(torch.randn(2, 10), 3)
        self.assertTrue(r1.size() == (2, 3))
        self.assertTrue(r2.size() == (2, 3))
        self.assertTrue(r3.size() == (2, 3))
        self.assertTrue(r4.size() == (2, 1))

    def test_split_failed(self):
        @torch._dynamo.optimize("inductor")
        def fn(a):
            return torch.split(a, [2, 1, 1], dim=1)

        with self.assertRaisesRegex(RuntimeError, ""):
            fn(torch.randn(1, 5))

    def test_inductor_assert(self):
        @torch._dynamo.optimize("inductor", dynamic=True)
        def fn(a):
            assert a.shape[0] >= 2 and a.shape[1] >= 4
            return a.cos()

        inp = torch.randn(2, 4, 6)
        torch._dynamo.mark_dynamic(inp, 0)
        torch._dynamo.mark_dynamic(inp, 1)
        self.assertEqual(fn(inp), inp.cos())

    def test_split(self):
        def fn(a):
            t = torch.split(a, 3, -1)
            return (t[0], t[1], t[2], t[3])

        def fn2(a):
            return fn(a + 1)

        self.common(
            fn,
            (torch.randn([2, 2, 10]),),
        )

        self.common(
            fn2,
            (torch.randn([2, 2, 10]),),
        )

    def test_to_dtype(self):
        def fn(a, b):
            return (
                aten._to_copy(a, dtype=6),
                aten._to_copy(b + 1, dtype=6),
                aten.to(b, torch.float64),
                aten.to(b, torch.bool),
            )

        self.common(
            fn,
            (
                torch.randn([2, 2, 10]),
                torch.randn([2, 2, 10], dtype=torch.float64),
            ),
        )

    @requires_gpu()
    def test_to_device(self):
        def fn(a):
            if a.device.type == "cpu":
                return aten._to_copy(
                    a, device=torch.device(GPU_TYPE), dtype=6, layout=0
                )
            else:
                return aten._to_copy(a, device=torch.device("cpu"), dtype=6, layout=0)

        self.common(
            fn,
            (torch.randn([2, 2, 10]),),
        )

    def test_to_memory_format(self):
        def fn(a, memory_format):
            return a.to(memory_format=memory_format)

        self.common(
            fn,
            (torch.randn([2, 2, 10, 10]), torch.channels_last),
        )
        self.common(
            fn,
            (
                torch.randn([2, 2, 10, 10]).to(memory_format=torch.channels_last),
                torch.contiguous_format,
            ),
        )

    @requires_gpu()
    def test_to_device_constant(self):
        def fn(a):
            d1 = a.device.type
            if d1 == "cpu":
                d2 = GPU_TYPE
            else:
                d2 = "cpu"

            const1 = torch.as_tensor(list(range(64)), device=d2)
            return (
                torch.arange(10, device=d2).to(d1) + a,
                const1.to(d1),
                (const1 + 1).to(d1),
            )

        self.common(
            fn,
            (torch.randn([10]),),
        )

    @requires_gpu()
    def test_multi_device(self):
        def fn(x):
            x = x + 1
            x = x + 2
            x = x.to(device=GPU_TYPE)
            x = x + 3
            x = x + 4
            x = x.cpu()
            x = x + 5
            x = x + 6
            x = x.to(device=GPU_TYPE)
            x = x + 7
            x = x + 8
            x = x.cpu()
            x = x + 9
            x = x + 10
            return x

        self.common(
            fn,
            (torch.randn([2, 2, 10]),),
            check_lowp=False,  # cpu doesn't understand fp16, and there are explicit .cpu() calls
        )

    @skipIfRocm
    @requires_multigpu()
    def test_multi_gpu_device(self):
        # TODO: https://github.com/pytorch/pytorch/issues/92627
        x = torch.rand([4], device=GPU_TYPE)

        def fn(x, y):
            r = torch.ops.aten.div(x, y)
            r = r.to(f"{GPU_TYPE}:1")
            return 2 * r

        self.common(fn, (torch.randn(4), torch.randn(4)), check_lowp=False)

    @requires_multigpu()
    def test_multi_gpu_recompile_on_index(self):
        torch.set_float32_matmul_precision("high")

        def gemm(x, y):
            return x @ y

        failed_guard = None

        def fail(guard):
            nonlocal failed_guard
            failed_guard = guard

        gemm_opt = torch._dynamo.optimize("inductor", guard_fail_fn=fail)(gemm)

        x0 = torch.randn(1024, 1024, device=f"{GPU_TYPE}:0")
        y0 = torch.randn(1024, 1024, device=f"{GPU_TYPE}:0")

        gemm_opt(x0, y0)

        x1 = torch.randn(1024, 1024, device=f"{GPU_TYPE}:1")
        y1 = torch.randn(1024, 1024, device=f"{GPU_TYPE}:1")

        gemm_opt(x1, y1)
        self.assertTrue(failed_guard is not None)
        self.assertTrue(
            "tensor 'L['x']' Tensor device index mismatch. Expected device index to be"
            in failed_guard.reason
        )

    def test_unbind(self):
        def fn(a):
            return torch.unbind(a), torch.unbind(a, -1)

        self.common(
            fn,
            (torch.randn([4, 4, 4]),),
        )

    @skipIfRocm
    def test_convolution1(self):
        m = torch.nn.Sequential(
            torch.nn.Conv2d(5, 6, [3, 3]),
            torch.nn.ReLU(),
            ToTuple(),
        )

        self.common(
            m,
            (torch.randn([2, 5, 16, 16]),),
            # Mismatched elements: 10 / 2352 (0.4%)
            # Greatest absolute difference: 5.7220458984375e-05 at index (0, 3, 12, 12) (up to 1e-05 allowed)
            # Greatest relative difference: 0.06512477175897748 at index (0, 4, 11, 9) (up to 0.001 allowed)
            atol=6e-5,
            rtol=0.001,
        )

    def test_convolution2(self):
        def fn(x, w, b):
            # transposed conv
            return (aten.convolution(x, w, b, [4], [0], [1], True, [0], 1),)

        self.common(
            fn,
            (
                torch.randn([2, 32, 90]),
                torch.randn([32, 16, 8]),
                torch.randn([16]),
            ),
            check_lowp=False,
        )

    @skipIfRocm
    def test_convolution3(self):
        # Test stride or padding or dilation is 1 element list.
        m = torch.nn.Sequential(
            torch.nn.Conv2d(5, 6, [3, 3], stride=[1], padding=[0], dilation=[1]),
            torch.nn.ReLU(),
            ToTuple(),
        )

        self.common(
            m,
            (torch.randn([2, 5, 16, 16]),),
            atol=6e-5,
            rtol=0.001,
        )

    @skipIfRocm
    def test_convolution4(self):
        def fn(x, w):
            x = F.conv2d(x, w, groups=w.shape[0])
            return x.sum()

        self.common(
            fn,
            (
                torch.randn([2, 3, 16, 20]),
                torch.randn([3, 1, 5, 5]),
            ),
        )

    def test_conv2d_channels_last(self):
        if self.device == GPU_TYPE:
            raise unittest.SkipTest("only support cpu conv2d channels_last")

        m = torch.nn.Sequential(
            torch.nn.Conv2d(3, 3, 1, 1),
            ToTuple(),
        )
        # only weight is channels_last
        self.common(
            m.to(memory_format=torch.channels_last),
            (torch.randn([2, 3, 16, 16]),),
            check_lowp=False,
        )
        # only activation is channels_last
        self.common(
            m,
            (torch.randn([2, 3, 16, 16]).to(memory_format=torch.channels_last),),
            check_lowp=False,
        )
        # activation and weight are all channels_last
        self.common(
            m.to(memory_format=torch.channels_last),
            (torch.randn([2, 3, 16, 16]).to(memory_format=torch.channels_last),),
            check_lowp=False,
        )

    def test_conv2d_backward_channels_last(self):
        def fn(grad_output, inp, weight):
            convolution_backward_8 = torch.ops.aten.convolution_backward.default(
                grad_output,
                inp,
                weight,
                [320],
                [1, 1],
                [0, 0],
                [1, 1],
                False,
                [0, 0],
                1,
                [True, True, True],
            )
            return convolution_backward_8

        # only weight is channels_last
        self.common(
            fn,
            (
                torch.randn([2, 320, 8, 8]),
                torch.randn([2, 2048, 8, 8]),
                torch.randn([320, 2048, 1, 1]).to(memory_format=torch.channels_last),
            ),
            check_lowp=False,
        )

    def test_conv3d_channels_last(self):
        if self.device == GPU_TYPE:
            raise unittest.SkipTest("only support cpu conv3d channels_last")

        m = torch.nn.Sequential(
            torch.nn.Conv3d(3, 3, 1, 1),
            ToTuple(),
        )
        # only weight is channels_last
        self.common(
            m.to(memory_format=torch.channels_last_3d),
            (torch.randn([2, 3, 16, 16, 16]),),
        )
        # only activation is channels_last
        self.common(
            m,
            (torch.randn([2, 3, 16, 16, 16]).to(memory_format=torch.channels_last_3d),),
        )
        # activation and weight are all channels_last
        self.common(
            m.to(memory_format=torch.channels_last_3d),
            (torch.randn([2, 3, 16, 16, 16]).to(memory_format=torch.channels_last_3d),),
        )

    def test_adaptive_avg_pool2d1(self):
        def fn(x):
            return aten._adaptive_avg_pool2d(x, (6, 6)), aten._adaptive_avg_pool2d(
                x + 1, (2, 5)
            )

        self.common(
            fn,
            (torch.randn(2, 4, 16, 16),),
            check_lowp=False,
        )

        # lowering to avg_pool2d case
        self.common(
            fn,
            (torch.randn(2, 4, 3, 3),),
        )

        # no-op case
        self.common(
            fn,
            (torch.randn(2, 4, 6, 6),),
        )

    def test_adaptive_avg_pool2d2(self):
        # Big kernel size, use fallback
        def fn(x):
            return aten._adaptive_avg_pool2d(x, (4, 4))

        torch._inductor.metrics.generated_kernel_count = 0
        self.common(
            fn,
            (torch.randn(2, 4, 21, 21),),
            check_lowp=False,
        )
        assertGeneratedKernelCountEqual(self, 0)

    def test_adaptive_max_pool2d1(self):
        def fn(x):
            return aten.adaptive_max_pool2d(x, (6, 6))

        self.common(
            fn,
            (torch.randn(2, 4, 16, 16),),
            check_lowp=False,
        )

        # lowering to max_pool2d case
        self.common(
            fn,
            (torch.randn(2, 4, 3, 3),),
        )

        # no-op case
        self.common(
            fn,
            (torch.randn(2, 4, 6, 6),),
        )

    def test_adaptive_max_pool2d2(self):
        # Big kernel size, use fallback
        def fn(x):
            return aten.adaptive_max_pool2d(x, (4, 4))

        torch._inductor.metrics.generated_kernel_count = 0
        self.common(
            fn,
            (torch.randn(2, 4, 21, 21),),
            check_lowp=False,
        )
        assertGeneratedKernelCountEqual(self, 0)

    def test_fractional_max_pool2d1(self):
        def fn(x, samples):
            return aten.fractional_max_pool2d(x, (3, 3), (2, 2), samples)

        self.common(
            fn, (torch.randn(1, 4, 16, 16), torch.rand(1, 4, 2)), check_lowp=False
        )

    def test_fractional_max_pool2d2(self):
        # fallback for larger kernel size

        def fn(x, samples):
            return aten.fractional_max_pool2d(x, (6, 5), (3, 3), samples)

        torch._inductor.metrics.generated_kernel_count = 0
        self.common(
            fn,
            (torch.randn(2, 4, 36, 36), torch.rand(2, 4, 2)),
            check_lowp=False,
        )
        assertGeneratedKernelCountEqual(self, 0)

    def test_fractional_max_pool2d3(self):
        def fn(x, samples):
            return aten.fractional_max_pool2d(x, (1, 1), (16, 16), samples)

        self.common(
            fn, (torch.randn(2, 4, 16, 16), torch.rand(2, 4, 2)), check_lowp=False
        )

    @config.patch(fallback_random=True)
    def test_fractional_max_pool2d4(self):
        random.seed(1234)
        torch.manual_seed(1234)

        # check rectangular kernel/output size

        def fn(x):
            return torch.nn.functional.fractional_max_pool2d_with_indices(
                x, (4, 3), (3, 2)
            )

        self.common(fn, (torch.randn(1, 4, 16, 16),), check_lowp=False)

    def test_multi_threading(self):
        model = torch.nn.Linear(2, 3).eval()
        inp = torch.randn(4, 2)

        num_run = 3

        def run_weights_sharing_model(m, inp):
            with torch.no_grad():
                for i in range(num_run):
                    y = m(inp)

        numb_instance = 2
        threads = []
        compiled_m = torch.compile(model)
        for i in range(1, numb_instance + 1):
            thread = threading.Thread(
                target=run_weights_sharing_model, args=(compiled_m, inp)
            )
            threads.append(thread)
            thread.start()
        for thread in threads:
            thread.join()

    @unittest.skipIf(config.is_fbcode(), "fbcode triton error, needs debugging")
    def test_adaptive_avg_pool2d_low_prec(self):
        class Model(torch.nn.Module):
            def __init__(self):
                super().__init__()
                self.avgpool = torch.nn.AdaptiveAvgPool2d((1, 1))

            def forward(self, x):
                x = self.avgpool(x)
                return x

        mod = Model()
        for dtype in [torch.half, torch.bfloat16]:
            x = torch.randn(4, 3, 7, 7).to(dtype=dtype)
            opt_mod = torch.compile(mod)
            res = opt_mod(x)
            expected = mod(x)
            self.assertTrue(torch.allclose(res, expected))

    def test_buffer_copied_in_graph(self):
        class MyModel(torch.nn.Module):
            def __init__(self):
                super().__init__()
                self.register_buffer("buf", torch.zeros(1))
                self.w1 = torch.nn.Parameter(torch.zeros(1))
                self.w2 = torch.nn.Parameter(torch.zeros(1))

            def forward(self, x):
                self.buf.add_(1)
                return (self.w1 * x * self.w2).sum() + self.buf.sum()

        model_for_eager = MyModel()
        model_for_compile = copy.deepcopy(model_for_eager)

        eager_version_counters = [
            buffer._version for _, buffer in model_for_eager.named_buffers()
        ]
        compile_version_counters = [
            buffer._version for _, buffer in model_for_compile.named_buffers()
        ]

        compiled_f = torch.compile(model_for_compile, backend="inductor")

        inp_ref = torch.ones(1, requires_grad=True)
        inp_test = torch.ones(1, requires_grad=True)

        out_ref = model_for_eager(inp_ref.clone())
        out_test = compiled_f(inp_test.clone())

        eager_version_counters_after = [
            buffer._version for _, buffer in model_for_eager.named_buffers()
        ]
        compile_version_counters_after = [
            buffer._version for _, buffer in model_for_compile.named_buffers()
        ]

        eager_delta = list(
            map(operator.sub, eager_version_counters_after, eager_version_counters)
        )
        compile_delta = list(
            map(operator.sub, compile_version_counters_after, compile_version_counters)
        )

        self.assertEqual(eager_delta, compile_delta)

    def test_buffer_copied_in_graph_with_different_shapes(self):
        class MyModel(torch.nn.Module):
            def __init__(self):
                super().__init__()
                self.register_buffer("buf", torch.ones(4, 4))
                self.w = torch.nn.Parameter(
                    torch.Tensor([[4, 5], [1, 2], [6, 7], [8, 9]])
                )

            def forward(self, x):
                self.buf.add_(1)
                return (self.w @ x).sum() + self.buf.sum()

        model_for_eager = MyModel()
        model_for_compile = copy.deepcopy(model_for_eager)

        eager_version_counters = [
            buffer._version for _, buffer in model_for_eager.named_buffers()
        ]
        compile_version_counters = [
            buffer._version for _, buffer in model_for_compile.named_buffers()
        ]

        compiled_f = torch.compile(model_for_compile, backend="inductor")

        inp_ref = torch.ones(2, 4, requires_grad=True)
        inp_test = torch.ones(2, 4, requires_grad=True)

        out_ref = model_for_eager(inp_ref.clone())
        out_test = compiled_f(inp_test.clone())

        eager_version_counters_after = [
            buffer._version for _, buffer in model_for_eager.named_buffers()
        ]
        compile_version_counters_after = [
            buffer._version for _, buffer in model_for_compile.named_buffers()
        ]

        eager_delta = list(
            map(operator.sub, eager_version_counters_after, eager_version_counters)
        )
        compile_delta = list(
            map(operator.sub, compile_version_counters_after, compile_version_counters)
        )

        self.assertEqual(eager_delta, compile_delta)

    def test_buffer_batch_norm(self):
        class MyModel(torch.nn.Module):
            def __init__(self):
                super().__init__()
                self.m = torch.nn.BatchNorm1d(100)

            def forward(self, x):
                return self.m(x)

        model_for_eager = MyModel()
        model_for_compile = copy.deepcopy(model_for_eager)

        eager_version_counters = [
            buffer._version for _, buffer in model_for_eager.named_buffers()
        ]
        compile_version_counters = [
            buffer._version for _, buffer in model_for_compile.named_buffers()
        ]

        compiled_f = torch.compile(model_for_compile, backend="inductor")

        inp_ref = torch.ones(20, 100, requires_grad=True)
        inp_test = torch.ones(20, 100, requires_grad=True)

        out_ref = model_for_eager(inp_ref.clone())
        out_test = compiled_f(inp_test.clone())

        eager_version_counters_after = [
            buffer._version for _, buffer in model_for_eager.named_buffers()
        ]
        compile_version_counters_after = [
            buffer._version for _, buffer in model_for_compile.named_buffers()
        ]

        eager_delta = list(
            map(operator.sub, eager_version_counters_after, eager_version_counters)
        )
        compile_delta = list(
            map(operator.sub, compile_version_counters_after, compile_version_counters)
        )

        self.assertEqual(eager_delta, compile_delta)

    def test_adaptive_avg_pool_with_output_size_0(self):
        m1 = nn.AdaptiveAvgPool1d(0)
        self.common(m1, (torch.randn(1, 2),))
        m2 = nn.AdaptiveAvgPool2d(0)
        self.common(m2, (torch.randn(1, 2, 3),))

    def test_max_pool2d1(self):
        def fn(x):
            return aten.max_pool2d_with_indices(x, [3, 3], [2, 2])

        self.common(
            fn,
            (torch.randn(2, 4, 16, 16),),
        )

    def test_max_pool2d2(self):
        def fn(x):
            return aten.max_pool2d_with_indices(x, [3, 3], [2, 2])

        self.common(
            fn,
            (torch.randn([16, 64, 55, 55]),),
        )

    def test_max_pool2d3(self):
        def fn(x):
            # with padding
            return (
                aten.max_pool2d_with_indices(x, [3, 3], [2, 2], [1, 1]),
                aten.max_pool2d_with_indices(
                    x,
                    [
                        3,
                    ],
                    [
                        2,
                    ],
                    [
                        1,
                    ],
                ),
            )

        self.common(
            fn,
            (-torch.arange(1 * 8 * 8, dtype=torch.float32).view(1, 1, 8, 8),),
        )

    def test_max_pool2d4(self):
        def fn(x):
            # with padding
            return aten.max_pool2d_with_indices(x, [3, 3], [2, 2], [0, 0], [1, 1], True)

        self.common(
            fn,
            (torch.randn([2, 8, 111, 111]),),
        )

    def test_max_pool2d5(self):
        def fn(x):
            return aten.max_pool2d_with_indices(x, [3, 3], [])

        self.common(
            fn,
            (torch.randn([16, 64, 55, 55]),),
        )

    def test_max_pool2d6(self):
        # Too big kernel size, use fallback
        def fn(x):
            return aten.max_pool2d_with_indices(x, [13, 13], [])

        torch._inductor.metrics.generated_kernel_count = 0
        self.common(
            fn,
            (torch.randn([16, 64, 55, 55]),),
        )
        assertGeneratedKernelCountEqual(self, 0)

    # From https://github.com/pytorch/pytorch/issues/94775
    def test_max_pool2d7(self):
        # ceil mode turns on
        def fn(x):
            return torch.nn.functional.max_pool2d(
                x, 1, stride=(2, 2), padding=0, ceil_mode=True
            )

        self.common(
            fn,
            (torch.randn([1, 1, 6, 7]),),
        )

    # From https://github.com/pytorch/pytorch/issues/93384
    def test_max_pool2d8(self):
        # dialtion is not 1, use fallback
        def fn(x):
            return aten.max_pool2d_with_indices(x, [3, 2], [2, 1], [1, 1], [1, 2])

        torch._inductor.metrics.generated_kernel_count = 0
        self.common(
            fn,
            (torch.randn([2, 2, 3, 6]),),
        )
        assertGeneratedKernelCountEqual(self, 0)

    def test_avg_pool2d1(self):
        def fn(x):
            return aten.avg_pool2d(x, [3, 3], [2, 2])

        self.common(
            fn,
            (torch.randn(2, 4, 16, 16),),
        )

    def test_avg_pool2d2(self):
        def fn(x):
            return aten.avg_pool2d(x, [3, 3], [2, 2])

        self.common(
            fn,
            (torch.randn([16, 64, 55, 55]),),
        )

    def test_avg_pool2d3(self):
        def fn(x):
            return (
                aten.avg_pool2d(x, [3, 3], [2, 2], [1, 1]),
                aten.avg_pool2d(
                    x,
                    [
                        3,
                    ],
                    [
                        2,
                    ],
                    [
                        1,
                    ],
                ),
            )

        self.common(
            fn,
            (-torch.arange(1 * 8 * 8, dtype=torch.float32).view(1, 1, 8, 8),),
        )

    def test_avg_pool2d4(self):
        def fn(x):
            return aten.avg_pool2d(x, [3, 3], [2, 2], [0, 0], True)

        self.common(
            fn,
            (torch.randn([2, 8, 111, 111]),),
        )

    def test_avg_pool2d5(self):
        def fn(x):
            return aten.avg_pool2d(x, [3, 3], [2, 2], [1, 1], count_include_pad=False)

        self.common(
            fn,
            (-torch.arange(1 * 8 * 8, dtype=torch.float32).view(1, 1, 8, 8),),
        )

    def test_avg_pool2d6(self):
        def fn(x):
            return aten.avg_pool2d(x, [3, 3], [2, 2], [1, 1], divisor_override=3)

        self.common(
            fn,
            (-torch.arange(1 * 8 * 8, dtype=torch.float32).view(1, 1, 8, 8),),
        )

    def test_avg_pool2d7(self):
        # Large kernel size, use fallback
        def fn(x):
            return aten.avg_pool2d(x, [13, 13], [1, 1], [0, 0])

        torch._inductor.metrics.generated_kernel_count = 0
        self.common(
            fn,
            (-torch.arange(1 * 24 * 24, dtype=torch.float32).view(1, 1, 24, 24),),
        )
        assertGeneratedKernelCountEqual(self, 0)

    def test_avg_pool2d8(self):
        # https://github.com/pytorch/pytorch/issues/100987
        def fn(x):
            return aten.avg_pool2d(
                x, kernel_size=3, stride=2, padding=1, ceil_mode=True
            )

        self.common(
            fn,
            (torch.randn(1, 3, 6, 6),),
        )

    def test_alexnet_prefix(self):
        def forward(arg6, arg7, arg16):
            convolution = torch.ops.aten.convolution(
                arg16, arg7, arg6, [4, 4], [2, 2], [1, 1], False, [0, 0], 1
            )
            relu = torch.ops.aten.relu(convolution)
            max_pool2d_with_indices = torch.ops.aten.max_pool2d_with_indices(
                relu, [3, 3], [2, 2]
            )
            getitem = max_pool2d_with_indices[0]
            return (getitem,)

        self.common(
            forward,
            (
                rand_strided((64,), (1,), torch.float32, "cpu"),
                rand_strided((64, 3, 11, 11), (363, 121, 11, 1), torch.float32, "cpu"),
                rand_strided(
                    (16, 3, 224, 224), (150528, 50176, 224, 1), torch.float32, "cpu"
                ),
            ),
            # Mismatched elements: 127 / 746496 (0.0%)
            # Greatest absolute difference: 0.0009765625 at index (1, 62, 7, 16) (up to 1e-05 allowed)
            # Greatest relative difference: 0.05187467899332306 at index (14, 18, 11, 0) (up to 0.001 allowed)
            atol=3e-3,
            rtol=2,
        )

    def test_elu(self):
        def fn(x):
            return aten.elu(x, 1.6732632423543772, 1.0507009873554805) + 2, aten.elu(
                x + 1, 2, 3, 4
            )

        self.common(
            fn,
            (torch.randn([16, 16]),),
        )

    def test_tan(self):
        def fn(x):
            return aten.tan(x) + 2, aten.tan(x + 1)

        self.common(
            fn,
            (torch.randn([16, 16]),),
        )

    def test_tanh(self):
        def fn(x):
            return aten.tanh(x) + 2, aten.tanh(x + 1)

        self.common(
            fn,
            (torch.randn([16, 16]),),
        )

    def test_lgamma(self):
        def fn(x):
            return aten.lgamma(x) + 2, aten.cos(x + 1)

        self.common(
            fn,
            (torch.randn([16, 16]),),
        )

    def test_cos(self):
        def fn(x):
            return aten.cos(x) + 2, aten.cos(x + 1)

        self.common(
            fn,
            (torch.randn([16, 16]),),
        )

    def test_sin(self):
        def fn(x):
            return aten.sin(x) + 2, aten.sin(x + 1)

        self.common(
            fn,
            (torch.randn([16, 16]),),
        )

    def test_repeat(self):
        def fn(x):
            return (
                x.repeat(0, 1, 1, 1),
                x.repeat(2, 2, 3, 1),
                x.repeat(8, 1, 1, 1),
                x.repeat(2, 1, 1, 1, 1, 1),
            )

        self.common(
            fn,
            (torch.randn([1, 2, 4, 8]),),
        )

    def test_repeat_interleave(self):
        def fn(x):
            return (
                x.repeat_interleave(2),
                x.repeat_interleave(3, dim=0),
                x.repeat_interleave(x.size(1), dim=1),
            )

        self.common(
            fn,
            (torch.randn([1, 2, 4, 8]),),
        )

    @config.patch(implicit_fallbacks=True)
    def test_repeat_interleave_2(self):
        def fn(x):
            return torch.ops.aten.repeat_interleave.Tensor(x, output_size=12)

        self.common(
            fn,
            (torch.tensor([2, 4, 6]),),
        )

    @config.patch(fallback_random=True)
    def test_randn_with_dtype_and_device(self):
        if self.device == GPU_TYPE:
            raise unittest.SkipTest("only support cpu randn_with_dtype_and_device test")

        def fn(vectors):
            rotations_shape = (12, vectors.shape[-1], 1, 64)
            random_rotations = torch.randn(
                rotations_shape, device=vectors.device, dtype=vectors.dtype
            )
            random_rotations += 1
            return random_rotations

        self.common(
            fn,
            (torch.randn([4, 12, 2, 64]),),
        )

    def test_embedding(self):
        m = torch.nn.Sequential(
            torch.nn.Embedding(10, 4, padding_idx=0),
            torch.nn.ReLU(),
            ToTuple(),
        )

        self.common(
            m,
            (torch.randint(10, [2, 8]),),
        )

    def test_mean(self):
        def fn(x):
            return (
                x.mean(),
                x.mean(-1),
                torch.mean(x, -2, keepdim=True),
                x.mean([0, 1]),
            )

        self.common(
            fn,
            (torch.randn([1, 2, 4, 8]),),
        )

    def test_var_mean(self):
        def fn(x):
            return (
                *torch.var_mean(x, -1),
                *torch.var_mean(x, [1, 3]),
            )

        self.common(
            fn,
            (torch.randn([1, 2, 4, 8]),),
        )

    def test_var_correction(self):
        def fn(x):
            dim = -1
            return (
                torch.var(x, dim=dim, correction=1.3),
                torch.var(x, dim=dim, correction=3),
                torch.var(x, dim=dim, correction=10),
            )

        self.common(fn, (torch.randn([2, 8]),))
        # Unrolled reduction
        self.common(fn, (torch.randn([2, 4]),))

    @config.patch(pick_loop_orders=True)
    def test_transposed_propagates(self):
        @torch._dynamo.optimize("inductor", nopython=True)
        def fn(x, y):
            return x + y

        a = torch.randn(1, 4, 4, 4, device=self.device).permute(0, 2, 3, 1)
        b = torch.randn(4, 4, 4, device=self.device).permute(1, 2, 0)
        c = fn(a, b)
        self.assertEqual(a.stride(), c.stride())
        self.assertEqual(c.stride()[2], 1)

    def test_std(self):
        def fn(x):
            return (
                torch.var(x, True),
                torch.var(x, False),
                torch.var(x, -1, True),
                torch.var(x, -1, False),
                torch.std(x, False),
                torch.std(x, [0, 1], True),
                torch.std(x, [0, 1], False),
                torch.std(x, -2, True, keepdim=True),
            )

        self.common(
            fn,
            (torch.randn([2, 4, 4, 8]),),
        )

    def test_embedding_bag(self):
        def fn(w, i, o):
            return aten._embedding_bag(w, i, o, False, 0, False, None)

        self.common(
            fn,
            (torch.randn([10, 4]), torch.randint(10, [8]), torch.tensor([0, 2, 6])),
        )

    def test_batch_norm_2d(self):
        m = torch.nn.Sequential(
            torch.nn.BatchNorm2d(10),
            torch.nn.ReLU(),
        )
        m.eval()
        self.common(m, (torch.randn([2, 10, 8, 8]),), check_lowp=False)
        self.common(
            m,
            (torch.randn([3, 10, 16, 16]),),
            check_lowp=False,  # too painful to match types of bn model
        )

    # From yolov3
    @with_tf32_off
    def test_batch_norm_2d_2(self):
        if self.device == "cpu":
            raise unittest.SkipTest(f"requires {GPU_TYPE}")

        class Repro(torch.nn.Module):
            def __init__(self):
                super().__init__()
                self.self_0 = torch.nn.Conv2d(
                    64,
                    128,
                    kernel_size=(3, 3),
                    stride=(2, 2),
                    padding=(1, 1),
                    bias=False,
                )
                self.self_1 = torch.nn.BatchNorm2d(
                    128,
                    eps=0.0001,
                    momentum=0.03,
                    affine=True,
                    track_running_stats=True,
                )
                self.self_2 = torch.nn.LeakyReLU(negative_slope=0.1, inplace=True)

            def forward(self, l_input_: torch.Tensor):
                self_0 = self.self_0(l_input_)
                self_1 = self.self_1(self_0)
                self_2 = self.self_2(self_1)
                return (self_2,)

        inp = torch.randn((4, 64, 192, 256), dtype=torch.float32, device=GPU_TYPE)
        mod = Repro().to(device=GPU_TYPE)
        o1 = mod(inp)
        o2 = torch.compile(mod)(inp)
        self.assertEqual(o1, o2)

    @patch.object(config.trace, "enabled", True)
    def test_layer_norm(self):
        m = torch.nn.Sequential(
            torch.nn.LayerNorm(32),
            torch.nn.ReLU(),
        )
        m.eval()
        with torch.no_grad():
            self.common(m, (torch.randn([16, 32]),), check_lowp=False)
        if self.device != "cpu":
            assertGeneratedKernelCountEqual(self, 1)

    def test_transpose_add(self):
        def fn(a, b):
            return a.t() + b

        self.common(
            fn, (torch.randn([16, 32]), torch.randn([32, 16])), check_lowp=False
        )
        if self.device != "cpu":
            assertGeneratedKernelCountEqual(self, 1)

    @patch.object(config.triton, "persistent_reductions", True)
    def test_softmax_one_kernel_persist(self):
        def fn(x):
            dim = 1
            x_max = torch.amax(x, dim, keepdim=True)
            unnormalized = torch.exp(x - x_max)
            result = unnormalized / torch.sum(unnormalized, dim, keepdim=True)
            return result

        self.common(fn, (torch.randn([16, 32]),), check_lowp=False)
        if self.device != "cpu":
            assertGeneratedKernelCountEqual(self, 1)

    @patch.object(config.triton, "persistent_reductions", False)
    def test_softmax_one_kernel_loop(self):
        def fn(x):
            x_max = torch.amax(x, 1, keepdim=True)
            unnormalized = torch.exp(x - x_max)
            result = unnormalized / torch.sum(unnormalized, 1, keepdim=True)
            return result

        self.common(fn, (torch.randn([16, 32]),), check_lowp=False)
        if self.device != "cpu":
            assertGeneratedKernelCountEqual(self, 1)

    def test_complex_fallback(self):
        def fn(x):
            return x * x + 10

        self.common(
            fn,
            (torch.randn([1, 2, 4, 8]).to(dtype=torch.complex64),),
        )
        assertGeneratedKernelCountEqual(self, 0)

        class ToComplex(nn.Module):
            def forward(self, x):
                return (x + x + 12).to(torch.complex64)

        self.common(ToComplex(), (torch.rand([1, 2, 4, 8]),), check_lowp=False)

        if self.device != "cpu":
            assertGeneratedKernelCountEqual(self, 1)

    def test_view_as_complex(self):
        class Repro(torch.nn.Module):
            def __init__(self):
                super().__init__()

            def forward(self, view_2):
                clone = torch.ops.aten.clone.default(
                    view_2, memory_format=torch.contiguous_format
                )
                view_2 = None
                view_as_complex = torch.ops.aten.view_as_complex.default(clone)
                clone = None
                return (view_as_complex,)

        inp = torch.empty_strided((128, 64, 12, 32, 2), (1, 98304, 8192, 256, 128)).to(
            self.device
        )
        mod = Repro()

        o1 = mod(inp)
        o2 = torch.compile(mod)(inp)

        self.assertEqual(o1, o2)

    def test_view_as_real(self):
        def fn(x):
            y = torch.view_as_real(x)
            return y + 1

        x = torch.randn(4, dtype=torch.complex64)

        self.common(fn, (x,))

    def test_cauchy(self):
        def fn(x, y):
            return torch.sum(1 / (torch.unsqueeze(x, -1) - y))

        self.common(
            fn,
            (
                torch.randn(32),
                torch.randn(32),
            ),
            # Absolute difference: 0.0003662109375 (up to 0.0001 allowed)
            # Relative difference: 1.8804297408767818e-05 (up to 1e-05 allowed)
            atol=5 * 1e-4,
            rtol=5 * 1e-5,
            check_lowp=False,
        )
        if self.device != "cpu":
            assertGeneratedKernelCountEqual(self, 1)

    def test_fusing_write_into_disjoint_read(self):
        def test_flip(a):
            return a.copy_(torch.flip(a, (0,)))

        self.common(test_flip, (torch.rand([20]),))

        assertGeneratedKernelCountEqual(self, 2)

        # issue only manifests on cuda with large tensors
        if self.device != "cpu":

            def f(a):
                a[:, 20:40] = a[:, 20:40] + 1
                a[:, 2:900025] = a[:, 1:900024] + 2

            a = torch.rand((1, 1000000), device="cuda")
            self.common(f, (a,))

    def test_gather_scatter(self):
        def fn(node_feat, edge_index):
            src_node_feat = node_feat[edge_index[0]]
            dst_node_feat = node_feat[edge_index[1]]
            edge_feat = src_node_feat - dst_node_feat + 1
            new_node_feat = torch.zeros_like(node_feat)
            new_node_feat.scatter_add_(
                0, edge_index[1].unsqueeze(-1).expand_as(edge_feat), edge_feat
            )
            return new_node_feat

        num_nodes = 16
        num_features = 32
        node_feat = torch.randn(num_nodes, num_features)
        edge_index = torch.randint(0, num_nodes, size=(2, num_nodes * 5))
        self.common(
            fn,
            (
                node_feat,
                edge_index,
            ),
            check_lowp=False,
        )
        if self.device != "cpu":
            assertGeneratedKernelCountEqual(self, 2)

    @config.patch(max_fusion_size=1)
    def test_no_mega_fusion_during_lowering(self):
        n = 50

        def fn(*args):
            x = args[0]
            for i in range(n):
                x = torch.add(x, args[i])
            return x

        self.common(
            fn,
            [torch.randn(64) for _ in range(n)],
            check_lowp=False,
        )
        print("-->", torch._inductor.metrics.generated_kernel_count)
        if self.device != "cpu":
            self.assertTrue(torch._inductor.metrics.generated_kernel_count > 1)

    def test_move_arange(self):
        def fn(x):
            return torch.arange(len(x), device="cpu").to(x.device) + x

        self.common(fn, (torch.randn([32]),), check_lowp=False)
        # if we have a copy there will be more than 1 kernel
        assertGeneratedKernelCountEqual(self, 1)

    def test_leaky_relu(self):
        def fn(x):
            return aten.leaky_relu(x, 0.2) + 2, aten.leaky_relu(x + 1)

        self.common(
            fn,
            (torch.randn([16, 16]),),
        )

    def test_gelu(self):
        def fn(x):
            return aten.gelu(x) + 2, aten.gelu(x + 1)

        self.common(
            fn,
            (torch.randn([16, 16]),),
        )

    def test_clone(self):
        def fn(x):
            return aten.clone(x) + 2, aten.clone(x + 1)

        self.common(
            fn,
            (torch.randn([16, 16]),),
        )

    def test_masked_fill(self):
        def fn(mask, value):
            return aten.masked_fill(value, mask, -10000.0) + 2, aten.masked_fill(
                value / 2.0, torch.logical_not(mask), 667
            )

        self.common(
            fn,
            (
                torch.randint(0, 1, [1, 16], dtype=torch.bool),
                torch.randn([16, 16]),
            ),
        )

    def test_masked_fill_promotion(self):
        def fn(mask, value):
            return aten.masked_fill(value, mask, torch.tensor(3.5))

        opt_fn = torch._dynamo.optimize("inductor")(fn)
        for inp in (
            torch.randn(
                [16, 16],
                dtype=torch.float16 if self.device == GPU_TYPE else torch.float32,
                device=self.device,
            ),
            torch.randint(16, (16, 16), device=self.device),
        ):
            inputs = (
                torch.randint(0, 1, [1, 16], dtype=torch.bool, device=self.device),
                inp,
            )
            self.assertEqual(fn(*inputs), opt_fn(*inputs))

    def test_masked_scatter(self):
        def fn(value, mask, source):
            return torch.masked_scatter(value, mask, source)

        value = make_tensor(10, 10, dtype=torch.float32, device=self.device)
        mask = make_tensor(10, 10, dtype=torch.bool, device=self.device)
        source = make_tensor(
            mask.count_nonzero(), dtype=torch.float32, device=self.device
        )

        self.common(fn, (value, mask, source))

    def test_fill1(self):
        def fn(x):
            tmp = torch.ones_like(x)
            return tmp, aten.fill.Scalar(tmp, 2)

        self.common(
            fn,
            (torch.randn([16, 16]),),
        )

    def test_fill2(self):
        def fn(x):
            tmp = torch.ones_like(x)
            return tmp, aten.fill.Tensor(tmp, torch.tensor(3.0))

        self.common(
            fn,
            (torch.randn([16, 16]),),
        )

    def test_pow1(self):
        def fn(x):
            return [aten.pow(x, e) for e in range(-8, 9)]

        self.common(
            fn,
            (torch.randn([16, 16]),),
        )

    def test_pow2(self):
        def fn(x):
            return aten.pow(1000, x), aten.pow(x, 1000)

        self.common(
            fn,
            (
                torch.randn(
                    [16, 16],
                    dtype=torch.float32,
                ),
            ),
            # Mismatched elements: 9 / 256 (3.5%)
            # Greatest absolute difference: 2.491354329061828e+28 at index (6, 6) (up to 1e-05 allowed)
            # Greatest relative difference: 2.9793410720160818e-05 at index (4, 5) (up to 1.3e-06 allowed)
            atol=1e-5,
            rtol=3e-05,
        )

    def test_pow3(self):
        # power of 0.5 is special-cased, arbitrary power would still produce triton codegen error
        def fn(x):
            z = torch.tensor(0.123, device=self.device)
            w = z + x
            return torch.pow(w, 0.5)

        opt = torch._dynamo.optimize("inductor")(fn)
        input = torch.rand(())
        self.assertTrue(same(opt(input), fn(input)))

    def test_pow_int(self):
        def fn(x, y):
            return torch.pow(x, 0x57), torch.pow(x, y)

        for dtype in (torch.uint8, torch.int8, torch.int16, torch.int32, torch.int64):
            intmax = torch.iinfo(dtype).max
            make_arg = functools.partial(
                make_tensor, dtype=dtype, device=self.device, requires_grad=False
            )
            self.common(
                fn,
                (
                    make_arg(16, 16),
                    make_arg(16, 16, high=intmax),
                ),
            )

    def test_glu(self):
        def fn(x):
            return aten.glu(x, -1), aten.glu(x, 1), aten.glu(x, 2)

        self.common(
            fn,
            (torch.randn([8, 16, 8, 8]),),
        )

    def test_cat(self):
        def fn(a):
            tmp = a * 2
            return (
                torch.cat((a, a[:, :4] + 1, a + 2), -1),
                torch.cat((tmp, tmp), 0),
                torch.cat((tmp, tmp.double()), 0),
            )

        self.common(
            fn,
            (torch.randn([8, 16]),),
        )
        self.common(
            fn,
            (torch.randn([1, 3, 3, 16]).to(memory_format=torch.channels_last),),
        )

    def test_cat_uint8(self):
        def fn(x):
            batch_shape = x.shape[:1]
            out = torch.cat([x.new_zeros(1).expand(batch_shape + (1,)), x], dim=-1)
            return out

        self.common(
            fn,
            (torch.randint(0, 256, size=(3, 255), dtype=torch.uint8),),
        )

    def test_cat_empty(self):
        def fn_2(*tensors):
            return torch.cat(tensors)

        self.common(
            fn_2,
            (
                torch.randn([1, 3, 3, 16]),
                torch.ones([0]),
            ),
        )
        self.common(
            fn_2,
            (
                torch.randn([1, 3, 3, 16]),
                torch.ones([0]),
                torch.randn([1, 3, 3, 16]),
            ),
        )
        self.common(
            fn_2,
            (
                torch.ones([0]),
                torch.randn([1, 3, 3, 16]),
            ),
        )

    @torch._dynamo.config.patch(capture_scalar_outputs=True)
    def test_cat_unbacked_legacy_empty(self):
        def fn(x, y):
            z = y.item()
            return torch.cat([x, x.new_ones(z)])

        self.common(
            fn,
            (
                torch.randn([2, 3]),
                torch.tensor([0]),
            ),
        )

    @torch._dynamo.config.patch(capture_scalar_outputs=True)
    def test_cat_unbacked_empty_1d(self):
        def fn(x, y):
            z = y.item()
            return torch.cat([x, x.new_ones(z)])

        self.common(
            fn,
            (
                torch.randn([2]),
                torch.tensor([0]),
            ),
        )

        self.common(
            fn,
            (
                torch.randn([2]),
                torch.tensor([3]),
            ),
        )

    @torch._dynamo.config.patch(capture_scalar_outputs=True)
    def test_cat_unbacked_2d(self):
        def fn(x, y):
            z = y.item()
            return torch.cat([x, x.new_ones(z, x.shape[1])])

        self.common(
            fn,
            (
                torch.randn([2, 3]),
                torch.tensor([0]),
            ),
        )

        self.common(
            fn,
            (
                torch.randn([2, 3]),
                torch.tensor([4]),
            ),
        )

    def test_cat_negative_dim(self):
        def fn(*tensors):
            return torch.cat(tensors, dim=-1)

        self.common(
            fn,
            (
                torch.randn([2, 3]),
                torch.randn([2, 4]),
            ),
        )

        self.common(
            fn,
            (
                torch.randn([2, 3]),
                torch.randn([0]),
                torch.randn([2, 4]),
            ),
        )

        self.common(
            fn,
            (
                torch.randn([0]),
                torch.randn([2, 3]),
                torch.randn([2, 4]),
            ),
        )

    @expectedFailureCodegenDynamic
    def test_cat_single_empty(self):
        # fails dynamic check for 'has a dynamic dimension'
        def fn_2(*tensors):
            return torch.cat(tensors)

        self.common(
            fn_2,
            (torch.ones([0]),),
        )

    def test_cat_upcasting(self):
        def fn(arg4_1, slice_7):
            cat_1 = aten.cat.default([arg4_1, slice_7], 1)
            return (cat_1,)

        self.common(
            fn,
            (
                torch.randn([8, 16], dtype=torch.float32),
                torch.randn([8, 20], dtype=torch.float16),
            ),
        )

    def test_cat_extern_kernel(self):
        def fn(x1, x2, x3, x4):
            x = torch.mm(x2, x3)
            s = torch.narrow(x, 1, 0, 100)
            x = torch.mm(s, x4)
            c = torch.cat((x, x1), 1)
            return (c,)

        self.common(
            fn,
            (
                torch.randn(256, 256),
                torch.randn(256, 1024),
                torch.randn(1024, 1600),
                torch.randn(100, 256),
            ),
            check_lowp=False,  # accuracy issues with relatively large matmuls
        )

    @skipCUDAIf(not SM80OrLater, "uses bfloat16 which requires SM >= 80")
    # Constant folding was explicitly turned off due to issue #108388
    # Turn it back on for test
    @torch._inductor.config.patch(joint_graph_constant_folding=True)
    def test_remove_no_ops(self):
        def matmul_with_op(x, y, fn):
            return fn(x @ y)

        foo_opt = torch.compile(matmul_with_op)

        # test no-op
        fns = (
            lambda x: x
            + torch.zeros(
                [256, 256], dtype=torch.float32, device=x.device
            ),  # noqa: E731
            lambda x: x
            - torch.zeros(
                [256, 256], dtype=torch.float32, device=x.device
            ),  # noqa: E731
            lambda x: x
            * torch.ones(
                [256, 256], dtype=torch.float32, device=x.device
            ),  # noqa: E731
            lambda x: x
            / torch.ones(
                [256, 256], dtype=torch.float32, device=x.device
            ),  # noqa: E731
        )

        inps = [torch.rand([256, 256], device=self.device) for _ in range(2)]

        for fn in fns:
            out, source_codes = run_and_get_code(foo_opt, inps[0], inps[1], fn)
            self.assertEqual(out, matmul_with_op(inps[0], inps[1], fn))

            if self.device == "cpu":
                FileCheck().check_not("cpp_fused").run(source_codes[0])
            else:
                FileCheck().check_not("triton.jit").run(source_codes[0])

        # test dtype conversion
        inps = [
            torch.rand([256, 256], device=self.device, dtype=torch.bfloat16)
            for _ in range(2)
        ]
        for fn in fns:
            out, source_codes = run_and_get_code(foo_opt, inps[0], inps[1], fn)
            self.assertEqual(out, matmul_with_op(inps[0], inps[1], fn))

        # test broadcasted shape bail
        fn = lambda x: x + torch.zeros(  # noqa: E731
            [256, 256, 256], dtype=torch.bfloat16, device=self.device
        )
        out, source_codes = run_and_get_code(foo_opt, inps[0], inps[1], fn)
        self.assertEqual(out, matmul_with_op(inps[0], inps[1], fn))

    def test_remove_noop_copy(self):
        def fn(x, y):
            x = x.cos()
            a = x.copy_(y)
            return a.sin()

        self.common(fn, (torch.randn(8, 8), torch.randn(8)))

        def fn2(a, b):
            abs_max = torch.abs(a).max()
            b[0] = abs_max.to(a.dtype)
            return b

        self.common(
            fn2,
            (
                torch.randn(8, 8, dtype=torch.float16),
                torch.randn(8, dtype=torch.float32),
            ),
        )

    def test_remove_noop_clone(self):
        def fn(x):
            y = x.clone().reshape(-1, 4)
            y[:, [2, 0]] = y[:, [0, 2]]
            return y + x

        self.common(fn, (torch.randn(2, 4),))

    def test_cat_of_loops_and_extern_kernel(self):
        class M(torch.nn.Module):
            def __init__(
                self,
                **kwargs,
            ):
                super().__init__()
                self.conv = torch.nn.Conv2d(
                    64,
                    5,
                    1,
                    **kwargs,
                )
                self.max_pool2d = torch.nn.MaxPool2d(2)

            def forward(self, x, y):
                x1 = self.conv(x)
                y1 = self.max_pool2d(y)
                return torch.cat([x1, y1], 1)

        mod = M()
        opt_mod = torch._dynamo.optimize("inductor")(mod)
        memory_format = torch.channels_last
        inputs = (
            torch.randn([1, 64, 16, 16]).to(memory_format=memory_format),
            torch.randn([1, 64, 32, 32]).to(memory_format=memory_format),
        )
        y = mod(*inputs)
        opt_y = opt_mod(*inputs)
        self.assertEqual(y, opt_y)
        self.assertEqual(y.stride(), opt_y.stride())

    def test_cat_inplace(self):
        def fn(x):
            rt = torch.cat([x])
            v = x.sin_()
            return rt

        # can't use self.common because input is modified inplace
        inp = torch.ones(2)
        opt_fn = torch.compile(fn)
        res = opt_fn(inp.clone())
        expected = fn(inp.clone())
        self.assertEqual(res, expected)

    def test_stack(self):
        def fn(a, b):
            return torch.stack(
                [
                    a.expand(12, 16),
                    b.expand(12, 16),
                ],
                2,
            )

        self.common(fn, (torch.randn([1, 16]), torch.randn([12, 1])))

    def test_hardtanh(self):
        def fn(x):
            return F.hardtanh(x), F.hardtanh(x + 1), F.hardtanh(x - 1)

        self.common(
            fn,
            (torch.randn([64]),),
        )

    def test_hardsigmoid(self):
        def fn(x):
            return F.hardsigmoid(x), F.hardsigmoid(x + 3), F.hardsigmoid(x - 3)

        self.common(
            fn,
            (torch.randn([64]),),
        )

    def test_hardswish(self):
        def fn(x):
            return F.hardswish(x), F.hardswish(x + 3), F.hardswish(x - 3)

        self.common(
            fn,
            (torch.randn([64]),),
        )

    def test_rsqrt(self):
        def fn(x):
            return torch.rsqrt(x), torch.rsqrt(x + 1) - 2

        self.common(
            fn,
            (torch.randn([64]),),
        )

    def test_expm1(self):
        def fn(x):
            return torch.expm1(x), torch.expm1(x) * 2

        for dtype in (torch.float16, torch.float, torch.double, torch.int, torch.int64):
            self.common(
                fn,
                (torch.randn([64]).to(dtype=dtype),),
            )
            self.common(
                fn,
                (torch.arange(-1e-5, 1e-5, 1e-7).to(dtype=dtype),),
            )

    def test_log1p(self):
        def fn(x):
            return torch.log1p(x), torch.log1p(x) * 2

        for dtype in (torch.float16, torch.float, torch.double, torch.int, torch.int64):
            self.common(
                fn,
                (torch.randn([64]).to(dtype=dtype),),
            )
            self.common(
                fn,
                (torch.arange(-1e-5, 1e-5, 1e-7).to(dtype=dtype),),
            )

    def test_flip(self):
        def fn(x):
            return torch.flip(x, (-1,)), torch.flip(x, (0, 2)) - 2

        self.common(
            fn,
            (torch.randn([1, 2, 6, 6]),),
        )

    def test_signbit(self):
        def fn(x):
            return torch.signbit(x), ~torch.signbit(-x) & 1

        self.common(
            fn,
            (torch.randn([1, 2, 6, 6]),),
        )

    def test_sign_dtype(self):
        def fn(x):
            y = torch.sign(x)
            return torch.tanh(y)

        self.common(fn, (torch.randn([1, 2, 6, 6]),))

    def test_fmod(self):
        def fn(a, b):
            return torch.fmod(a, b), torch.fmod(3.0 * a, b) - 2.0

        shape = [1, 2, 6, 6]
        self.common(fn, (torch.randn(shape), torch.randn(shape)))

    def test_fmod_zero_dim(self):
        def fn(a, b):
            return (torch.fmod(a, b),)

        self.common(
            fn,
            (
                make_tensor(10, device=self.device, dtype=torch.float32),
                make_tensor((), device=self.device, dtype=torch.float32),
            ),
        )
        self.common(
            fn,
            (
                make_tensor((), device=self.device, dtype=torch.float32),
                make_tensor(10, device=self.device, dtype=torch.float32),
            ),
        )

    def test_log2(self):
        def fn(x):
            return torch.log2(x), torch.log2(x + 1) - 2

        self.common(
            fn,
            (torch.randn([64]) + 10,),
        )

    def test_logsumexp(self):
        def fn(x):
            return torch.logsumexp(x, -1), torch.logsumexp(x, 0) - 2

        self.common(
            fn,
            (torch.randn([8, 8]) + 10,),
        )

    def test_log_fp64(self):
        def fn(x):
            return torch.log(x), torch.log2(x)

        self.common(
            fn,
            (torch.randn([1024], dtype=torch.float64) + 10,),
        )

    def test_bitwise(self):
        def fn(x, y):
            return (
                torch.bitwise_not(x),
                torch.bitwise_or(x, y),
                torch.bitwise_xor(x, y),
                torch.bitwise_and(x, y),
            )

        self.common(
            fn,
            (
                torch.randint(0, 2**30, [64], dtype=torch.int32),
                torch.randint(0, 2**30, [64], dtype=torch.int32),
            ),
        )

    def test_bitwise2(self):
        # again with bool types
        def fn(x, y):
            return (
                torch.bitwise_not(x),
                torch.bitwise_or(x, y),
                torch.bitwise_xor(x, y),
                torch.bitwise_and(x, y),
            )

        self.common(
            fn,
            (
                torch.randint(0, 2, (2, 20), dtype=torch.bool),
                torch.randint(0, 2, (2, 20), dtype=torch.bool),
            ),
        )

    def test_bitwise3(self):
        # Repro for https://github.com/pytorch/pytorch/issues/97968
        def fn(x, y):
            return (
                torch.max(torch.bitwise_and(x, y), y),
                torch.clamp_max(torch.bitwise_or(x, y), y),
                torch.clamp_min(torch.bitwise_xor(x, y), y),
            )

        self.common(
            fn,
            (
                torch.rand([5, 10, 1]).to(torch.int8),
                torch.rand([10, 1]).to(torch.int8),
            ),
        )

    def test_inf(self):
        def fn(a):
            return a + float("inf"), a + float("-inf"), a * -float("inf")

        self.common(fn, (torch.randn(8),))

    def test_remainder(self):
        def fn(a, b):
            return (
                torch.remainder(a, b),
                torch.remainder(a + 1, b - 1),
                torch.remainder(a - 1, b + 1),
            )

        self.common(fn, (torch.randn(64), torch.randn(64)))

    def test_zeros(self):
        def fn(a):
            return (
                a + 1,
                torch.zeros(
                    (1, 8, 64, 64),
                    dtype=torch.float32,
                    device=a.device,
                ),
                torch.zeros(
                    1,
                    8,
                    64,
                    64,
                    dtype=torch.float32,
                    device=a.device,
                ),
                torch.zeros(2, 3),
                a + torch.ones(8, device=a.device),
                torch.full((2, 3), 3.1416, device=a.device),
            )

        self.common(fn, (torch.randn(8),))

    def test_new_ones(self):
        def fn(a):
            return (
                aten.new_ones(
                    a, [], device=a.device, dtype=6, layout=0, pin_memory=False
                ),
                aten.new_zeros(
                    a, [], device=a.device, dtype=6, layout=0, pin_memory=False
                ),
            )

        self.common(fn, (torch.randn(8),))

    def test_full_like(self):
        def fn(a):
            return torch.full_like(a, 7.777) - 1

        self.common(fn, (torch.randn(8),))

    def test_full_truncation(self):
        def fn(a):
            return a + torch.full_like(a, 7.777)

        for dtype in all_types():
            self.common(fn, (make_tensor(8, dtype=dtype, device=self.device),))

    def test_index1(self):
        def fn(a, b, c):
            return aten.index(a, [b, c])

        self.common(
            fn,
            (
                torch.randn(8, 8, 12),
                torch.tensor([0, 0, 2, 2], dtype=torch.int64),
                torch.tensor([3, 4, 4, 3], dtype=torch.int64),
            ),
        )
        self.common(
            fn,
            (
                torch.randn(8, 8, 12),
                torch.tensor([[0, 0, 2, 2]], dtype=torch.int64),
                torch.tensor([[3], [4], [4], [3]], dtype=torch.int64),
            ),
        )

    def test_index2(self):
        def fn(a, b):
            return (
                aten.index(a, [b]),
                aten.index(a, [None, b]),
            )

        self.common(
            fn,
            (
                torch.randn(8, 8, 8),
                torch.tensor([[0, 0, 2, 2]], dtype=torch.int64),
            ),
        )

    def test_index3(self):
        def fn(x, ia, ib):
            return (x[:, ia, None, ib, 0],)

        self.common(
            fn,
            (
                torch.randn(3, 4, 4, 4, 3),
                torch.tensor([0, 2, 1], dtype=torch.int64),
                torch.tensor([0, 2, 1], dtype=torch.int64),
            ),
        )

    def test_output_strides(self):
        def fn(x):
            y = x.permute(0, 2, 3, 1).contiguous()
            torch._dynamo.graph_break()
            return y.view(-1, 4)

        inp = torch.rand([4, 4, 4, 4], device=self.device)
        fn_opt = torch._dynamo.optimize("inductor")(fn)

        self.assertEqual(fn(inp), fn_opt(inp))
        self.assertEqual(fn(inp).stride(), fn_opt(inp).stride())

        # no redundant copy
        def foo(x):
            return x[0:2:2].T[3:].squeeze(0)

        foo_opt = torch._dynamo.optimize("inductor")(foo)
        out = foo_opt(inp)
        self.assertEqual(inp.storage(), out.storage())

    def test_index_select(self):
        def fn(a, b):
            return (
                torch.index_select(a, 0, b),
                torch.index_select(a, 1, b),
                torch.index_select(torch.index_select(a, 2, b), 1, b),
            )

        for ind_dtype in (torch.int32, torch.int64):
            self.common(
                fn,
                (
                    torch.randn(8, 8, 8),
                    torch.tensor([0, 0, 2, 1], dtype=ind_dtype),
                ),
            )

    @skipCUDAIf(not TEST_CUDNN, "CUDNN not available")
    @skipIfRocm
    def test_cudnn_rnn(self):
        if self.device == "cpu":
            raise unittest.SkipTest(f"requires {GPU_TYPE}")

        def fn(
            a0,
            b0,
            b1,
            b2,
            b3,
            b4,
            b5,
            b6,
            b7,
            b8,
            b9,
            b10,
            b11,
            b12,
            b13,
            b14,
            b15,
            a3,
            a4,
            a5,
        ):
            a1 = [
                b0,
                b1,
                b2,
                b3,
                b4,
                b5,
                b6,
                b7,
                b8,
                b9,
                b10,
                b11,
                b12,
                b13,
                b14,
                b15,
            ]
            return aten._cudnn_rnn(
                a0,
                a1,
                4,
                a3,
                a4,
                a5,
                2,
                2048,
                0,
                2,
                False,
                0.0,
                False,
                True,
                [],
                None,
            )

        self.common(
            fn,
            (
                torch.randn([92, 8, 2048]),
                torch.randn([8192, 2048]),
                torch.randn([8192, 2048]),
                torch.randn([8192]),
                torch.randn([8192]),
                torch.randn([8192, 2048]),
                torch.randn([8192, 2048]),
                torch.randn([8192]),
                torch.randn([8192]),
                torch.randn([8192, 4096]),
                torch.randn([8192, 2048]),
                torch.randn([8192]),
                torch.randn([8192]),
                torch.randn([8192, 4096]),
                torch.randn([8192, 2048]),
                torch.randn([8192]),
                torch.randn([8192]),
                torch.randn([167837696]),
                torch.randn([4, 8, 2048]),
                torch.randn([4, 8, 2048]),
            ),
            check_lowp=False,  # difference in rnn is too large between half and float inputs
        )

    def test_upsample_nearest1d(self):
        def fn(a):
            return (
                aten.upsample_nearest1d(a, [74], None),
                aten.upsample_nearest1d(a, [70], None),
                aten.upsample_nearest1d(a, [45], None),
                aten.upsample_nearest1d(a, [36], None),
                aten.upsample_nearest1d(a, None, [2.0]),
            )

        self.common(fn, (torch.randn([2, 4, 37]),))

    def test_upsample_nearest2d(self):
        def fn(a):
            return (
                aten.upsample_nearest2d(a, [74, 76]),
                aten.upsample_nearest2d(a, [70, 75]),
                aten.upsample_nearest2d(a, [45, 74]),
                aten.upsample_nearest2d(a, [36, 39]),
                aten.upsample_nearest2d(a, None, [2.0, 2.0]),
            )

        self.common(fn, (torch.randn([2, 4, 37, 38]),))

    def test_upsample_nearest3d(self):
        def fn(a):
            return (
                aten.upsample_nearest3d(a, [74, 76, 78], None),
                aten.upsample_nearest3d(a, [70, 75, 80], None),
                aten.upsample_nearest3d(a, [45, 74, 103], None),
                aten.upsample_nearest3d(a, [36, 39, 40], None),
                aten.upsample_nearest3d(a, None, [2.0, 2.0, 2.0]),
            )

        self.common(fn, (torch.randn([2, 4, 37, 38, 39]),))

    def test_upsample_nearest2d_backward(self):
        func = torch.ops.aten.upsample_nearest2d_backward

        def fn(a):
            return (
                func(a, output_size=[6, 12], input_size=[3, 3, 3, 6]),
                func(a, output_size=[6, 12], input_size=[3, 3, 4, 5]),
                func(a, output_size=[6, 12], input_size=[3, 3, 2, 8]),
                func(a, output_size=[6, 12], input_size=[3, 3, 2, 8]),
                func(a, output_size=[6, 12], input_size=[3, 3, 4, 7]),
            )

        self.common(fn, (torch.randn([3, 3, 6, 12]),))

    @skip_if_x86_mac()
    def test_upsample_bilinear2d_a(self):
        def fn(a):
            return (
                aten.upsample_bilinear2d(a, [45, 45], False, None),
                aten.upsample_bilinear2d(a, None, True, [2.0, 2.0]),
            )

        self.common(fn, (torch.randn([2, 4, 37, 38]),), atol=2.5e-5, rtol=1.3e-6)

    def test_upsample_bilinear2d_b(self):
        def fn(a):
            return aten.upsample_bilinear2d(a, None, True, [2.0, 2.0])

        self.common(
            fn,
            [
                torch.randn([1, 2, 40, 59]),
            ],
            atol=2.5e-5,
            rtol=1.3e-6,
        )

    def test_reflection_pad2d(self):
        def fn(a, pad):
            return (
                aten.reflection_pad2d(a, [1, 1, 1, 1]),
                aten.reflection_pad2d(a, pad),
            )

        self.common(
            fn,
            (
                torch.randint(0, 999, size=[1, 1, 8, 8], dtype=torch.float32),
                [5, 2, 3, 4],
            ),
        )

    def test_reflection_pad2d_backward(self):
        def template(size, padding):
            def fn(grad_output, x):
                return aten.reflection_pad2d_backward(grad_output, x, padding)

            x = torch.randint(0, 999, size=size, dtype=torch.float32)
            result = aten.reflection_pad2d(x, padding)
            grad_output = torch.randn_like(result)

            self.common(fn, (grad_output, x))

        template([1, 1, 8, 8], [0, 0, 0, 0])
        template([1, 1, 8, 8], [1, 1, 1, 1])
        template([1, 1, 8, 8], [1, 2, 3, 4])
        template([1, 1, 8, 8], [0, -1, 2, 2])
        template([1, 1, 8, 8], [-1, 0, 2, 2])
        template([1, 1, 8, 8], [2, 2, 0, -1])
        template([1, 1, 8, 8], [2, 2, -1, 0])

    def test_grid_sampler_2d(self):
        def fn(a, b):
            return (
                aten.grid_sampler_2d(a, b, 0, 0, True),
                aten.grid_sampler_2d(a, b, 0, 1, False),
            )

        self.common(
            fn,
            (
                torch.randn([4, 3, 352, 352], dtype=torch.float32),
                torch.rand([4, 352, 352, 2], dtype=torch.float32) * 2 - 1,
            ),
            check_lowp=False,
            # Mismatched elements: 154697 / 1486848 (10.4%)
            # Greatest absolute difference: 0.0001976490020751953 at index (0, 0, 101, 243) (up to 1e-05 allowed)
            # Greatest relative difference: 7.332530120481928 at index (1, 1, 258, 301) (up to 1.3e-06 allowed)
            atol=0.0002,
            rtol=1.3e-06,
        )

    def test_upsample_bicubic2d(self):
        def fn(a):
            return (
                aten.upsample_bicubic2d(a, (128, 128), True),
                aten.upsample_bicubic2d(a, (128, 256), False),
            )

        # Mismatched elements: 10 / 196608 (0.0%)
        # Greatest absolute difference: 1.3869255781173706e-05 at index (2, 1, 88, 65) (up to 1e-05 allowed)
        # Greatest relative difference: 0.0033082996811011046 at index (3, 1, 88, 91) (up to 1.3e-06 allowed)
        self.common(
            fn,
            (torch.randn([4, 3, 64, 32], dtype=torch.float32),),
            atol=2e-5,
            rtol=1e-3,
        )

    def test_float_index_expression(self):
        # Test that index propagation doesn't generate bad index_expr calls like
        # ops.index_expr(0.5*x, dtype) where the expression is not integral
        def fn(x):
            return aten.upsample_bicubic2d(x, (256, 256), False)

        x = torch.randn(1, 1, 128, 128, dtype=torch.float32, device=self.device)
        _, source_codes = run_and_get_code(fn, x)

        pattern = r"0\.50*\*[ix][\d]"
        for code in source_codes:
            self.assertIsNone(
                re.search(pattern, code), msg="Found bad index_expr in code:\n" + code
            )

    def test_float_index_expression_type_promotion(self):
        # Test that float indexing expressions participate in type promotion
        def fn(x):
            return x + 1.0 / x.size(0)

        x = torch.arange(10)
        self.common(fn, (x,))

    def test_sort(self):
        def fn(a):
            return torch.sort(a)

        self.common(
            fn, (torch.randint(0, 999, size=[1, 1, 8, 8], dtype=torch.float32),)
        )

    def test_topk(self):
        def fn(a):
            return torch.topk(a, 2, -1)

        self.common(
            fn, (torch.randint(0, 999, size=[1, 1, 8, 8], dtype=torch.float32),)
        )

    def test_long_tensor(self):
        def fn(a):
            return (
                torch.LongTensor([294]).to(a.device) - a,
                torch.as_tensor([295]).to(a.device) + a,
            )

        self.common(fn, (torch.randint(0, 999, size=[8, 8]),))

    def test_constant_pad_1d(self):
        def fn(a):
            return (
                aten.constant_pad_nd(a, [0, 1], 6.0),
                aten.constant_pad_nd(a, [2, 3], 99.0),
            )

        self.common(fn, (torch.randint(0, 999, size=[2, 16, 31], dtype=torch.float32),))

    def test_constant_pad_fill_dtype(self):
        def fn(a, b):
            return (
                aten.constant_pad_nd(a, (1, 1), 1.0) & b,
                aten.constant_pad_nd(a, (1, 1), 0.0) & b,
            )

        self.common(
            fn,
            (torch.randint(2, (4,), dtype=torch.bool), torch.ones(6, dtype=torch.bool)),
        )

    def test_constant_pad_2d(self):
        def fn(a):
            return (
                aten.constant_pad_nd(a, [1, 1, 1, 1], 6.0),
                aten.constant_pad_nd(a, [1, 2, 3, 4], 99.0),
            )

        self.common(
            fn, (torch.randint(0, 999, size=[1, 1, 8, 8], dtype=torch.float32),)
        )

    def test_constant_pad_3d(self):
        def fn(a):
            return (
                aten.constant_pad_nd(a, [1, 2, 3, 4, 5, 6], 6.0),
                aten.constant_pad_nd(a, [0, 0, 3, 4, 0, 0], 6.0),
            )

        self.common(
            fn, (torch.randint(0, 999, size=[2, 4, 4, 4], dtype=torch.float32),)
        )

    def test_constant_pad_float64(self):
        # Repro for https://github.com/pytorch/pytorch/issues/93351
        def fn(input):
            v1 = torch.nn.functional.pad(input, pad=(1, 0))
            return torch.gt(v1, input)

        x = torch.rand([1, 2, 2, 1], dtype=torch.float64)
        self.common(fn, (x,))

    def test_constant_pad_nd_inplace(self):
        def fn(a):
            return aten.constant_pad_nd(a, [0, 0])

        x = torch.randn([2], device=self.device)
        fn_compiled = torch.compile(fn)
        y = fn_compiled(x)
        self.assertTrue(y is not x)

    def test_l1_loss(self):
        def fn(a, b):
            return torch.nn.functional.l1_loss(a, b), torch.nn.functional.mse_loss(a, b)

        self.common(
            fn,
            (
                torch.randn([2, 3, 16, 16]),
                torch.randn([2, 3, 16, 16]),
            ),
            check_lowp=False,
        )

    def test_triu(self):
        def fn(a):
            return aten.triu(a, 1), aten.triu(a, 0), aten.triu(a, 2)

        self.common(fn, (torch.randn([2, 10, 10]),))

    def test_no_op_reduction(self):
        def fn(a):
            return a.sum(-1), torch.amax(a + 1, 1, keepdim=True)

        self.common(fn, (torch.randn([8, 1, 1]),))

    def test_inplace_add(self):
        @torch._dynamo.optimize("inductor")
        def fn(x, y):
            return x.add_(y)

        inputs = (
            rand_strided((4, 4), (4, 1), device=self.device),
            rand_strided((4, 4), (4, 1), device=self.device),
        )
        inp_clone = inputs[0].clone()
        out = fn(*inputs)
        self.assertTrue(same(out, inp_clone + inputs[1]))
        self.assertTrue(out is inputs[0])

    # The following 2 tests are meant to check the logic that drops
    # xmask from triton load/store if xnumel = 1
    @requires_gpu()
    def test_single_elem(self):
        def fn(a):
            b = a + 1
            return (b,)

        self.common(fn, (torch.randn(1),))

    @requires_gpu()
    def test_single_elem_indirect(self):
        def fn(a, b):
            c = a[b] + 1
            return (c,)

        a = torch.randn(1)
        b = (torch.tensor([0], dtype=torch.int64),)

        self.common(fn, (a, b))

    # This test is meant to check for issues from the logic
    # that drops xmask from trito load/store if XBLOCK divides xnumel

    @requires_gpu()
    def test_xblock_divides_xnumel(self):
        def fn(a):
            b = a + 1
            return (b,)

        # assumption is that XBLOCK is always a divisor of 1024
        # so xmask will be dropped iff xnumel is multiple of 1024
        self.common(fn, (torch.randn(1024),))
        self.common(fn, (torch.randn(1025),))

    def test_inplace_mixed_dtype_ops(self):
        @torch._dynamo.optimize("inductor")
        def fn(x, y):
            z = x + y.float()
            w = z.add_(y)
            return w.mul_(y)

        inputs = (
            rand_strided((4, 4), (4, 1), device=self.device, dtype=torch.float),
            rand_strided((4, 4), (4, 1), device=self.device, dtype=torch.double),
        )
        out = fn(*inputs)
        out_eager = (inputs[0] + inputs[1].float()).add_(inputs[1]).mul_(inputs[1])
        self.assertTrue(same(out, out_eager))

    @config.patch(
        {"triton.unique_kernel_names": True, "triton.descriptive_names": False}
    )
    def test_kernel_names(self):
        @torch._dynamo.optimize("inductor")
        def fn(x):
            return 2 * x

        inputs = (rand_strided((8,), (1,), device=self.device),)
        self.assertTrue(same(fn(*inputs), 2 * inputs[0]))

    @config.patch({"triton.cudagraphs": True})
    @dynamo_config.patch(automatic_dynamic_shapes=True)
    def test_strided_inputs(self):
        @torch._dynamo.optimize("inductor")
        def fn(x, y):
            return x + y

        inputs = (
            rand_strided((8, 16), (32, 2), device=self.device),
            rand_strided((8, 16), (16, 1), device=self.device),
        )
        self.assertTrue(same(fn(*inputs), inputs[0] + inputs[1]))

    @config.patch({"triton.cudagraphs": True})
    @dynamo_config.patch(automatic_dynamic_shapes=True)
    def test_input_mutation1(self):
        def fn(a):
            b = a + 1
            a.copy_(b)
            c = a + 2
            return a * b / c

        arg1 = torch.randn(64, device=self.device)
        arg2 = arg1.clone()
        arg3 = torch.randn(64, device=self.device)
        arg4 = arg3.clone()
        correct1 = fn(arg1)
        correct2 = fn(arg3)
        opt_fn = torch._dynamo.optimize_assert(compile_fx)(fn)
        actual1 = opt_fn(arg2)
        actual2 = opt_fn(arg4)

        self.assertTrue(same(actual1, correct1))
        self.assertTrue(same(actual2, correct2))
        self.assertTrue(same(arg1, arg2))
        self.assertTrue(same(arg3, arg4))

    def test_input_mutation2(self):
        def fn(a):
            b = a + 1
            a.view(64).copy_(torch.tensor([66.0], device=a.device))
            c = a + 2
            return b, c

        # NOTE: this test fails when none of the inputs require grad.
        # That seems like an inductor bug.
        arg1 = torch.randn([1, 64], device=self.device).requires_grad_(True).add(1)
        arg2 = arg1.clone()
        correct1 = fn(arg1)
        opt_fn = torch._dynamo.optimize_assert(compile_fx)(fn)
        actual1 = opt_fn(arg2)

        self.assertTrue(same(actual1, correct1))
        self.assertTrue(same(arg1, arg2))

    def test_input_mutation3(self):
        def fn(a):
            a += 1
            a *= 2
            aten.sigmoid_(a)
            a = a.view(64)
            a += 3
            a *= 4
            aten.relu_(a)
            return a

        arg1 = torch.randn([1, 64], device=self.device)
        arg2 = arg1.clone()
        correct1 = fn(arg1)
        opt_fn = torch._dynamo.optimize_assert(compile_fx)(fn)
        actual1 = opt_fn(arg2)

        self.assertTrue(same(actual1, correct1))
        self.assertTrue(same(arg1, arg2))

    def test_input_mutation4(self):
        def fn(a):
            torch.relu_(a)
            return a

        arg1 = torch.randn([1, 64], device=self.device)
        arg2 = arg1.clone()
        correct1 = fn(arg1)
        opt_fn = torch._dynamo.optimize_assert(compile_fx)(fn)
        actual1 = opt_fn(arg2)

        self.assertTrue(same(actual1, correct1))
        self.assertTrue(same(arg1, arg2))

    def test_input_mutation5(self):
        def fn(x):
            tmp = x.ceil()
            x.add_(10)
            return tmp

        opt_fn = torch._dynamo.optimize()(fn)

        a = torch.zeros((), dtype=torch.int64, device=self.device)
        a_expect = a.clone()
        expect = fn(a_expect)

        a_actual = a.clone()
        actual = opt_fn(a_actual)

        self.assertEqual(a_expect, a_actual)
        self.assertEqual(expect, actual)

    def test_slice_mutation1(self):
        def fn(a):
            x = torch.zeros_like(a)
            b = x + 1
            x[:, 3] = 3.0
            c = torch.clone(x)
            x[4, :] = 4.0
            d = x + 1
            return x, b, c, d

        self.common(fn, (torch.randn([8, 8]),))

    def test_slice_mutation2(self):
        def fn(a):
            a[:, 20:40] = a[:, 20:40] + 1
            a[:, 2:11] = a[:, 1:10] + 2

        arg1 = torch.randn([1, 64], device=self.device)
        arg2 = arg1.clone()
        fn(arg1)
        opt_fn = torch._dynamo.optimize_assert(compile_fx)(fn)
        opt_fn(arg2)
        self.assertTrue(same(arg1, arg2))

    def test_slice_mutation3(self):
        def fn(a):
            a[:2, :2].fill_(10)

        opt_fn = torch._dynamo.optimize_assert(compile_fx)(fn)

        x1 = torch.randn(8, 8, device=self.device)
        x2 = x1.clone()
        fn(x1)
        opt_fn(x2)
        self.assertEqual(x1, x2)

    def test_tensor_index_slice(self):
        def fn(a):
            x = torch.tensor([1, 2], device=self.device)
            y = torch.tensor([2, 3], device=self.device)
            xx = torch.tensor([1, 2], device=self.device).view(1, 2)
            yy = torch.tensor([1, 2, 3], device=self.device).view(3, 1)
            return [
                a[x, y],
                a[:, x, y],
                a[:, x, y, :],
                a[x, :, y],
                a[:, x, :, y, :],
                a[xx, yy],
                a[:, xx, yy],
                a[xx, :, yy],
                a[xx, yy, :],
                a[:, xx, :, yy],
            ]

        a = torch.arange(3 * 4 * 5 * 6 * 7, device=self.device).view(3, 4, 5, 6, 7)
        refs = fn(a)
        tests = torch.compile(fn)(a)
        for ref, test in zip(refs, tests):
            torch.testing.assert_close(ref, test)

    @torch._dynamo.config.patch(cache_size_limit=10)
    def test_tensor_index_put_slice(self):
        def fn(a, version):
            x = torch.tensor([1, 2], device=self.device, dtype=torch.int32)
            y = torch.tensor([2, 3], device=self.device, dtype=torch.int32)

            xx = torch.tensor([1, 2], device=self.device).view(1, 2)
            yy = torch.tensor([1, 2, 3], device=self.device).view(3, 1)

            if version == 0:
                a[x, y] = torch.zeros_like(a[x, y])
            elif version == 1:
                a[:, x, y] = torch.zeros_like(a[:, x, y])
            elif version == 2:
                a[:, x, y, :] = torch.zeros_like(a[:, x, y, :])
            elif version == 3:
                a[x, :, y] = torch.zeros_like(a[x, :, y])
            elif version == 4:
                a[:, x, :, y, :] = torch.zeros_like(a[:, x, :, y, :])
            elif version == 5:
                a[xx, yy] = torch.zeros_like(a[xx, yy])
            elif version == 6:
                a[:, xx, yy] = torch.zeros_like(a[:, xx, yy])
            elif version == 7:
                a[xx, :, yy] = torch.zeros_like(a[xx, :, yy])
            elif version == 8:
                a[xx, yy, :] = torch.zeros_like(a[xx, yy, :])
            elif version == 9:
                a[:, xx, :, yy] = torch.zeros_like(a[:, xx, :, yy])

            return a

        a = torch.arange(3 * 4 * 5 * 6 * 7, device=self.device, dtype=torch.int32).view(
            3, 4, 5, 6, 7
        )
        for i in range(10):
            ref = fn(torch.clone(a), i)
            test = torch.compile(fn)(torch.clone(a), i)
            torch.testing.assert_close(ref, test)

    def test_indirect_load_broadcast(self):
        def fn(in_ptr0, in_ptr1, in_ptr2):
            return torch.gather(in_ptr1, 0, in_ptr2) + in_ptr0

        arg190 = rand_strided((32, 21), (1, 32), device=self.device, dtype=torch.int64)
        arg190.fill_(0)
        arg111 = rand_strided(
            (9521, 512), (512, 1), device=self.device, dtype=torch.float32
        )
        self.common(
            fn,
            (
                torch.randn(32, 1),
                arg111,
                arg190,
            ),
        )

    def test_roi_align(self):
        if not has_torchvision_roi_align():
            raise unittest.SkipTest("requires torchvision")

        def fn(a, b):
            return torch.ops.torchvision.roi_align(a, b, 0.25, 7, 7, 2, False)

        self.common(fn, (torch.zeros([4, 256, 296, 304]), torch.zeros([2292, 5])))

    def test_nll_loss_forward(self):
        def fn(a, b):
            return aten.nll_loss_forward(a, b, None, 1, -100)

        labels = (
            torch.zeros([5], dtype=torch.int64),
            torch.tensor([-100, -100, 3, -100, -100], dtype=torch.int64),
        )
        inps = (torch.randn(5, 5), torch.randn(5, 5))
        for a, b in zip(inps, labels):
            self.common(
                fn,
                (a, b),
            )

    def test_nll_loss_backward(self):
        def fn(a, b, c):
            return aten.nll_loss_backward(
                a, b, c, None, 1, -100, torch.tensor(1.0, device=self.device)
            )

        labels = (
            torch.zeros([5], dtype=torch.int64),
            torch.tensor([-100, -100, 3, -100, -100], dtype=torch.int64),
        )
        inps = (torch.randn(5, 5), torch.randn(5, 5))
        grad_outs = (torch.randn(()), torch.randn(()))
        for a, b, c in zip(grad_outs, inps, labels):
            self.common(
                fn,
                (a, b, c),
            )

    def test_isinf(self):
        def fn(x):
            return x.isinf(), x.isnan()

        self.common(
            fn, [torch.tensor([1, float("inf"), 2, float("-inf"), float("nan")])]
        )
        self.common(
            fn,
            [
                torch.tensor(
                    [1, float("inf"), 2, float("-inf"), float("nan")],
                    dtype=torch.float64,
                )
            ],
        )

    def test_isinf2(self):
        def fn(x):
            y = torch.tensor(
                [1, float("inf"), 2, float("-inf"), float("nan")], device=self.device
            )
            return x == y

        self.common(
            fn, (torch.tensor([1, float("inf"), 2, float("-inf"), float("nan")]),)
        )

    def test_any(self):
        def fn(x):
            return (
                x.any(-1),
                x.isinf().any(),
                torch.all(x.isinf(), dim=0),
                torch.all(torch.logical_not(x.isinf())),
            )

        self.common(fn, [-torch.rand(64)])
        tmp = torch.randn(16, 8)
        tmp[1, 1] = float("inf")
        self.common(fn, [tmp])

    def test_multilayer_any(self):
        def fn(x):
            return (x.isinf().any(), x.isfinite().all())

        sample = torch.rand(9, 3, 353, 353)
        self.common(fn, [sample])

        sample.view(-1)[-1] = float("inf")
        self.common(fn, [sample])

    def test_inplace_activations(self):
        def fn(x):
            a = aten.hardswish_(x + 1)
            b = aten.hardtanh_(x + 1)
            c = aten.leaky_relu_(x + 1)
            d = aten.silu_(x + 1)
            e = aten.log1p(x + 1)
            f = aten.masked_fill_(x + 1, torch.zeros_like(x, dtype=torch.bool), 99.0)
            h = aten.masked_fill_(x + 1, torch.ones_like(x, dtype=torch.bool), 99.0)
            return (a, b, c, d, e, f, h)

        self.common(fn, [torch.randn(64) * 10])

    def test_baddbmm(self):
        def fn(a, b, c, beta):
            return aten.baddbmm(a, b, c, beta=beta)

        b = torch.randn(6, 128, 64)
        c = torch.randn(6, 64, 100)
        options = itertools.product(
            [torch.randn(6, 1, 100), torch.randn(6, 1, 100).fill_(torch.nan)],
            [0.0, 1.0],
        )
        for a, beta in options:
            self.common(
                fn,
                [a, b, c, beta],
                # Mismatched elements: 1212 / 76800 (1.6%)
                # Greatest absolute difference: 0.001953125 at index (0, 0, 93) (up to 1e-05 allowed)
                # Greatest relative difference: 1.0 at index (3, 19, 4) (up to 0.001 allowed)
                atol=0.002,
                rtol=0.001,
            )

    @config.patch({"triton.max_tiles": 2})
    def test_fuse_tiled(self):
        def fn(a, b, c):
            return a + b, c + 1

        self.common(
            fn, [torch.randn(128, 1), torch.randn(1, 128), torch.randn(128, 128)]
        )

    def test_expand_as(self):
        def fn(a, b):
            return aten.expand_as(a, b), aten.expand_as(a + 1, b + 1) + 1

        self.common(
            fn,
            [
                torch.randn(6, 1, 100),
                torch.randn(6, 128, 100),
            ],
        )

    def test_index_put1(self):
        def fn(a, b, c):
            return (
                torch.index_put(a, [b], c),
                torch.index_put_(a + 1, [b + 1], c + 1) + 1,
            )

        self.common(
            fn,
            [
                torch.randn([800, 256, 7, 7]),
                torch.randperm(601),
                torch.randn([601, 256, 7, 7]),
            ],
        )
        self.common(
            fn, [torch.randn(1024, 4, 2), torch.arange(4), torch.randn(4, 1, 1)]
        )

    def test_index_put2(self):
        def fn(a, b, c):
            return torch.index_put(a, [b], c, True)

        self.common(
            fn,
            [
                torch.randn([100, 256, 7, 7]),
                torch.randint(0, 100, size=[600], dtype=torch.int64),
                torch.randn([600, 256, 7, 7]),
            ],
            # workaround for https://github.com/openai/triton/issues/558
            check_lowp=False,
        )

    def test_index_put3(self):
        def fn(a, b, c):
            torch.ops.aten.index_put_(a, (None, b, None), c)
            a1 = a + 1
            torch.ops.aten.index_put_(a1, (None, b + 1, None), c + 1)
            return (a, a1)

        self.common(
            fn,
            [
                torch.randn([1024, 4, 2]),
                torch.arange(3),
                torch.randn([1024, 1, 2]),
            ],
        )

    def test_index_put4(self):
        # a, b[0] are not broadcastable
        # https://github.com/pytorch/pytorch/issues/97104
        def fn(a, b, c):
            return torch.index_put(a, [b], c)

        self.common(
            fn,
            [
                torch.rand([8, 2]),
                torch.rand([8]) > 0.5,
                torch.rand([]),
            ],
        )

    def test_index_put_as_masked_fill(self):
        def fn(a, b, c, d):
            a = a.clone()
            torch.ops.aten.index_put_(a, [b], c, d)
            return a

        self.common(
            fn,
            (
                torch.randn([1024, 4, 2]),
                torch.randn([1024, 4, 2]) > 0,
                torch.randn([]),
                False,
            ),
        )

        self.common(
            fn,
            (
                torch.randn([1024, 4, 2]),
                torch.randn([1024, 4, 2]) > 0,
                torch.randn([]),
                True,
            ),
        )

    def test_index_put_fallback1(self):
        def fn(a, b, c, d):
            a = a.clone()
            torch.ops.aten.index_put_(a, [b], c, d)
            return a

        self.common(
            fn,
            (
                torch.randn([3]),
                torch.as_tensor([True, True, False]),
                torch.randn([2]),
                False,
            ),
        )

        self.common(
            fn,
            (
                torch.randn([3]),
                torch.as_tensor([True, True, False]),
                torch.randn([2]),
                True,
            ),
        )

    def test_index_put_fallback2(self):
        def fn(a, b, c, d, e):
            a = a.clone()
            torch.ops.aten.index_put_(a, [None, b, c], d, e)
            return a

        self.common(
            fn,
            (
                torch.randn([1, 2, 3]),
                torch.as_tensor([0, 1]),
                torch.as_tensor([True, True, False]),
                torch.randn([]),
                False,
            ),
        )
        self.common(
            fn,
            (
                torch.randn([1, 2, 3]),
                torch.as_tensor([0, 1]),
                torch.as_tensor([True, True, False]),
                torch.randn([]),
                True,
            ),
        )

    def test_index_put_deterministic_fallback(self):
        with DeterministicGuard(True):

            def fn(a, b, c):
                return torch.index_put(a, [b], c, True)

            self.common(
                fn,
                [
                    torch.randn([100, 32]),
                    torch.randint(0, 100, size=[600], dtype=torch.int64),
                    torch.randn([600, 32]),
                ],
                check_lowp=False,
            )

    def test_index_put_index(self):
        def fn(ind, x, src):
            y = torch.ops.aten.index_put.default(x, [ind], src)
            return torch.ops.aten.index.Tensor(y, [ind])

        args = [torch.tensor([1], dtype=torch.int64), torch.randn(8, 4), torch.randn(4)]
        self.common(fn, args)

    def test_index_put_reinplace(self):
        def fn(x, idx):
            src = torch.ones(idx.size(0), device=x.device)
            x.index_put_((idx,), src)
            return x.expand((2, x.shape[0]))

        a = torch.randn(1024)
        idx = torch.arange(10)
        torch._inductor.metrics.generated_kernel_count = 0
        self.common(fn, (a, idx))
        assertGeneratedKernelCountEqual(self, 1)

    def test_index_put_failed_reinplace(self):
        def fn(x, idx):
            src = torch.ones(idx.size(0), device=x.device)
            y = x.index_put((idx,), src)
            return x, y

        a = torch.randn(1024)
        idx = torch.arange(10)
        torch._inductor.metrics.generated_kernel_count = 0
        self.common(fn, (a, idx))
        assertGeneratedKernelCountEqual(self, 2)

    def test_adding_tensor_offsets(self):
        @torch.compile(fullgraph=True)
        def fn(x):
            return x[16:32]

        with torch.no_grad():
            x = torch.randn(1024, device=self.device)
            self.assertEqual(fn(x[0:]), x[16:][:16])
            self.assertEqual(fn(x[128:]), x[128 + 16 :][:16])

    # from GPT2ForSequenceClassification
    def test_index_tensor(self):
        def fn(x, y):
            ne = torch.ops.aten.ne.Scalar(x, 0)
            sum = torch.ops.aten.sum.dim_IntList(ne, [-1])
            sub = torch.ops.aten.sub.Tensor(sum, 1)
            iota = torch.ops.prims.iota.default(
                1,
                start=0,
                step=1,
                dtype=torch.int64,
                device=x.device,
                requires_grad=False,
            )
            return torch.ops.aten.index.Tensor(y, [iota, sub])

        self.common(fn, [torch.randn(1, 1024), torch.randn(1, 1024, 2)])

    @config.patch(fallback_random=True)
    def test_bernoulli1(self):
        def fn(a):
            b = torch.empty_like(a)
            return aten.bernoulli_(b), b

        self.common(
            fn,
            [
                torch.randn([100]),
            ],
        )

    def test_bernoulli2(self):
        def fn(a):
            return aten.bernoulli(a)

        self.common(
            fn,
            [torch.tensor([1.0, 1.0, 0.0, 0.0, 1.0, 0.0, 1.0, 1.0])],
        )

    def test_narrow(self):
        def fn(x):
            return (
                aten.narrow(x, 1, 10, 16),
                aten.narrow(x + 2, 0, 10, 16) + 1,
                aten.narrow_copy(x, 1, 10, 16),
            )

        self.common(fn, [torch.randn(64, 64)])

    def test_as_strided(self):
        def fn(x):
            return (
                aten.as_strided(x, (8, 8, 64), (8 * 64, 64, 1), 0),
                aten.as_strided(x + 1, (8, 8, 64), (8 * 64, 64, 1), 0) + 2,
            )

        def fn_channels_last(x):
            return (
                aten.as_strided(
                    x, (8, 384, 2, 20, 12), (153600, 1, 61440, 384, 7680), 0
                ),
                aten.as_strided(
                    x + 1, (8, 384, 2, 20, 12), (153600, 1, 61440, 384, 7680), 0
                )
                + 2,
            )

        self.common(fn, [torch.randn(64, 64)])
        self.common(
            fn_channels_last,
            [torch.randn(8, 384, 20, 20).to(memory_format=torch.channels_last)],
        )

    def test_like_channels_last(self):
        def foo():
            randn = torch.randn((4, 3, 8, 8), device=self.device, dtype=torch.float32)
            xc = randn.contiguous(memory_format=torch.channels_last)
            clone = torch.zeros_like(xc, memory_format=torch.preserve_format)
            rand_like = torch.rand_like(randn)
            return (xc, clone, rand_like)

        out = foo()
        out_comp = torch.compile()(foo)()

        for t, t_comp in zip(out, out_comp):
            self.assertEqual(t.stride(), t_comp.stride())

    def test_as_strided_scatter(self):
        def fn(a, b):
            return aten.as_strided_scatter(
                a * 8 + 10,
                b * 2 - 4,
                size=(a.shape[0], a.shape[1] // 2),
                stride=(a.shape[1], 2),
                storage_offset=0,
            )

        self.common(fn, [torch.randn(10, 1024), torch.randn(10, 512)])

    def test_select_scatter(self):
        def fn(x, a, b):
            return (
                aten.select_scatter(x, a, 1, 0),
                aten.select_scatter(x, b, 0, 1),
            )

        self.common(
            fn,
            [
                torch.randn(8, 197, 38),
                torch.randn(8, 38),
                torch.randn(197, 38),
            ],
        )

    def test_slice_scatter(self):
        def fn(x, a):
            return (
                aten.slice_scatter(x, a, 2, 10, -10),
                aten.slice_scatter(x, a[:, :, :40], 2, 10, -10, 2),
            )

        self.common(
            fn,
            [
                torch.randn(4, 8, 100),
                torch.randn(4, 8, 80),
            ],
        )

    def test_slice_scatter2(self):
        def fn(a, b):
            return aten.slice_scatter(a, b, 0, 0, 9223372036854775807)

        self.common(
            fn,
            [
                torch.randn([8, 197, 384]),
                torch.randn([8, 197, 384]),
            ],
        )

    def test_slice_scatter3(self):
        def fn(a, b):
            return aten.slice_scatter.default(a, b, 1, 1, 9223372036854775807, 2)

        self.common(
            fn,
            [
                torch.randn([1, 4]),
                torch.randn([1, 2]),
            ],
        )

    def test_slice_scatter4(self):
        def fn(a, b):
            return aten.slice_scatter.default(a, b, 1, 2, 9223372036854775807, 3)

        self.common(
            fn,
            [
                torch.randn([1, 9]),
                torch.randn([1, 3]),
            ],
        )

    def test_slice_scatter5(self):
        # empty slices that require clamping the start or end
        def fn(a, b):
            return (
                aten.slice_scatter.default(a, b, 0, 2, 0, 1),
                aten.slice_scatter.default(a, b, 0, a.shape[0], a.shape[0] + 10, 1),
                aten.slice_scatter.default(a, b, 0, -20, 0, 1),
                aten.slice_scatter.default(a, b, 0, -20, -16, 1),
            )

        a = torch.arange(10, dtype=torch.float)
        b = torch.empty(0)
        self.common(fn, [a, b])

    def test_slice_scatter_reinplace(self):
        class M(nn.Module):
            def __init__(self, device):
                super().__init__()
                self.linear1 = nn.Linear(64, 64, bias=False)
                self.cache_k = torch.zeros((56, 384, 8, 64), device=device)

            def forward(self, x, start_pos):
                bsz, seqlen, _, _ = x.shape
                xk = self.linear1(x)
                with torch.no_grad():
                    self.cache_k[:bsz, start_pos : start_pos + seqlen] = xk
                keys = self.cache_k[:bsz, : start_pos + seqlen]
                scores = torch.matmul(
                    xk.transpose(1, 2), keys.transpose(1, 2).transpose(2, 3)
                )
                return scores

        kv_cache_module = M(self.device)
        inp = torch.randn(1, 32, 8, 64)

        # Test that the cache update is reinplaced such that the cache is updated inplace
        # rather than copy-scatter-copy-back.

        torch._inductor.metrics.generated_kernel_count = 0
        with torch.no_grad():
            self.common(kv_cache_module, (inp, 1), check_lowp=False)
        assertGeneratedKernelCountEqual(self, 1)

    def test_scatter1(self):
        def fn(a, dim, index, b):
            return aten.scatter(a, dim, index, b)

        self.common(
            fn,
            [
                torch.zeros(2, 3),
                -1,
                torch.tensor([[0]]),
                torch.ones(2, 3),
            ],
        )

    def test_scatter2(self):
        if self.device == "cuda":
            raise unittest.SkipTest("unstable on sm86")

        def fn(a, dim, index, b):
            return aten.scatter.reduce(a, dim, index, b, reduce="add")

        self.common(
            fn,
            [
                torch.zeros(64, 512),
                0,
                torch.zeros((64, 512), dtype=torch.int64),
                torch.ones(64, 512),
            ],
        )

    def test_scatter3(self):
        def fn(a, dim, index, b):
            return aten.scatter(a, dim, index, b, reduce="add")

        self.common(
            fn,
            [
                torch.randn(5, 29, 13),
                2,
                torch.tensor([[[3, 5, 7, 9]]]),
                0.8,  # src can be a scalar
            ],
            # Mismatched elements: 1 / 1885 (0.1%)
            # Greatest absolute difference: 0.00018310546875 at index (0, 0, 3) (up to 1e-05 allowed)
            # Greatest relative difference: 0.0022371364653243847 at index (0, 0, 3) (up to 0.001 allowed)
            atol=2e-4,
            rtol=1e-3,
        )

    def test_scatter4(self):
        def fn(x, ind, src):
            return torch.scatter(x, 0, ind, src)

        for deterministic in [False, True]:
            with DeterministicGuard(deterministic):
                self.common(
                    fn,
                    [
                        torch.randn(196, 992),
                        torch.randint(196, (1, 992)),
                        torch.randn(1, 992),
                    ],
                )

    def test_scatter5(self):
        def fn(a, dim, index, b, reduce):
            a = a.clone()
            a.scatter_(dim, index, b, reduce=reduce)
            a1 = a + 1.0
            a1.scatter_(dim, index, b, reduce=reduce)
            return (a, a1)

        for reduce in ["add", "multiply"]:
            self.common(
                fn,
                [
                    torch.ones((4, 5)),
                    0,
                    torch.tensor([[1], [2], [3]], dtype=torch.int64),
                    torch.randn(4, 5),
                    reduce,
                ],
            )

    def test_scatter6(self):
        def fn(a, dim, index, b):
            return aten.scatter(a, dim, index, b)

        for deterministic in [False, True]:
            with DeterministicGuard(deterministic):
                self.common(
                    fn,
                    [
                        torch.randn(5, 8, 13),
                        2,
                        torch.tensor([[[3, 5, 7, 9]]]),
                        0.8,  # src can be a scalar
                    ],
                )

    @unittest.skip("Flaky test, needs debugging")
    def test_scatter_add1(self):
        def fn(a, dim, index, b):
            return aten.scatter_add(a, dim, index, b)

        self.common(
            fn,
            [
                torch.randn(2, 3),
                0,
                torch.tensor([[0]]),
                torch.randn(2, 3),
            ],
        )

    def test_scatter_add2(self):
        def fn(a, dim, index, b):
            return aten.scatter_add(a, dim, index, b)

        self.common(
            fn,
            [
                torch.randn(2, 3),
                0,
                torch.tensor([[0, 0, 0], [1, 1, 1]]),
                torch.randn(2, 3),
            ],
        )

    def test_scatter_add3(self):
        def fn(a, dim, index, b):
            return aten.scatter_add(a, dim, index, b)

        for deterministic in [False, True]:
            with DeterministicGuard(deterministic):
                self.common(
                    fn,
                    [
                        torch.randn(5, 29, 13),
                        2,
                        torch.tensor([[[3, 5, 7, 9]]]),
                        torch.randn(1, 1, 10),
                    ],
                )

    def test_scatter_reduce1(self):
        def fn(a, dim, index, b):
            return aten.scatter_reduce(a, dim, index, b, "sum")

        self.common(
            fn,
            [
                torch.randn(5, 29, 13),
                2,
                torch.tensor([[[3, 5, 7, 9]]]),
                torch.randn(1, 1, 10),
            ],
        )

    def test_scatter_reduce2(self):
        def fn(a, dim, index, b, reduce):
            return aten.scatter_reduce(a, dim, index, b, reduce, include_self=False)

        for reduce in ["sum", "amax"]:
            self.common(
                fn,
                [
                    torch.randn(2, 3),
                    0,
                    torch.zeros((2, 3), dtype=torch.int64),
                    torch.randn(2, 3),
                    reduce,
                ],
            )

    def test_scatter_reduce3(self):
        def fn(a, dim, index, b, reduce):
            a = a.clone()
            a.scatter_reduce_(dim, index, b, reduce=reduce)
            a1 = a + 1.0
            a1.scatter_reduce_(dim, index, b, reduce=reduce)
            return (a, a1)

        for reduce in ["sum", "prod"]:
            self.common(
                fn,
                [
                    torch.ones((4, 5)),
                    0,
                    torch.tensor([[1], [2], [3]], dtype=torch.int64),
                    torch.randn(4, 5),
                    reduce,
                ],
            )

    def test_dense_mask_index(self):
        r"""
        There will be a little difference for reduce order between aten and inductor
        https://github.com/pytorch/pytorch/pull/122289
        Absolute difference: 0.00067138671875 (up to 1e-05 allowed)
        Relative difference: 3.1747371732500974e-06 (up to 1.3e-06 allowed)
        """
        kwargs = {}
        if self.device == "cpu":
            kwargs["atol"] = 1e-4
            kwargs["rtol"] = 1.3e-5

        def fn(x, y):
            y = torch.ops.aten.select.int(y, 0, 2)
            z = x * y
            return z.sum()

        self.common(fn, [torch.randn(102400), torch.randn(3)], **kwargs)

    def test_empty1(self):
        def fn():
            return torch.empty((1, 128, 128))

        self.common(fn, [], assert_equal=False)

    def test_empty2(self):
        def fn():
            return aten.empty((1, 128, 128))

        self.common(fn, [], assert_equal=False)

    def test_new_empty(self):
        def fn(a):
            return aten.new_empty(a, [1, 128, 128])

        self.common(fn, [torch.randn(55)], assert_equal=False)

    def test_empty_strided(self):
        def fn():
            return aten.empty_strided([1, 128, 128], [16384, 128, 1])

        self.common(fn, [], assert_equal=False)

    def test_new_empty_strided(self):
        def fn(a):
            return aten.new_empty_strided(a, [1, 128, 128], [16384, 128, 1])

        self.common(fn, [torch.randn(55)], assert_equal=False)

    def test_dropout_trivial_0(self):
        def fn1(a):
            return torch.nn.functional.dropout(a, 0.0, True) + a

        self.common(fn1, [torch.randn(55)])

    def test_dropout_trivial_1(self):
        def fn2(a):
            return torch.nn.functional.dropout(a, 1.0, True) + a

        self.common(fn2, [torch.randn(55)])

    @config.patch({"triton.cudagraphs": True})
    @dynamo_config.patch(automatic_dynamic_shapes=True)
    def test_dropout(self):
        random.seed(1234)
        torch.manual_seed(1234)

        @torch._dynamo.optimize("inductor")
        def fn1(a):
            return torch.nn.functional.dropout(a)

        x = torch.ones(1000, device=self.device, dtype=torch.float32)
        result1 = fn1(x)
        self.assertTrue(400 < result1.nonzero().shape[0] < 600)
        self.assertTrue(0.9 < result1.mean().item() < 1.1)

        random.seed(1234)
        torch.manual_seed(1234)

        @torch._dynamo.optimize("inductor")
        def fn2(a):
            return torch.nn.functional.dropout(a, 0.5, True)

        result2 = fn2(x)
        self.assertTrue(400 < result2.nonzero().shape[0] < 600)
        self.assertTrue(0.9 < result2.mean().item() < 1.1)

    @dynamo_config.patch(automatic_dynamic_shapes=True)
    def test_dropout_deterministic(self):
        @torch._dynamo.optimize("inductor")
        def fn(a):
            return torch.nn.functional.dropout(a, 0.55, True)

        for cg in [False, True]:
            with patch.object(config.triton, "cudagraphs", cg):
                torch._dynamo.reset()

                x = torch.ones(1024, device=self.device, dtype=torch.float32)

                torch.manual_seed(1234)
                a0 = fn(x).clone()
                a1 = fn(x).clone()
                a2 = fn(x).clone()

                torch.manual_seed(1234)
                b0 = fn(x).clone()
                b1 = fn(x).clone()
                b2 = fn(x).clone()

                # same seed, same values
                self.assertTrue(torch.allclose(a0, b0))
                self.assertTrue(torch.allclose(a1, b1))
                self.assertTrue(torch.allclose(a2, b2))

                # different calls, different values
                self.assertFalse(torch.allclose(a0, a1))
                self.assertFalse(torch.allclose(a1, a2))

    def test_rand_like_deterministic(self):
        @torch._dynamo.optimize("inductor")
        def fn(a):
            return torch.rand_like(a), torch.rand_like(a)

        x = torch.ones(1024, device=self.device, dtype=torch.float32)

        torch.manual_seed(1234)
        a0 = fn(x)[0].clone()
        a1 = fn(x)[0].clone()
        a2 = fn(x)[0].clone()

        torch.manual_seed(1234)
        b0 = fn(x)[0].clone()
        b1 = fn(x)[0].clone()
        b2 = fn(x)[0].clone()

        # same seed, same values
        self.assertTrue(torch.allclose(a0, b0))
        self.assertTrue(torch.allclose(a1, b1))
        self.assertTrue(torch.allclose(a2, b2))

        # different calls, different values
        self.assertFalse(torch.allclose(a0, a1))
        self.assertFalse(torch.allclose(a1, a2))

        c, d = fn(x)
        self.assertFalse(torch.allclose(c, d))
        self.assertTrue((c >= 0).all())
        self.assertTrue((c < 1).all())
        self.assertTrue((d >= 0).all())
        self.assertTrue((d < 1).all())

    @config.patch(implicit_fallbacks=True)
    def test_fallback_mutable_op_basic(self):
        with torch.library._scoped_library("mylib", "FRAGMENT") as m:

            def impl(a, b, c, d, e=2):
                a.add_(b[0] * c * e),
                if d is not None:
                    d.add_(b[1])

            m.define(
                "inplace_(Tensor(a!) a, Tensor[] b, SymInt c, *, Tensor(b!)? d, SymInt e=2) -> ()"
            )
            m.impl("inplace_", impl, "CompositeExplicitAutograd")

            # We do some clones and copy_ to test that Inductor doesn't reorder
            # the copy_ w.r.t. inplace_.
            def f(a, b1, b2, c, d):
                a_ = a.clone()
                d_ = d if d is None else d.clone()
                torch.ops.mylib.inplace_(a_, (b1, b2), c, d=d_)
                a.copy_(a_)
                if d is not None:
                    d.copy_(d_)
                return ()

            a = torch.tensor([0.0, 1.0, 2])
            b = [torch.tensor([2.0, 3.0, 5.0]), torch.tensor([1.0, 4.0, 6.0])]
            c = 4
            d = torch.tensor([2.0, 1, 0])
            args = (a, b[0], b[1], c, d)
            cloned_args = pytree.tree_map_only(torch.Tensor, torch.clone, args)
            mod = make_fx(f)(*cloned_args)
            cloned_args = pytree.tree_map_only(torch.Tensor, torch.clone, args)
            compiled_f = compile_fx_inner(mod, cloned_args)

            cloned_args = pytree.tree_map_only(torch.Tensor, torch.clone, args)
            compiled_f(list(cloned_args))
            f(*args)
            self.assertEqual(cloned_args, args)

    @config.patch(implicit_fallbacks=True)
    def test_fallback_mutable_op_with_return(self):
        with torch.library._scoped_library("mylib", "FRAGMENT") as m:

            def impl(a, b, c, d, e=2):
                a.add_(b[0] * c * e),
                if d is not None:
                    d.add_(b[1])
                return b[0] + b[1]

            m.define(
                "inplace_(Tensor(a!) a, Tensor[] b, SymInt c, *, Tensor(b!)? d, SymInt e=2) -> Tensor"
            )
            m.impl("inplace_", impl, "CompositeExplicitAutograd")

            # We do some clones and copy_ to test that Inductor doesn't reorder
            # the copy_ w.r.t. inplace_.
            def f(a, b0, b1, c, d):
                a_ = a.clone()
                d_ = d if d is None else d.clone()
                res = torch.ops.mylib.inplace_(a_, (b0, b1), c, d=d_)
                a.copy_(a_)
                if d is not None:
                    d.copy_(d_)
                return (res,)

            a = torch.tensor([0.0, 1.0, 2])
            b = [torch.tensor([2.0, 3.0, 5.0]), torch.tensor([1.0, 4.0, 6.0])]
            c = 4
            d = torch.tensor([2.0, 1, 0])
            args = (a, b[0], b[1], c, d)

            cloned_args = pytree.tree_map_only(torch.Tensor, torch.clone, args)
            mod = make_fx(f)(*cloned_args)
            cloned_args = pytree.tree_map_only(torch.Tensor, torch.clone, args)
            compiled_f = compile_fx_inner(mod, cloned_args)

            cloned_args = pytree.tree_map_only(torch.Tensor, torch.clone, args)
            compiled_out = compiled_f(list(cloned_args))
            out = f(*args)
            self.assertEqual(cloned_args, args)
            self.assertEqual(compiled_out, out)

    @config.patch(implicit_fallbacks=True)
    def test_fallback_mutable_op_no_mutated_tensors(self):
        with torch.library._scoped_library("mylib", "FRAGMENT") as m:

            def impl(a, b):
                if b is not None:
                    b.add_(1)

            m.define("inplace_(Tensor a, Tensor(b!)? b) -> ()")
            m.impl("inplace_", impl, "CompositeExplicitAutograd")

            def f(a):
                torch.ops.mylib.inplace_(a, None)
                return ()

            a = torch.tensor([0.0, 1.0, 2])
            args = (a,)
            cloned_args = pytree.tree_map_only(torch.Tensor, torch.clone, args)
            mod = make_fx(f)(*cloned_args)
            cloned_args = pytree.tree_map_only(torch.Tensor, torch.clone, args)
            compiled_f = compile_fx_inner(mod, cloned_args)

            cloned_args = pytree.tree_map_only(torch.Tensor, torch.clone, args)
            compiled_f(list(cloned_args))
            f(*args)
            self.assertEqual(cloned_args, args)

    @config.patch(implicit_fallbacks=True)
    def test_fallback_mutable_op_list(self):
        with torch.library._scoped_library("mylib", "FRAGMENT") as m:

            def impl(a, b):
                for bi in b:
                    bi.add_(a)

            m.define("inplace_(Tensor a, Tensor(a!)[] b) -> ()")
            m.impl("inplace_", impl, "CompositeExplicitAutograd")

            def f(a, b):
                torch.ops.mylib.inplace_(a, b)
                return ()

            a = torch.tensor([0.0, 1.0, 2])
            b = [torch.tensor([2.0, 3.0, 5.0]), torch.tensor([1.0, 4.0, 6.0])]
            args = (a, b)
            cloned_args = pytree.tree_map_only(torch.Tensor, torch.clone, args)
            mod = make_fx(f)(*cloned_args)
            cloned_args = pytree.tree_map_only(torch.Tensor, torch.clone, args)

            with self.assertRaisesRegex(
                torch._inductor.exc.LoweringException,
                "NYI: Can't generate FallbackKernel",
            ):
                compiled_f = compile_fx_inner(mod, cloned_args)

    def test_functionalize_rng_wrappers(self):
        # Ideally, we would like to use torch.compile for these operators. But
        # currently the plan is to introduce these operators at the partitioner
        # level, obviating the need to support them fully through the
        # torch.compile stack. To ensure that we have good enough debugging with
        # minifiers, we have ensure that they work with make_fx. This test uses
        # make_fx to do the testing. In future, we can move on torch.compile.
        def fn():
            rng_state1, a1 = torch._prims.rng_prims.run_and_save_rng_state(
                torch.ops.aten.rand.default,
                [4, 4],
                dtype=torch.float32,
                device=self.device,
            )
            rng_state2, a2 = torch._prims.rng_prims.run_and_save_rng_state(
                torch.ops.aten.rand.default,
                [4, 4],
                dtype=torch.float32,
                device=self.device,
            )

            b1 = torch._prims.rng_prims.run_with_rng_state(
                rng_state1,
                torch.ops.aten.rand.default,
                [4, 4],
                dtype=torch.float32,
                device=self.device,
            )
            b2 = torch._prims.rng_prims.run_with_rng_state(
                rng_state2,
                torch.ops.aten.rand.default,
                [4, 4],
                dtype=torch.float32,
                device=self.device,
            )

            return (a1, a2, b1, b2)

        mod = make_fx(fn)()
        compiled_f = compile_fx_inner(mod, ())
        a1, a2, b1, b2 = compiled_f(())
        self.assertEqual(a1, b1)
        self.assertEqual(a2, b2)

    @patch.object(torch._functorch.config, "functionalize_rng_ops", True)
    def test_philox_rand(self):
        if self.device == "cpu":
            raise unittest.SkipTest(
                f"functionalization of rng ops supported only on {GPU_TYPE}"
            )

        @torch._dynamo.optimize("inductor")
        def fn(x):
            a = torch.rand_like(x) * x
            a = torch.rand_like(x) * a
            return a

        def check(x):
            torch.manual_seed(123)
            a = fn(x)

            torch.manual_seed(1234)
            b = fn(x)

            torch.manual_seed(123)
            c = fn(x)

            # same seed, same values
            self.assertTrue(torch.allclose(a, c))

            # different calls, different values
            self.assertFalse(torch.allclose(a, b))

        check(torch.ones(1024, device=self.device, dtype=torch.float32))
        # Need comment: should we add "_get_rng_state_offset" to common device interface?
        self.assertEqual(getattr(torch, self.device)._get_rng_state_offset(), 2048)
        # Check non-multiple of 4 numel
        check(torch.ones(3, device=self.device, dtype=torch.float32))
        self.assertEqual(getattr(torch, self.device)._get_rng_state_offset(), 8)

    # Already on by default, just want to make sure
    @patch.object(torch._inductor.config, "allow_buffer_reuse", True)
    def test_reuse_buffers_with_aliasing(self):
        def f(x):
            z = x + 1
            z = torch.view_as_complex(z)
            a = torch.view_as_real(z)
            out = a + 1
            return out, torch.view_as_real(z + 1)

        self.common(f, (torch.zeros((4, 2)),))

        code = run_and_get_triton_code(torch.compile(f), torch.zeros((4, 2)))
        # Make sure that we haven't added complex support and made this test
        # invalid. If we've added complex support please update the test to use
        # a different set of view ops we don't lower
        self.assertTrue("aten.view_as_real" in code)

        def f2(x):
            z = x + 1
            z = torch.view_as_complex(z)
            z = torch.view_as_real(z)
            z = torch.view_as_complex(z)
            a = torch.view_as_real(z)
            out = a + 1
            return out, torch.view_as_real(z + 1)

        self.common(f, (torch.zeros((4, 2)),))

    def test_randn_like_empty(self):
        class Model(torch.nn.Module):
            def __init__(
                self,
            ):
                super().__init__()

            def forward(self, v1: torch.Tensor):
                vx = v1.min(dim=1).values
                v2 = torch.randn_like(vx)
                return v2

        model = Model()
        x = torch.rand(10, 3, 0)

        self.common(model, (x,))

    def test_randint(self):
        @torch.compile(fullgraph=True)
        def fn(x):
            return (
                torch.randint(10, [1024], device=x.device),
                torch.randint(-4, 7, [1024], dtype=torch.int32, device=x.device),
                torch.randint_like(x, 2**50),
            )

        torch.manual_seed(12345)
        a0, b0, c0 = fn(torch.zeros([40, 40], device=self.device))
        self.assertEqual(a0.shape, [1024])
        self.assertEqual(b0.shape, [1024])
        self.assertEqual(c0.shape, [40, 40])
        torch.manual_seed(12345)
        a1, b1, c1 = fn(torch.zeros([40, 40], device=self.device))
        self.assertEqual(a0, a1)
        self.assertEqual(b0, b1)
        self.assertEqual(c0, c1)

        self.assertEqual(a0.min(), 0)
        self.assertEqual(a0.max(), 9)

        self.assertEqual(b0.min(), -4)
        self.assertEqual(b0.max(), 6)

        self.assertGreaterEqual(c0.min(), 0)
        self.assertGreater(c0.max(), 2**40)
        self.assertLess(c0.max(), 2**50)

    @config.patch(fallback_random=True)
    def test_like_rands(self):
        def fn(x):
            return torch.rand_like(x), torch.randn_like(x)

        self.common(fn, [torch.zeros([20, 20])])

    def test_like_rands2(self):
        # rand_like with kwargs `device` of str type
        d = self.device
        assert isinstance(d, str)

        @torch.compile
        def fn(x):
            return torch.rand_like(x, device=d)

        x = torch.ones(10, device=self.device, dtype=torch.float32)
        a0 = fn(x).clone()
        a1 = fn(x).clone()
        self.assertFalse(torch.allclose(a0, a1))

    @requires_gpu()
    def test_like_rands3(self):
        # rand_like with `device` which is different from `x.device`
        def test_like_rands_on_different_device(device1, device2):
            @torch.compile
            def fn(x, device):
                return torch.rand_like(x, device=device)

            x = torch.ones(10, device=device1, dtype=torch.float32)
            return fn(x, device2).clone()

        a0 = test_like_rands_on_different_device("cpu", GPU_TYPE)
        a1 = test_like_rands_on_different_device(GPU_TYPE, "cpu")
        self.assertTrue(a0.device.type == GPU_TYPE)
        self.assertTrue(a1.device.type == "cpu")

    def test_max_pool2d_with_indices_backward(self):
        def fn(a, b, c):
            return aten.max_pool2d_with_indices_backward(
                a, b, [2, 2], [2, 2], [0, 0], [1, 1], False, c
            )

        x = torch.randn([2, 4, 18, 14])
        result, indices = aten.max_pool2d_with_indices(
            x,
            [2, 2],
            [2, 2],
            [0, 0],
            [1, 1],
            False,
        )

        self.common(
            fn,
            [
                torch.randn_like(result),
                x,
                indices,
            ],
        )

    def test_max_pool2d_with_indices_backward2(self):
        def fn(a, b, c):
            return aten.max_pool2d_with_indices_backward(
                a, b, [3, 3], [2, 2], [1, 1], [1, 1], True, c
            )

        x = torch.randn([2, 4, 40, 56])
        result, indices = aten.max_pool2d_with_indices(
            x,
            [3, 3],
            [2, 2],
            [1, 1],
            [1, 1],
            True,
        )

        self.common(
            fn,
            [
                torch.randn_like(result),
                x,
                indices,
            ],
        )

    # From https://github.com/pytorch/torchdynamo/issues/1200
    def test_max_pool2d_with_indices_backward3(self):
        def fn(a, b, c):
            return aten.max_pool2d_with_indices_backward(
                a, b, [1, 1], [2, 2], [0, 0], [1, 1], False, c
            )

        x = torch.randn([32, 256, 37, 38])
        result, indices = aten.max_pool2d_with_indices(
            x,
            [1, 1],
            [2, 2],
            0,
            1,
            False,
        )
        self.common(
            fn,
            [
                torch.randn_like(result),
                x,
                indices,
            ],
        )

    # From https://github.com/pytorch/torchdynamo/issues/1352
    def test_max_pool2d_with_indices_backward4(self):
        def fn(a, b, c):
            return aten.max_pool2d_with_indices_backward(
                a, b, [5, 5], [1, 1], [2, 2], [1, 1], False, c
            )

        torch._inductor.metrics.generated_kernel_count = 0
        x = torch.randn([2, 64, 3, 4])
        result, indices = aten.max_pool2d_with_indices(
            x,
            [5, 5],
            [1, 1],
            2,
            1,
            False,
        )
        self.common(
            fn,
            [
                torch.randn_like(result),
                x,
                indices,
            ],
        )
        assertGeneratedKernelCountEqual(self, 1)

    def test_max_pool2d_with_indices_backward5(self):
        # Window size is too big. Should fallback
        def fn(a, b, c):
            return aten.max_pool2d_with_indices_backward(
                a, b, [13, 13], [1, 1], [2, 2], [1, 1], False, c
            )

        torch._inductor.metrics.generated_kernel_count = 0
        x = torch.randn([2, 64, 20, 20])
        result, indices = aten.max_pool2d_with_indices(
            x,
            [13, 13],
            [1, 1],
            2,
            1,
            False,
        )
        self.common(
            fn,
            [
                torch.randn_like(result),
                x,
                indices,
            ],
        )
        assertGeneratedKernelCountEqual(self, 0)

    # From https://github.com/pytorch/pytorch/issues/93384
    def test_max_pool2d_with_indices_backward6(self):
        # dilation is not 1. Should fallback
        def fn(a, b, c):
            return aten.max_pool2d_with_indices_backward(
                a, b, [3, 2], [2, 1], [1, 1], [1, 2], False, c
            )

        torch._inductor.metrics.generated_kernel_count = 0
        x = torch.randn([2, 2, 3, 6])
        result, indices = aten.max_pool2d_with_indices(
            x,
            [3, 2],
            [2, 1],
            [1, 1],
            [1, 2],
            False,
        )
        self.common(
            fn,
            [
                torch.randn_like(result),
                x,
                indices,
            ],
        )
        assertGeneratedKernelCountEqual(self, 0)

    def test_issue102546(self):
        def fn(x):
            return x.mean(0)

        self.common(fn, [torch.rand(())])

    def test_avg_pool2d_backward(self):
        def fn(a, b):
            return aten.avg_pool2d_backward(
                a,
                b,
                [2, 2],
                [2, 2],
                [0, 0],
                True,
                False,
                None,
            )

        self.common(
            fn,
            [
                torch.randn([2, 4, 7, 7]),
                torch.randn([2, 4, 14, 14]),
            ],
        )

    def test_avg_pool2d_backward2(self):
        def fn(a, b):
            return aten.avg_pool2d_backward(
                a,
                b,
                [3, 3],
                [1, 1],
                [1, 1],
                True,
                False,
                None,
            )

        self.common(
            fn,
            [
                torch.randn([1, 1, 20, 15]),
                torch.randn([1, 1, 20, 15]),
            ],
        )

    def test_avg_pool2d_backward3(self):
        def fn(a, b):
            return aten.avg_pool2d_backward(
                a,
                b,
                [1, 1],
                [2, 2],
                [0, 0],
                False,
                False,
                None,
            )

        torch._inductor.metrics.generated_kernel_count = 0
        self.common(
            fn,
            [
                torch.randn([1, 2016, 11, 11]),
                torch.randn([1, 2016, 21, 21]),
            ],
        )
        assertGeneratedKernelCountEqual(self, 1)

    def test_avg_pool2d_backward4(self):
        def fn(a, b):
            return aten.avg_pool2d_backward(
                a,
                b,
                [13, 13],
                [1, 1],
                [0, 0],
                True,
                False,
                None,
            )

        torch._inductor.metrics.generated_kernel_count = 0
        self.common(
            fn,
            [
                torch.randn([1, 16, 12, 12]),
                torch.randn([1, 16, 24, 24]),
            ],
            check_lowp=False,
        )
        assertGeneratedKernelCountEqual(self, 0)

    @config.patch(search_autotune_cache=False)
    def test_mm_views(self):
        def fn(a, b):
            return torch.mm(a.view(32, 32), b.view(32, 32))

        self.common(
            fn,
            (
                torch.randn([32, 32]).transpose(0, 1),
                torch.randn([1, 32, 32]).transpose(0, 1),
            ),
            check_lowp=False,
        )
        expected_kernel = 0
        # codegen mm kernel from template
        self.assertEqual(
            torch._inductor.metrics.generated_kernel_count, expected_kernel
        )

    @torch._dynamo.config.patch(assume_static_by_default=False)
    def test_dtype_sympy_expr(self):
        @torch._dynamo.optimize_assert("inductor")
        def fn(a):
            y = a[..., :-1, :].contiguous()
            return y

        result = fn(torch.randn([1, 2, 16, 4]).requires_grad_())
        result.sum().backward()

    def test_dropout2(self):
        n = 100000
        weight = torch.ones(
            n, device=self.device, dtype=torch.float32, requires_grad=True
        )
        ones = torch.ones(n, device=self.device, dtype=torch.float32)

        @torch._dynamo.optimize_assert("inductor")
        def run(x, train=True):
            return F.dropout(x * weight, 0.33, train)

        def check(r, g):
            rmean = r.mean().item()
            gmean = g.mean().item()
            rcount = len(r.nonzero())
            gcount = len(g.nonzero())

            # dropped elements should match
            self.assertTrue(same(r.nonzero(), g.nonzero()))
            self.assertEqual(rcount, gcount)

            # dropped should be close to 0.33
            self.assertGreater(rcount, 0.64 * n)
            self.assertGreater(0.68 * n, rcount)

            self.assertAlmostEqual(rmean, gmean)
            self.assertAlmostEqual(rmean, 1.0, places=2)

        r1 = run(ones, train=False)
        r1.sum().backward()
        g1 = weight.grad.clone()
        # eval mode should be all ones
        self.assertTrue(same(r1, torch.ones_like(r1)))
        self.assertTrue(same(g1, torch.ones_like(g1)))

        torch.manual_seed(1234)
        weight.grad.zero_()
        r2, (fw_code, bw_code) = run_fw_bw_and_get_code(lambda: run(ones))
        if self.device == GPU_TYPE:
            self.assertEqual(fw_code.count("tl.rand"), 1)
            self.assertEqual(bw_code.count("tl.rand"), 0)
        g2 = weight.grad.clone()
        check(r2, g2)

        torch.manual_seed(1234)
        weight.grad.zero_()
        r3 = run(ones)
        r3.sum().backward()
        g3 = weight.grad.clone()
        check(r3, g3)

        # second run is same result as first
        self.assertTrue(same(r2, r3))
        self.assertTrue(same(g2, g3))

    @config.patch(search_autotune_cache=False)
    def test_dropout3(self):
        m = torch.nn.Sequential(
            torch.nn.Linear(32, 32, bias=False),
            torch.nn.Dropout(),
            torch.nn.Linear(32, 32, bias=False),
            torch.nn.Dropout(),
        ).to(self.device)

        @torch._dynamo.optimize_assert("inductor")
        def run(x):
            return m(x)

        torch._inductor.metrics.generated_kernel_count = 0

        result, (fw_code, bw_code) = run_fw_bw_and_get_code(
            lambda: run(torch.randn([8, 32], device=self.device))
        )

        if self.device == GPU_TYPE:
            self.assertEqual(fw_code.count("tl.rand"), 2)
            self.assertEqual(bw_code.count("tl.rand"), 0)
        expected_kernel = 4

        self.assertEqual(
            torch._inductor.metrics.generated_kernel_count, expected_kernel
        )

    def test_randint_kernel_count(self):
        @torch._dynamo.optimize_assert("inductor")
        def fn1():
            random_tensor1 = torch.randint(10, [32], device=self.device)
            random_tensor2 = torch.randint(10, [32], device=self.device)
            random_tensor3 = torch.randint(10, [32], device=self.device)
            return random_tensor1, random_tensor2, random_tensor3

        _, source_codes = run_and_get_code(fn1)
        if self.device == GPU_TYPE:
            self.assertEqual(len(source_codes), 1)
            self.assertEqual(source_codes[0].count("async_compile.triton"), 2)

    def test_roll(self):
        def fn(a):
            return (
                aten.roll(a, [-3, 10], [1, 2]),
                aten.roll(a, [5]),
            )

        self.common(
            fn,
            [
                torch.randn([2, 56, 56, 16]),
            ],
        )

    def test_argmax_min_int32(self):
        # https://github.com/pytorch/pytorch/issues/94055
        def fn(a, b):
            c = a.argmax(3)
            return torch.min(b, c)

        a = torch.rand(3, 4, 2, 1).int()
        b = torch.rand(2, 2, 1, 4, 1).int()
        self.common(fn, (a, b))

    def test_argmax_argmin1(self):
        def fn(x):
            return (aten.argmax(x), aten.argmin(x))

        self.common(
            fn,
            [
                torch.randn([8, 256, 256]),
            ],
        )

    def test_argmax_argmin2(self):
        def fn(x):
            return (
                aten.argmax(x, 0),
                aten.argmin(x, 0),
                aten.argmax(x, 1),
                aten.argmin(x, 1),
            )

        self.common(fn, (torch.randn([144, 144]),))

    def test_argmax_argmin_with_duplicates(self):
        def fn(x):
            return (
                aten.argmax(x, 0),
                aten.argmin(x, 0),
                aten.argmax(x, 1),
                aten.argmin(x, 1),
            )

        # Unrolled reduction
        t1 = torch.randint(2, size=(6, 6))
        self.common(fn, (t1,))

        # Persistent reduction
        t1 = torch.randint(8, size=(32, 32))
        self.common(fn, (t1,))

        # Non-persistent reduction
        t1 = torch.randint(8, size=(1028, 1028))
        self.common(fn, (t1,))

    def test_argmax_argmin_with_nan(self):
        def fn(x):
            return (
                aten.argmax(x, 0),
                aten.argmin(x, 0),
                aten.argmax(x, 1),
                aten.argmin(x, 1),
            )

        if self.device == "cpu":
            raise unittest.SkipTest("broken on CPU")

        # Unrolled reduction
        t1 = torch.randn((6, 6))
        t1[:, 1] = float("nan")
        t1[:, 3] = float("nan")
        self.common(fn, (t1,))

        # Persistent reduction
        t1 = torch.randn((32, 32))
        t1[:, 4] = float("nan")
        t1[:, 8] = float("nan")
        self.common(fn, (t1,))

        # Non-persistent reduction
        t1 = torch.randn((1028, 1028))
        t1[:, 40] = float("nan")
        t1[:, 100] = float("nan")
        self.common(fn, (t1,))

    def test_conv_backward(self):
        def fn(rank4_inps, rank3_inps, rank5_inps):
            out1 = aten.convolution_backward(
                *rank4_inps,
                [C],
                [1, 1],
                [0, 0],
                [1, 1],
                False,
                [0, 0],
                1,
                [True, True, True],
            )
            out2 = aten.convolution_backward(
                *rank4_inps,
                [C],
                [1, 1],
                [0, 0],
                [1, 1],
                False,
                [0, 0],
                1,
                [True, False, False],
            )
            out3 = aten.convolution_backward(
                *rank3_inps,
                [C],
                [1],
                [0],
                [1],
                False,
                [0],
                1,
                [True, True, True],
            )
            out4 = aten.convolution_backward(
                *rank5_inps,
                [C],
                [1, 1, 1],
                [0, 0, 0],
                [1, 1, 1],
                False,
                [0, 0, 0],
                1,
                [True, True, True],
            )
            return (out1, out2, out3, out4)

        B = 3
        C = 4
        H = 5
        grad_out = torch.randn(B, C, H - 2, H - 2, H - 2)
        inp = torch.randn(B, C, H, H, H)
        weight = torch.randn(C, C, 3, 3, 3)

        def shrink_rank(x, rank):
            res = x
            while res.dim() > rank:
                res = torch.select(res, -1, 0)
            return res.contiguous()

        rank4_inps = [shrink_rank(x, 4) for x in [grad_out, inp, weight]]
        rank3_inps = [shrink_rank(x, 4) for x in [grad_out, inp, weight]]
        rank5_inps = [shrink_rank(x, 5) for x in [grad_out, inp, weight]]

        with torch.backends.cudnn.flags(enabled=True, allow_tf32=False):
            self.common(
                fn,
                [rank4_inps, rank3_inps, rank5_inps],
            )

    @unittest.skip(
        """
        FIXME: In the case of having equally max/min elements, our implementation returns
        the last index instead of the first one
        """
    )
    def test_argmax_argmin3(self):
        def fn(x):
            return (
                aten.argmax(x, 0),
                aten.argmin(x, 0),
                aten.argmax(x, -1),
                aten.argmin(x, -1),
            )

        self.common(
            fn,
            [torch.randint(0, 5, [10, 10])],
        )

    def test_vdd_clamp(self):
        def fn(x):
            return torch.clamp_min(x, 3)

        self.common(
            fn,
            [
                torch.randn([16], requires_grad=True) * 10,
            ],
        )

    def test_tmp_not_defined_issue1(self):
        def forward(
            primals_3,
            primals_4,
            add_tensor,
            convert_element_type_default,
            div_default,
            reciprocal_default,
        ):
            var_default = torch.ops.aten.var(
                convert_element_type_default, [2], correction=0
            )
            sub_tensor = torch.ops.aten.sub.Tensor(add_tensor, div_default)
            mul_tensor_1 = torch.ops.aten.mul.Tensor(sub_tensor, reciprocal_default)
            mul_tensor_2 = torch.ops.aten.mul.Tensor(mul_tensor_1, primals_3)
            add_tensor_2 = torch.ops.aten.add.Tensor(mul_tensor_2, primals_4)
            convert_element_type_default_1 = add_tensor_2.to(dtype=torch.float32)
            convert_element_type_default_2 = convert_element_type_default_1.to(
                dtype=torch.float32
            )
            var_default_1 = torch.ops.aten.var(
                convert_element_type_default_2, [2], correction=0
            )
            broadcast_in_dim_default_2 = var_default_1.reshape(1, 512, 1)
            sum_default_1 = convert_element_type_default_2.sum(2)
            add_tensor_3 = torch.ops.aten.add.Tensor(broadcast_in_dim_default_2, 1e-05)
            return (var_default, sum_default_1, add_tensor_3)

        inps = [
            (torch.Size([1024]), torch.float32),
            (torch.Size([1024]), torch.float32),
            (torch.Size([1, 512, 1024]), torch.float32),
            (torch.Size([1, 512, 1024]), torch.float32),
            (torch.Size([1, 512, 1]), torch.float32),
            (torch.Size([1, 512, 1]), torch.float32),
        ]
        inps = [torch.randn(shape, dtype=dtype) for (shape, dtype) in inps]
        self.common(forward, inps, atol=1e-05, rtol=2e-05)

    @unittest.skipIf(
        os.environ.get("BUILD_ENVIRONMENT", "").startswith("parallelnative"),
        "TODO: debug this with asan",
    )
    def test_tmp_not_defined_issue2(self):
        def forward(arg38_1, arg81_1, getitem_17, new_zeros_default_4):
            div_tensor_7 = torch.ops.aten.div.Tensor(getitem_17, arg81_1)
            mul_tensor_24 = torch.ops.aten.mul.Tensor(div_tensor_7, arg38_1)
            sum_default_7 = torch.ops.aten.sum.default(mul_tensor_24)
            return (new_zeros_default_4, sum_default_7)

        # TODO: Remove once https://github.com/pytorch/pytorch/issues/94017 is resolved
        dtype = torch.float64 if self.device == "cpu" else torch.float32
        args = [
            ((1, 88, 40, 40), (140800, 1600, 40, 1), dtype),
            ((), (), dtype),
            ((1, 88, 40, 40), (140800, 1600, 40, 1), dtype),
            ((3,), (1,), dtype),
        ]
        args = [
            rand_strided(shape, stride, dtype).requires_grad_(True).add(1)
            for shape, stride, dtype in args
        ]
        self.common(forward, args)

    @requires_gpu()
    def test_tmp_not_defined_issue3(self):
        from torch import device

        def forward(
            self,
            primals_1: "f32[1001, 6]",
            primals_2: "f32[1001]",
            primals_3: "f32[1001, 64]",
            primals_4: "f32[4190]",
            primals_5: "f32[4190]",
            primals_6: "f32[1739, 4190]",
            primals_48: "f32[6144, 4191]",
        ):
            _tensor_constant0: "i64[4190]" = self._tensor_constant0
            lift_fresh_copy: "i64[4190]" = torch.ops.aten.lift_fresh_copy.default(
                _tensor_constant0
            )

            index: "f32[6144, 4190]" = torch.ops.aten.index.Tensor(
                primals_48, [None, lift_fresh_copy]
            )

            _tensor_constant1: "i64[6]" = self._tensor_constant1
            lift_fresh_copy_1: "i64[6]" = torch.ops.aten.lift_fresh_copy.default(
                _tensor_constant1
            )
            index_1: "f32[6144, 6]" = torch.ops.aten.index.Tensor(
                primals_48, [None, lift_fresh_copy_1]
            )
            primals_48 = lift_fresh_copy_1 = None
            permute: "f32[6, 1001]" = torch.ops.aten.permute.default(primals_1, [1, 0])
            addmm: "f32[6144, 1001]" = torch.ops.aten.addmm.default(
                primals_2, index_1, permute
            )
            amax: "f32[6144, 1]" = torch.ops.aten.amax.default(addmm, [-1], True)
            sub: "f32[6144, 1001]" = torch.ops.aten.sub.Tensor(addmm, amax)
            exp: "f32[6144, 1001]" = torch.ops.aten.exp.default(sub)
            sum_1: "f32[6144, 1]" = torch.ops.aten.sum.dim_IntList(exp, [-1], True)
            div: "f32[6144, 1001]" = torch.ops.aten.div.Tensor(exp, sum_1)

            full_default: "i32[6144, 1001]" = torch.ops.aten.full.default(
                [6144, 1001],
                1,
                dtype=torch.int32,
                layout=torch.strided,
                device=device(type="cuda", index=0),
                pin_memory=False,
            )

            iota: "i32[1001]" = torch.ops.prims.iota.default(
                1001,
                start=0,
                step=1,
                dtype=torch.int32,
                device=device(type="cuda"),
                requires_grad=False,
            )

            mul: "i32[6144, 1001]" = torch.ops.aten.mul.Tensor(full_default, iota)
            iota_1: "i32[6144]" = torch.ops.prims.iota.default(
                6144,
                start=0,
                step=1001,
                dtype=torch.int32,
                device=device(type="cuda", index=0),
                requires_grad=False,
            )
            view: "i32[6150144]" = torch.ops.aten.reshape.default(mul, [-1])
            view_1: "f32[6150144]" = torch.ops.aten.reshape.default(div, [-1])
            _embedding_bag = torch.ops.aten._embedding_bag.default(
                primals_3, view, iota_1, False, 0, False, view_1
            )
            getitem: "f32[6144, 64]" = _embedding_bag[0]
            getitem_1: "i32[6150144]" = _embedding_bag[1]
            getitem_2: "i32[6144]" = _embedding_bag[2]
            getitem_3: "i32[0]" = _embedding_bag[3]
            unsqueeze: "f32[6144, 1, 64]" = torch.ops.aten.unsqueeze.default(getitem, 1)
            var_mean = torch.ops.aten.var_mean.correction(
                index, [1], correction=0, keepdim=True
            )
            getitem_4: "f32[6144, 1]" = var_mean[0]
            getitem_5: "f32[6144, 1]" = var_mean[1]
            add: "f32[6144, 1]" = torch.ops.aten.add.Tensor(getitem_4, 1e-05)
            rsqrt: "f32[6144, 1]" = torch.ops.aten.rsqrt.default(add)
            sub_1: "f32[6144, 4190]" = torch.ops.aten.sub.Tensor(index, getitem_5)
            mul_1: "f32[6144, 4190]" = torch.ops.aten.mul.Tensor(sub_1, rsqrt)
            mul_2: "f32[6144, 4190]" = torch.ops.aten.mul.Tensor(mul_1, primals_4)
            add_1: "f32[6144, 4190]" = torch.ops.aten.add.Tensor(mul_2, primals_5)
            permute_1: "f32[4190, 1739]" = torch.ops.aten.permute.default(
                primals_6, [1, 0]
            )

            return [
                index,
                index_1,
                addmm,
                amax,
                sum_1,
                iota_1,
                view,
                view_1,
                getitem_1,
                getitem_2,
                getitem_3,
                unsqueeze,
                getitem_5,
                rsqrt,
                add_1,
                permute_1,
            ]

        kwargs = aot_graph_input_parser(forward, device="cuda")
        self.common(forward, [], kwargs=kwargs)

    def test_misaligned_address_issue1(self):
        def forward(sub_tensor_1, unsqueeze_default):
            gather_default = torch.ops.aten.gather.default(
                sub_tensor_1, 1, unsqueeze_default
            )
            return gather_default

        args = [
            ((1, 1000), (1000, 1), torch.float32),
            ((1, 1), (1, 1), torch.int64),
        ]
        args = [rand_strided(shape, stride, dtype) for shape, stride, dtype in args]
        self.common(forward, args)

    def test_invalid_operand_issue1(self):
        def forward(arg0_1, arg1_1, arg3_1, squeeze, view_1, slice_1):
            slice_scatter = torch.ops.aten.slice_scatter.default(
                slice_1, arg3_1, 1, 1, 9223372036854775807
            )
            slice_scatter_1 = torch.ops.aten.slice_scatter.default(
                arg1_1, slice_scatter, 0, 0, 9223372036854775807
            )
            slice_2 = torch.ops.aten.slice.Tensor(
                slice_scatter_1, 0, 0, 9223372036854775807
            )
            select_scatter = torch.ops.aten.select_scatter.default(
                slice_2, squeeze, 1, 0
            )
            slice_scatter_2 = torch.ops.aten.slice_scatter.default(
                slice_scatter_1, select_scatter, 0, 0, 9223372036854775807
            )
            view = torch.ops.aten.view.default(slice_scatter_2, [-1, 128])
            embedding = torch.ops.aten.embedding.default(arg0_1, view, 1)
            return [embedding, view_1]

        args = [
            ((50005, 768), (768, 1), torch.float32),
            ((8, 128), (128, 1), torch.int64),
            ((8, 127), (127, 1), torch.int64),
            ((8,), (1,), torch.int64),
            ((1024,), (1,), torch.int64),
            ((8, 128), (128, 1), torch.int64),
        ]
        args = [rand_strided(shape, stride, dtype) for shape, stride, dtype in args]
        self.common(forward, args)

    def test_sizehint_issue1(self):
        def forward(x):
            return torch.nn.functional.unfold(
                x, kernel_size=[4, 4], dilation=1, padding=0, stride=[4, 4]
            )

        args = [((2, 24, 56, 56), (75264, 3136, 56, 1), torch.float32, False)]
        args = [
            rand_strided(sh, st, dt).requires_grad_(rg) for (sh, st, dt, rg) in args
        ]
        self.common(forward, args)

    def test_zero_dim_reductions(self):
        for kd in [True, False]:
            inps0 = (torch.zeros(2, 0, device=self.device, dtype=torch.float16), 1, kd)
            failed_ops = [aten.argmin, aten.argmax, aten.max, aten.min]
            for fo in failed_ops:
                with self.assertRaisesRegex(
                    IndexError, "Expected reduction dim 1 to have non-zero size"
                ):
                    mod = make_fx(fo)(*inps0)
                    _ = compile_fx_inner(mod, inps0)

            pass_ops = [
                lambda *x: fn(*x) for fn in [aten.sum, aten.prod, aten.any, aten.all]
            ]
            for po in pass_ops:
                compiled = torch._dynamo.optimize("inductor")(po)
                expected = po(*inps0)
                actual = compiled(*inps0)

            self.assertTrue(torch.allclose(actual, expected, atol=1e-3, rtol=1e-3))

    def test_unfold_zero_dimension_tensor(self):
        def forward(x):
            return torch.unfold_copy(dimension=1, input=x, size=0, step=7)

        x = torch.rand([1, 0], dtype=torch.float32)

        y = forward(x)
        compiled_y = torch.compile(forward, fullgraph=True)(x)

        self.assertEqual(y, compiled_y)

    def test_zero_element_mutation(self):
        class CustomModel(nn.Module):
            def __init__(self):
                super().__init__()
                self.layer1 = nn.LeakyReLU(negative_slope=5.2955089, inplace=True)

            def forward(self, inputs):
                return self.layer1(inputs)

        ip_size = [0]
        input_tensor = torch.randn(ip_size)

        mymodel = CustomModel()
        self.common(mymodel, (input_tensor,))

    def test_lerp(self):
        # non-contiguous inputs for lerp
        def fn0(i0, i1):
            x1 = i0.transpose(-2, -3)
            return torch.lerp(i1, x1, 70000)

        # contiguous inputs for lerp
        def fn1(i0, i1):
            return torch.lerp(i1, i0, 70000)

        self.common(fn0, [torch.rand(10, 3, 10), torch.rand(3, 10, 10)])
        self.common(fn1, [torch.rand(3, 10, 10), torch.rand(3, 10, 10)])

    def test_unspec_inputs(self):
        if self.device == "cpu":
            raise unittest.SkipTest("Testing mixed devices")

        def fn(x, y):
            return x + y, x * y, x / y

        opt = torch._dynamo.optimize("inductor")(fn)
        dtypes = [
            torch.float16,
            torch.bfloat16,
            torch.float32,
            torch.float64,
            torch.int32,
            torch.int64,
        ]

        for d in dtypes:
            inputs = (
                rand_strided((2, 3), (3, 1), dtype=torch.float32, device=GPU_TYPE),
                rand_strided((), (), dtype=d, device="cpu"),
            )
            self.assertTrue(same(opt(*inputs), fn(*inputs)))
            inputs = (inputs[1], inputs[0])
            self.assertTrue(same(opt(*inputs), fn(*inputs)))

    @dynamo_config.patch(automatic_dynamic_shapes=True)
    def test_list_clearing(self):
        if self.device == "cpu":
            contexts = [contextlib.nullcontext]
        else:
            contexts = [
                contextlib.nullcontext,
                lambda: config.patch({"triton.cudagraphs": True}),
            ]

        for context in contexts:
            with context():
                inps = [
                    torch.rand([5, 5]).to(self.device),
                    torch.rand([5, 5]).to(self.device),
                ]
                inp_refs = [weakref.ref(inp) for inp in inps]

                def fn(x, y):
                    a = x + y
                    return (a @ a,)

                fn_fx = make_fx(fn)(inps[0], inps[1])
                fn_compiled = compile_fx_inner(fn_fx, inps)

                test_self = self
                matmul_seen = False

                class TestRefMode(TorchDispatchMode):
                    def __torch_dispatch__(self, func, types, args=(), kwargs=None):
                        kwargs = kwargs if kwargs else {}

                        nonlocal inps
                        nonlocal inp_refs
                        nonlocal test_self
                        nonlocal matmul_seen

                        # by matmul, inputs should be deallocated
                        # TODO: should not be necessary, ref-cycle ?
                        gc.collect()
                        if func is aten.mm.out:
                            matmul_seen = True
                            test_self.assertEqual(len(inps), 0)
                            test_self.assertIsNone(inp_refs[0]())
                            test_self.assertIsNone(inp_refs[1]())

                        return func(*args, **kwargs)

                with TestRefMode():
                    fn_compiled(inps)

                # do an extra run to make sure we are deallocating on warmup and record
                if self.device == GPU_TYPE:
                    inps.extend(
                        [
                            torch.rand([5, 5]).to(self.device),
                            torch.rand([5, 5]).to(self.device),
                        ]
                    )
                    inp_refs.extend([weakref.ref(inp) for inp in inps])
                    matmul_seen = False

                    with TestRefMode():
                        fn_compiled(inps)

                # for some reason, TorchDispatch doesnt capture the
                # cuda mm call (even without cudagraphs)
                if self.device == "cpu":
                    self.assertTrue(matmul_seen)
                else:
                    self.assertEqual(len(inps), 0)

    def test_dtype_mismatch_issue(self):
        def fn(x):
            attn = torch.nn.functional.pad(x, [0, 1])
            return attn.softmax(dim=-1)

        x = torch.rand(128, 32, 63)
        self.common(fn, (x,))

    def test_diagonal_copy(self):
        def fn(x):
            return torch.diagonal_copy(x)

        for x in (torch.randn(2, 3), torch.randn(2, 2), torch.randn(3, 2)):
            self.common(fn, (x,))

    def test_kwargs(self):
        if self.device == GPU_TYPE:
            raise unittest.SkipTest("histogramdd only supports cpu")

        def fn(x, y):
            return torch.histogramdd(
                x,
                bins=[3, 3],
                weight=y,
            )

        self.common(
            fn,
            [torch.randn((4, 2)), torch.randn(4)],
        )

    # Shape padding causes the inputs to all get specialized, so the codegen
    # test fails
    @expectedFailureCodegenDynamic
    @requires_gpu()
    @torch._inductor.config.patch("shape_padding", True)
    def test_shape_padding(self):
        dtypes = [
            torch.float16,
            torch.float32,
        ]

        b, m, n, k = 7, 11, 13, 15

        def gen(*shape, dtype=torch.float32):
            return torch.randn(*shape, device=GPU_TYPE, dtype=dtype) / k + 1.0

        for dtype in dtypes:
            x = gen(m, k, dtype=dtype)
            y = gen(k, n, dtype=dtype)
            z = gen(n, dtype=dtype)
            self.common(lambda x, y: torch.mm(x, y), (x, y))
            self.common(lambda x, y: torch.matmul(x, y), (x, y))
            self.common(lambda x, y, z: torch.addmm(z, x, y), (x, y, z))

        for dtype in dtypes:
            x = gen(b, m, k, dtype=dtype)
            y = gen(b, k, n, dtype=dtype)
            z = gen(n, dtype=dtype)
            self.common(lambda x, y: torch.bmm(x, y), (x, y))
            self.common(lambda x, y: torch.matmul(x, y), (x, y))
            self.common(lambda x, y, z: torch.baddbmm(z, x, y), (x, y, z))

    @requires_gpu()
    @torch._inductor.config.patch("layout_optimization", True)
    def test_inductor_layout_optimization_input_mutations(self):
        # channel dim must be > 64 for inductor to do layout optimization and use NHWC
        mod = nn.Conv2d(3, 128, 1, stride=1, bias=False).to(GPU_TYPE)

        def f(x):
            x.mul_(2)
            out = mod(x)
            return out

        f_compiled = torch.compile(f)
        x_ref = torch.rand(2, 3, 128, 128, device=GPU_TYPE)
        x_test = x_ref.clone().detach()
        with torch.no_grad():
            out_ref = f(x_ref)
            out_test = f_compiled(x_test)
            self.assertEqual(out_ref, out_test)
            self.assertEqual(out_ref.shape, out_test.shape)
            # Importantly, since inductor._config.keep_output_stride is True,
            # the outputs should have matching strides here.
            self.assertEqual(out_ref.stride(), out_test.stride())
            self.assertEqual(x_ref, x_test)

    def test_int_input_dynamic_shapes(self):
        @torch.compile(dynamic=True)
        def fn(x, i):
            y = x * i
            return y

        # Constant must not get matched as constant
        self.common(fn, [torch.randn(3, 1, 1, 1, 1), 9132])

    def test_sqrt_dynamic_shapes(self):
        # TIMM convit_base model: https://github.com/pytorch/pytorch/issues/97877.
        # TODO: support cuda path.
        if self.device == GPU_TYPE:
            raise unittest.SkipTest("sqrt dynamic shapes only supports cpu")

        class Model(torch.nn.Module):
            def __init__(self):
                super().__init__()

            def forward(self, x):
                B, N, C = x.shape
                return self.get_rel_indices(N)

            def get_rel_indices(self, num_patches: int) -> torch.Tensor:
                img_size = int(num_patches**0.5)
                ind = torch.arange(img_size)
                return ind

        self.common(
            Model(),
            [
                torch.randn(8, 4, 4),
            ],
        )

    def test_rsqrt_dynamic_shapes(self):
        # From HF hf_BigBird model.
        @torch.compile(dynamic=True)
        def fn(a, b):
            r = 1 / math.sqrt(a.size(1))
            return torch.bmm(a, b) / r

        self.common(
            fn,
            [
                torch.randn(2, 4, 4),
                torch.randn(2, 4, 4),
            ],
        )

    def test_index_dynamic_shapes(self):
        # Repro from vision_maskrcnn
        def fn(arg0_1):
            unsqueeze = arg0_1.unsqueeze(0)
            sym_size = arg0_1.size(1)
            ceil = math.ceil(sym_size * 1.8735363483428955)
            iota = torch.ops.prims.iota.default(
                ceil,
                start=0,
                step=1,
                dtype=torch.int64,
                device=arg0_1.device,
                requires_grad=False,
            )
            convert_element_type_1 = iota.to(torch.float32)
            sym_size_1 = arg0_1.size(2)
            floor_1 = math.floor(sym_size_1 * 1.8735363483428955)
            ceil_1 = math.ceil(floor_1)
            iota_1 = torch.ops.prims.iota.default(
                ceil_1,
                start=0,
                step=1,
                dtype=torch.int64,
                device=arg0_1.device,
                requires_grad=False,
            )
            convert_element_type_3 = iota_1.to(torch.float32)
            sub_2 = (convert_element_type_1 + 0.5) * (sym_size / ceil) - 0.5
            clamp_min = sub_2.clamp_min(0.0)
            sub_3 = (convert_element_type_3 + 0.5) * (sym_size_1 / floor_1) - 0.5
            clamp_min_1 = sub_3.clamp_min(0.0)
            convert_element_type_4 = clamp_min.to(torch.int64)
            sub_4 = sym_size - 1
            clamp_max = clamp_min.ceil().clamp_max(sub_4)
            convert_element_type_5 = clamp_max.to(torch.int64)
            convert_element_type_6 = clamp_min_1.to(torch.int64)
            unsqueeze_2 = convert_element_type_4.unsqueeze(1)
            index = torch.ops.aten.index.Tensor(
                unsqueeze, [None, None, unsqueeze_2, convert_element_type_6]
            )
            index_1 = torch.ops.aten.index.Tensor(
                unsqueeze,
                [
                    None,
                    None,
                    convert_element_type_5.unsqueeze(1),
                    convert_element_type_6,
                ],
            )
            sub_6 = clamp_min.unsqueeze(1) - unsqueeze_2
            mul_10 = (index * (1.0 - sub_6) + index_1 * (sub_6)) * (
                1.0 - (clamp_min_1 - convert_element_type_6)
            )
            select = torch.ops.aten.select.int(mul_10, 0, 0)
            return (select,)

        x = torch.randn(15, 20, 3)
        self.common(
            fn,
            [x],
        )

    def test_setitem_with_int_parameter(self):
        x = torch.zeros(7)

        def fn(n, a):
            a[n] = -1
            return a

        cnts = CompileCounterWithBackend("inductor")
        opt_fn = torch._dynamo.optimize(cnts, nopython=True)(fn)

        for n in range(2, x.shape[0]):
            opt_fn(n, x)
            self.assertEqual(x[n], -1)

        # If assume_static_by_default is set, the calls above will trigger
        # 3 function compilation:
        #   1. assuming 'n' is static (equals 2)
        #   2. making 'n' dynamic, but with the guard 'end <= x.shape[0]'
        #      (from: torch._inductor.ir.SliceView.create)
        frame_count = 2 if torch._dynamo.config.assume_static_by_default else 1
        self.assertEqual(cnts.frame_count, frame_count)

        # Negative index triggers new compilation.
        opt_fn(-x.shape[0], x)
        self.assertEqual(x[0], -1)
        self.assertEqual(cnts.frame_count, frame_count + 1)

    @config.patch(profiler_mark_wrapper_call=True)
    def test_profiler_mark_wrapper_call(self):
        from torch.profiler import profile

        @torch._dynamo.optimize("inductor", nopython=True)
        def fn(a, b):
            return a + b

        a = torch.rand((100,))
        b = torch.rand((100,))
        with profile() as prof:
            fn(a, b)
        assert any(
            "inductor_wrapper_call" in e.name for e in prof.profiler.function_events
        )

    def test_insignificant_strides(self):
        def f(x):
            tmp = x + 1
            return tmp.view(-1, 1, 2)

        x = torch.arange(8, device=self.device, dtype=torch.float32)
        out = f(x)
        compiled_out = torch.compile(f)(x)

        self.assertEqual(out.stride(), compiled_out.stride())
        self.assertEqual(out, compiled_out)

    @unittest.skipIf(IS_X86 and not HAS_AVX2, "Requires AVX2")
    def test_pixel_shuffle_channels_last(self):
        def fn(x):
            x = torch.nn.functional.pixel_shuffle(x, 2)
            x = torch.nn.functional.relu(x)
            return x

        self.common(
            fn,
            (torch.randn(1, 16, 64, 72).to(memory_format=torch.channels_last),),
        )

    def test_where_broadcast(self):
        # https://github.com/pytorch/pytorch/issues/93374
        def fn(x, p1, p0):
            o = torch.where(x, p1, p0)
            return o

        # https://github.com/pytorch/pytorch/issues/94725
        class Repro(torch.nn.Module):
            def __init__(self):
                super().__init__()
                self.register_buffer(
                    "_tensor_constant0", torch.randn([], dtype=torch.float32)
                )

            def forward(self, arg0_1, arg1_1):
                convert_element_type = torch.ops.prims.convert_element_type.default(
                    arg1_1, torch.bool
                )
                bitwise_not = torch.ops.aten.bitwise_not.default(convert_element_type)
                _tensor_constant0 = self._tensor_constant0
                lift_fresh_copy = torch.ops.aten.lift_fresh_copy.default(
                    _tensor_constant0
                )
                where = torch.ops.aten.where.self(bitwise_not, lift_fresh_copy, arg0_1)
                return (where, bitwise_not)

        self.common(
            fn,
            (torch.tensor([[True]]), torch.rand(13, 7, 3), torch.rand(1, 1)),
        )

        args = [
            torch.randn(1, 4, 64, 64),
            torch.zeros(1, 1, 64, 64, dtype=torch.uint8),
        ]
        args[1][:, :, :32, :32] = 1
        eager_args = [x.clone() for x in args]
        eager_mod = Repro()
        mod = make_fx(eager_mod, tracing_mode="real")(*args)
        compiled = compile_fx_inner(mod, args)
        inductor_out = compiled(args)
        eager_out = eager_mod(*eager_args)
        self.assertEqual(inductor_out, eager_out)

    @skipIfRocm
    def test_require_stride_expanded(self):
        def forward(arg6, arg7, arg16):
            convolution = torch.ops.aten.convolution(
                arg16.unsqueeze(0), arg7, arg6, [4, 4], [2, 2], [1, 1], False, [0, 0], 1
            )
            return (convolution,)

        self.common(
            forward,
            (
                None,
                rand_strided(
                    (64, 3, 11, 11),
                    (363, 121, 11, 1),
                    torch.float32,
                    device=self.device,
                ).to(memory_format=torch.channels_last),
                rand_strided(
                    (1, 3, 224, 224),
                    (150528, 50176, 224, 1),
                    torch.float32,
                    device=self.device,
                )
                .to(memory_format=torch.channels_last)
                .squeeze(0),
            ),
            atol=1e-3,
            rtol=0.001,
        )

        # expanded dim should not cause copy in require_stride_order
        assertGeneratedKernelCountEqual(self, 0)

    @requires_gpu()
    @unittest.skipIf(
        not PLATFORM_SUPPORTS_FLASH_ATTENTION,
        "Does not support SDPA or pre-SM80 hardware",
    )
    @skipIfRocm
    def test_sdpa(self):
        def foo(arg0_1, arg1_1, arg2_1, arg3_1, arg4_1):
            view = torch.ops.aten.view.default(arg3_1, [23760, 128])
            arg3_1 = None
            mm = torch.ops.aten.mm.default(view, arg4_1)
            view = arg4_1 = None
            view_1 = torch.ops.aten.view.default(mm, [3, 99, 80, 8])
            mm = None
            view_2 = torch.ops.aten.view.default(view_1, [3, 99, 80, 8])
            view_1 = None
            permute = torch.ops.aten.permute.default(view_2, [0, 3, 1, 2])
            view_2 = None
            view_3 = torch.ops.aten.view.default(permute, [3, 8, 99, 80])
            permute = None

            clone = torch.ops.aten.clone.default(
                view_3, memory_format=torch.contiguous_format
            )
            view_3 = None

            expand = torch.ops.aten.expand.default(clone, [3, 8, 99, 80])
            clone = None
            _scaled_dot_product_efficient_attention = (
                torch.ops.aten._scaled_dot_product_efficient_attention.default(
                    arg0_1, arg1_1, arg2_1, expand, False
                )
            )
            arg0_1 = arg1_1 = arg2_1 = expand = None
            getitem = _scaled_dot_product_efficient_attention[0]
            _scaled_dot_product_efficient_attention = None
            return (getitem,)

        DEVICE = torch.device(f"{GPU_TYPE}:0")
        DTYPE = torch.float16
        B = 3
        H = 8
        Q = 99
        K = 80
        D = 32
        C_bias = 128

        # inputs
        query = torch.randn((B, H, Q, D), device=DEVICE, dtype=DTYPE)
        key = torch.randn((B, H, K, D), device=DEVICE, dtype=DTYPE)
        value = torch.randn((B, H, K, D), device=DEVICE, dtype=DTYPE)
        bias = torch.randn((B, Q, K, C_bias), device=DEVICE, dtype=DTYPE)
        weights = torch.randn((C_bias, H), device=DEVICE, dtype=DTYPE)

        self.common(
            foo,
            (query, key, value, bias, weights),
            atol=0.02,
            rtol=1e4,
        )

    @requires_gpu()
    @unittest.skipIf(
        not PLATFORM_SUPPORTS_MEM_EFF_ATTENTION,
        "Does not support mem_eff_attention",
    )
    @skipIfRocm
    def test_sdpa_unaligned_mask(self):
        def foo(
            arg0_1: "f32[8, 8, 16, 16]",
            arg1_1: "f32[8, 8, 15, 16]",
            arg2_1: "f32[8, 8, 15, 16]",
            arg3_1: "f32[1, 1, 16, 15]",
        ):
            constant_pad_nd: "f32[1, 1, 16, 16]" = (
                torch.ops.aten.constant_pad_nd.default(arg3_1, [0, 1], 0.0)
            )
            arg3_1 = None
            slice_1: "f32[1, 1, 16, 15]" = torch.ops.aten.slice.Tensor(
                constant_pad_nd, -1, 0, 15
            )
            constant_pad_nd = None
            expand: "f32[8, 8, 16, 15]" = torch.ops.aten.expand.default(
                slice_1, [8, 8, 16, 15]
            )
            slice_1 = None
            _scaled_dot_product_efficient_attention = (
                torch.ops.aten._scaled_dot_product_efficient_attention.default(
                    arg0_1, arg1_1, arg2_1, expand, False
                )
            )
            arg0_1 = arg1_1 = arg2_1 = expand = None
            getitem: "f32[8, 8, 16, 16]" = _scaled_dot_product_efficient_attention[0]
            _scaled_dot_product_efficient_attention = None
            return (getitem,)

        query = torch.rand(8, 8, 16, 16, device=GPU_TYPE)
        key = torch.rand(8, 8, 15, 16, device=GPU_TYPE)
        value = torch.rand(8, 8, 15, 16, device=GPU_TYPE)
        bias = torch.rand(1, 1, 16, 15, device=GPU_TYPE)
        self.common(
            foo,
            (query, key, value, bias),
            atol=0.02,
            rtol=1e4,
        )

    @requires_gpu()
    @unittest.skipIf(
        not PLATFORM_SUPPORTS_MEM_EFF_ATTENTION,
        "Does not support mem_eff_attention",
    )
    @skipIfRocm
    @config.patch(freezing=True)
    def test_sdpa_unaligned_mask_freezing(self):
        class Mod(torch.nn.Module):
            def __init__(self):
                super().__init__()
                self.arg3_1 = torch.rand(1, 1, 16, 15, device=GPU_TYPE)

            def forward(
                self,
                arg0_1: "f32[8, 8, 16, 16]",
                arg1_1: "f32[8, 8, 15, 16]",
                arg2_1: "f32[8, 8, 15, 16]",
            ):
                arg3_1 = self.arg3_1
                constant_pad_nd: "f32[1, 1, 16, 16]" = (
                    torch.ops.aten.constant_pad_nd.default(arg3_1, [0, 1], 0.0)
                )
                arg3_1 = None
                slice_1: "f32[1, 1, 16, 15]" = torch.ops.aten.slice.Tensor(
                    constant_pad_nd, -1, 0, 15
                )
                constant_pad_nd = None
                expand: "f32[8, 8, 16, 15]" = torch.ops.aten.expand.default(
                    slice_1, [8, 8, 16, 15]
                )
                slice_1 = None
                _scaled_dot_product_efficient_attention = (
                    torch.ops.aten._scaled_dot_product_efficient_attention.default(
                        arg0_1, arg1_1, arg2_1, expand, False
                    )
                )
                arg0_1 = arg1_1 = arg2_1 = expand = None
                getitem: "f32[8, 8, 16, 16]" = _scaled_dot_product_efficient_attention[
                    0
                ]
                _scaled_dot_product_efficient_attention = None
                return (getitem,)

        query = torch.rand(8, 8, 16, 16, device=GPU_TYPE)
        key = torch.rand(8, 8, 15, 16, device=GPU_TYPE)
        value = torch.rand(8, 8, 15, 16, device=GPU_TYPE)

        mod = Mod()
        out_eager = mod(query, key, value)

        with torch.no_grad():
            out_compiled = torch.compile(mod)(query, key, value)
            self.assertEqual(out_eager, out_compiled, atol=0.02, rtol=1e4)

    def test_where_with_logical_op(self):
        def fn_and(x, y):
            return torch.where(torch.logical_and(x, y), 1.0, 0.0)

        def fn_or(x, y):
            return torch.where(torch.logical_or(x, y), 1.0, 0.0)

        self.common(
            fn_and,
            (torch.randn(32), torch.randn(32)),
        )
        self.common(
            fn_or,
            (torch.randn(32), torch.randn(32)),
        )

    @skipIfRocm
    def test_conv_with_as_strided(self):
        class Model(nn.Module):
            def __init__(self):
                super().__init__()
                self.kv = torch.nn.Conv2d(
                    256, 384, kernel_size=(1, 1), stride=(1, 1), bias=False
                )

            def forward(self, x):
                convolution = self.kv(x)
                constant_pad_nd = torch.ops.aten.constant_pad_nd.default(
                    convolution, [2, 2, 2, 2], 0.0
                )
                # as_strided inputs are depend on input's size and stide.
                as_strided = torch.ops.aten.as_strided.default(
                    constant_pad_nd, [8, 384, 2, 20, 12], [153600, 400, 160, 1, 20]
                )
                as_strided_1 = torch.ops.aten.as_strided.default(
                    as_strided, [8, 384, 2, 2, 12, 12], [153600, 400, 160, 8, 20, 1]
                )
                clone = torch.ops.aten.clone.default(
                    as_strided_1, memory_format=torch.contiguous_format
                )
                return clone

        self.common(
            Model(),
            (torch.randn(8, 256, 16, 16),),
        )

    def test_inplace_where_pointwise(self):
        # https://github.com/pytorch/pytorch/issues/96446
        def fn(a, b):
            a[0] = 2
            return a * b

        self.common(fn, (torch.rand(1), torch.rand(2)))

    def test_view_on_aliased(self):
        # https://github.com/pytorch/pytorch/issues/96728
        def fn1(a, b):
            a = a.max(0).values
            c = torch.cat((a, b))
            c = c.round()
            b >= a[0]  # noqa: B015
            return c

        some_const = torch.tensor(6324)

        def fn2():
            a = torch.tensor([[0.6324]])
            ret = torch.cat((a, a), dim=0)
            some_const >= a[0]  # noqa: B015
            return ret

        self.common(fn1, (torch.tensor([[4.0]]), torch.tensor([5.0])))
        self.common(fn2, ())

    def test_argmax_to_float(self):
        # https://github.com/pytorch/pytorch/issues/97127
        def fn():
            a = torch.zeros([2, 2])
            b = a.argmax(0)
            return b.float().mean()

        self.common(fn, ())

    def test_const_int32_to_float(self):
        # https://github.com/pytorch/pytorch/issues/97124
        def fn():
            a = torch.zeros([1, 2], dtype=torch.int32)
            a = a + a
            b = a.to(dtype=torch.float32)
            return b * 0.8

        self.common(fn, ())

    def test_getitem(self):
        out_features = ["p3", "p4", "p5", "p6", "p7"]
        in_feature = "p5"

        def fn(a):
            return a[out_features.index(in_feature)]

        x = [
            torch.rand([1, 256, 100, 152], device=self.device),
            torch.rand([1, 256, 50, 76], device=self.device),
            torch.rand([1, 256, 25, 38], device=self.device),
        ]
        opt_fn = torch._dynamo.optimize("inductor")(fn)
        same(fn(x), opt_fn(x))

    def test_pad_view(self):
        def fn(a):
            y = torch.nn.functional.pad(a, (0, 0, 0, 1))
            y = y.view(*y.size()[:-2], y.size(-1), y.size(-2))
            return y

        x = torch.rand(48, 3, 512, 512)
        self.common(fn, (x,))

    def test_pad_cast(self):
        def fn(x):
            return torch.nn.functional.pad(x.to(torch.float32), (0, 3, 0, 0))

        for dtype in [torch.int32, torch.int64]:
            self.common(fn, (torch.ones(1, 1, 13, dtype=dtype),))

    @unittest.skipIf(not HAS_CPU or not RUN_CPU, "requires C++ compiler")
    def test_data_type_propogation(self):
        from torch._dynamo.utils import detect_fake_mode
        from torch._inductor.codegen.common import boolean_ops
        from torch._inductor.compile_fx import _shape_env_from_inputs
        from torch._inductor.debug import DebugContext
        from torch._inductor.graph import GraphLowering
        from torch._inductor.virtualized import V
        from torch.fx.passes.fake_tensor_prop import FakeTensorProp

        def get_data_type(node: torch.fx.Node):
            if OptimizationContext.key in node.meta:
                return node.meta[OptimizationContext.key].dtype
            else:
                return None

        def func(arg0_1):
            max_pool2d_with_indices = torch.ops.aten.max_pool2d_with_indices.default(
                arg0_1, [3, 3], [2, 2], [1, 1]
            )
            arg0_1 = None
            getitem = max_pool2d_with_indices[0]
            max_pool2d_with_indices = None
            return (getitem,)

        example_inputs = [
            torch.randn(10, 32, 20, 20, dtype=torch.bfloat16).to(
                memory_format=torch.channels_last
            )
        ]

        gm = torch.fx.symbolic_trace(func)

        shape_env = _shape_env_from_inputs(example_inputs)

        fake_mode = detect_fake_mode(example_inputs)
        if not fake_mode:
            fake_mode = torch._subclasses.FakeTensorMode(allow_non_fake_inputs=True)
            FakeTensorProp(gm, mode=fake_mode).propagate(*example_inputs)
        else:
            FakeTensorProp(gm, mode=fake_mode).propagate_dont_convert_inputs(
                *example_inputs
            )
        with V.set_fake_mode(fake_mode):
            graph = GraphLowering(
                gm,
                shape_env=shape_env,
                num_static_inputs=0,
            )
            with V.set_graph_handler(graph), V.set_debug_handler(DebugContext()):
                graph.run(*example_inputs)
                graph.compile_to_module()
                scheduler_node = graph.scheduler.nodes[0]
                DataTypePropagation.propagate_scheduler_node(scheduler_node)
                root_graph = scheduler_node._body.root_block.graph
                for node in root_graph.nodes:
                    if node.op == "placeholder":
                        self.assertEqual(get_data_type(node), None)
                    elif node.target in boolean_ops():
                        self.assertEqual(get_data_type(node), torch.bool)
                    elif node.target in (
                        "constant",
                        "to_dtype",
                        "index_expr",
                    ):
                        self.assertEqual(get_data_type(node), node.args[-1])
                    elif node.target in (
                        "get_index",
                        "index_expr",
                    ):
                        self.assertEqual(get_data_type(node), torch.int64)
                    elif node.target in (
                        "load",
                        "store",
                    ):
                        self.assertEqual(
                            get_data_type(node), V.graph.get_dtype(node.args[1])
                        )
                    elif node.target == "reduction":
                        _, _, dtype, _, _, _, _ = node.args
                        self.assertEqual(get_data_type(node), dtype)
                    elif node.target.startswith("masked_subblock"):
                        """
                        masked_subblocks:
                        opcode       name       target     args                        kwargs
                        -----------  ---------  ---------  --------------------------  --------
                        placeholder  ops        ops        ()                          {}
                        call_module  get_index  get_index  ('index2',)                 {}
                        call_method  load       load       (ops, 'arg0_1', get_index)  {}
                        call_method  to_dtype   to_dtype   (ops, load, torch.float32)  {}
                        output       output     output     (to_dtype,)                 {}
                        """
                        self.assertEqual(get_data_type(node), torch.float)
                    elif node.target == "and_":
                        """
                        and_'s input is boolean_ops:
                        -----------  ---------  ---------  --------------------------  --------
                        call_method  and__22           and_              (ops, ge_15, lt_15)
                        -----------  ---------  ---------  --------------------------  --------
                        """
                        self.assertEqual(get_data_type(node), torch.bool)
                    elif node.target == "maximum":
                        """
                        maximum's input is maximum or masked_subblock:
                        -----------  ---------  ---------  --------------------------  --------
                        call_method  maximum_6         maximum           (ops, masked_subblock8, maximum_5)
                        -----------  ---------  ---------  --------------------------  --------
                        """
                        self.assertEqual(get_data_type(node), torch.float)
                    elif node.target == "output":
                        self.assertEqual(get_data_type(node), torch.bfloat16)

    # Calling div only torch.SymInt arguments is not yet supported.
    # To support this behavior, we need to allow const-propping tensors that store symint data.
    # For now, dynamo will explicitly graph break when it encounters user code with this behavior.
    @expectedFailureCodegenDynamic
    def test_AllenaiLongformerBase_repro(self):
        def fn(query, scores, window_overlap):
            batch_size, seq_len, num_heads, _ = query.size()
            chunks_count = torch.div(seq_len, window_overlap, rounding_mode="trunc") - 1
            diagonal_attention_scores = scores.new_zeros(
                (
                    batch_size * num_heads,
                    chunks_count + 1,
                    window_overlap,
                    window_overlap * 2 + 1,
                )
            )
            diagonal_attention_scores[:, :-1, :, window_overlap:] = scores[
                :, :, :window_overlap, : window_overlap + 1
            ]
            input_tensor = diagonal_attention_scores.view(
                batch_size, num_heads, seq_len, 2 * window_overlap + 1
            ).transpose(2, 1)
            beginning_input = input_tensor[:, :window_overlap, :, : window_overlap + 1]
            input_tensor[:, :window_overlap, :, : window_overlap + 1] = torch.full_like(
                beginning_input, -float("inf")
            )
            return input_tensor

        args = [
            ((4, 1024, 12, 64), (768, 3072, 64, 1)),
            ((48, 3, 512, 513), (787968, 262656, 513, 1)),
        ]
        args = [rand_strided(sh, st) for (sh, st) in args]
        args.append(256)
        self.common(fn, args)

    def test_cumsum_pattern_matcher_issue(self):
        def fn(input_ids) -> torch.Tensor:
            input_shape = input_ids.size()
            input_ids = input_ids.view(-1, input_shape[-1])
            batch_size, seq_length = input_shape
            past_key_values_length = 0
            mask_seq_length = past_key_values_length + seq_length
            attention_mask = torch.ones(
                batch_size, mask_seq_length, device=input_ids.device
            )
            attention_mask = attention_mask.long()
            return torch.cumsum(attention_mask, dim=1)

        x = torch.randn(2, 2)
        self.common(fn, (x,), atol=0, rtol=0)

    @staticmethod
    def _check_resize_common(
        self, fn, x, size_or_y, memory_format, inplace, deterministic
    ):
        x_ref_arg = x.clone()
        x_opt_arg = x.clone()
        x_numel = x.numel()
        torch._dynamo.reset_code_caches()
        opt_fn = torch._dynamo.optimize_assert(compile_fx)(fn)
        correct = fn(x_ref_arg, size_or_y, memory_format)
        actual = opt_fn(x_opt_arg, size_or_y, memory_format)

        def get_numel(size_or_y):
            if isinstance(size_or_y, torch.Tensor):
                return size_or_y.numel()
            else:
                # assume shape
                return functools.reduce(lambda x, y: x * y, size_or_y, 1)

        if deterministic:
            nele_check = correct.numel()
        else:
            nele_check = min(x_numel, get_numel(size_or_y))

        correct_values = correct.as_strided((nele_check,), (1,))
        actual_values = actual.as_strided((nele_check,), (1,))
        self.assertTrue(same(correct_values, actual_values, equal_nan=deterministic))
        correct_strides = correct.stride()
        actual_strides = actual.stride()
        self.assertEqual(correct_strides, actual_strides)

    @staticmethod
    def _cases_resize_common():
        sizes = [
            ((2,), (1, 3, 2, 3)),
            ((100,), (1, 3, 2, 3)),
            ((1, 3, 2, 3), (1, 3, 2, 3)),
            ((2,), (1, 3, 2, 3, 1)),
            ((100,), (1, 3, 2, 3, 1)),
            ((1, 3, 2, 3, 1), (1, 3, 2, 3, 1)),
            ((2, 0, 1), (2, 2)),
        ]
        for x_size, y_size in sizes:
            memory_formats = [torch.contiguous_format]
            if len(y_size) == 4:
                memory_formats.append(torch.channels_last)
            if len(y_size) == 5:
                memory_formats.append(torch.channels_last_3d)
            for memory_format in memory_formats:
                x = torch.randn(*x_size)
                yield x, y_size, memory_format
                # check some non-contiguous tensors
                if x.numel() == 100:
                    x_strided = x[::2].reshape(25, 2).transpose(0, 1)
                    yield x_strided, y_size, memory_format

    def test_resize(self):
        def fn(x, size, memory_format):
            # NOTE: Tensor.resize() =/= aten::resize()
            return torch.ops.aten.resize(x, size, memory_format=memory_format)

        for deterministic in [True, False]:
            with DeterministicGuard(
                deterministic, fill_uninitialized_memory=deterministic
            ):
                for x, y_size, memory_format in CommonTemplate._cases_resize_common():
                    CommonTemplate._check_resize_common(
                        self,
                        fn,
                        x,
                        y_size,
                        memory_format,
                        inplace=False,
                        deterministic=deterministic,
                    )

    @staticmethod
    def _cases_resize_as_common():
        for x, y_size, memory_format in CommonTemplate._cases_resize_common():
            # each sizes /memory_format combintation tested in 2 ways:
            # 1. y is contiguous fn gets memory_format kwargs
            # 2. y has memory_format contiguity and fn gets preserve kwarg
            # 3. y has some other strides (not contiguous or channels last) and fn gets preserve
            yield x, torch.randn(*y_size), memory_format
            yield x, torch.randn(*y_size).contiguous(
                memory_format=memory_format
            ), torch.preserve_format
            yield x, torch.randn(*y_size).permute(
                tuple(reversed(range(len(y_size))))
            ), torch.preserve_format

    def test_resize_as(self):
        def fn(x, y, memory_format):
            return torch.ops.aten.resize_as(x, y, memory_format=memory_format)

        for deterministic in [True, False]:
            with DeterministicGuard(
                deterministic, fill_uninitialized_memory=deterministic
            ):
                for x, y, memory_format in CommonTemplate._cases_resize_as_common():
                    CommonTemplate._check_resize_common(
                        self,
                        fn,
                        x,
                        y,
                        memory_format,
                        inplace=False,
                        deterministic=deterministic,
                    )

    def test_inplace_resize_as(self):
        def fn(x, y):
            x.resize_as_(y)
            return x

        x = torch.randn(2, 3)
        y = torch.randn(200, 300)
        x_clone = x.clone()
        opt_fn = torch._dynamo.optimize("inductor")(fn)
        same(fn(x, y), opt_fn(x_clone, y))

    def test_erfc(self):
        def fn(x):
            return torch.erfc(x)

        self.common(fn, (torch.randn(8, 8),))

    def test_erfinv(self):
        def fn(x):
            return torch.erfinv(x)

        # domain for erfinv is (-1, 1)
        x = torch.empty(8, 8).uniform_(-1, 1)
        self.common(fn, (x,))

    def test_uint(self):
        def fn(z):
            x = torch.tensor(5, device=z.device, dtype=torch.uint8)
            y = torch.neg(x)
            return x < y

        self.common(fn, (torch.randn(26),))

    def test_scaled_dot_product_attention(self):
        if self.device == "cuda" and not PLATFORM_SUPPORTS_FLASH_ATTENTION:
            raise unittest.SkipTest("Can't run flash attention on this platform")
        if self.device == "cuda" and TEST_WITH_ROCM:
            raise unittest.SkipTest(
                "Flash attention support is incomplete on this platform"
            )

        def fn(q, k, v):
            return torch.nn.functional.scaled_dot_product_attention(
                q.transpose(1, 2).contiguous(),
                k.transpose(1, 2),
                v.transpose(1, 2),
                scale=0.125,
            )[:2]

        self.common(
            fn,
            (
                torch.randn(4, 2, 4, 2),
                torch.randn(4, 2, 4, 2),
                torch.randn(4, 2, 4, 2),
            ),
            atol=2e-4,  # to pass lowp check on GPU
            rtol=1e-2,  # to pass lowp check on GPU
        )

    @skipIfRocm
    def test_scaled_dot_product_efficient_attention(self):
        if self.device == "cpu":
            raise unittest.SkipTest(f"requires {GPU_TYPE}")

        # The first two values should be the same, attention output
        # and logsumexp since dropout is not being set
        def fn(q, k, v, attn_bias, compute_log_sumexp):
            return aten._scaled_dot_product_efficient_attention(
                q, k, v, attn_bias, compute_log_sumexp
            )[:2]

        self.common(
            fn,
            (
                torch.randn(4, 4, 36, 36),
                torch.randn(4, 4, 36, 36),
                torch.randn(4, 4, 36, 36),
                torch.randn(4, 4, 36, 36),
                False,
            ),
            check_lowp=False,
        )

    def test_fft_real_input(self):
        def fn(x):
            return torch.fft.fftn(x)

        self.common(fn, (torch.randn((16, 16, 16)),), check_lowp=False)

    def test_fft_real_input_real_output(self):
        def fn(x):
            return torch.fft.fftn(x).real

        self.common(fn, (torch.randn((16, 16, 16)),), check_lowp=False)

    def test_bucketize(self):
        def fn(input, boundaries, out_int32, right):
            return torch.bucketize(input, boundaries, out_int32=out_int32, right=right)

        input = torch.rand((64, 64)) * 2 - 1
        boundaries = torch.tensor([-0.9, -0.8, 0.1, 0.2, 0.5, 0.9])

        for out_int32 in [True, False]:
            for right in [True, False]:
                out_int32 = True
                right = False
                self.common(fn, (input, boundaries, out_int32, right), check_lowp=False)

    def test_bucketize_default_kwargs(self):
        def fn(input, offsets):
            return torch.bucketize(input, offsets)

        input = torch.tensor(
            [-1.0, -0.9, -0.8, -0.5, 0.0, 0.1, 0.2, 0.4, 0.5, 0.6, 0.9, 0.91]
        )
        offsets = torch.tensor([-0.9, -0.8, 0.1, 0.2, 0.5, 0.9])

        self.common(fn, (input, offsets), check_lowp=False)

    def test_bucketize_int(self):
        def fn(input, offsets, out_int32, right):
            return torch.bucketize(input, offsets, out_int32=out_int32, right=right)

        input = torch.randint(0, 102, (64, 64))
        offsets = torch.arange(10, dtype=torch.int32) ** 2 + 1

        for out_int32 in [True, False]:
            for right in [True, False]:
                self.common(fn, (input, offsets, out_int32, right), check_lowp=False)

    @patch.object(config.triton, "autotune_pointwise", True)
    def test_bucketize_add_autotune(self):
        # Causes a @pointwise(size_hints) where size_hints is 2D

        def fn(input, offsets, add_value):
            return torch.bucketize(input, offsets) + add_value

        input = torch.rand((16, 16, 64, 64))
        boundaries = torch.tensor([-0.9, -0.8, 0.1, 0.2, 0.5, 0.9])
        add_value = torch.randint(0, 1024, (16, 16, 64, 64)).to(
            memory_format=torch.channels_last
        )

        self.common(fn, (input, boundaries, add_value), check_lowp=False)

        assertGeneratedKernelCountEqual(self, 1)

    def test_bucketize_computed_offsets(self):
        def fn(inp, offsets):
            return torch.bucketize(inp, offsets + 0.01)

        inp = torch.tensor(
            [-1.0, -0.9, -0.8, -0.5, 0.0, 0.1, 0.2, 0.4, 0.5, 0.6, 0.9, 0.91]
        )
        offsets = torch.tensor([-0.9, -0.8, 0.1, 0.2, 0.5, 0.9]) - 0.01

        self.common(fn, (inp, offsets), check_lowp=False)

    @config.patch(implicit_fallbacks=True)
    def test_custom_op_1(self):
        import torch.library

        def foo_cpu(x):
            return 3 * x

        def foo_cuda(x):
            return 3 * x

        def foo_meta(x):
            return torch.empty_like(x)

        define_custom_op_for_test("foo", foo_cpu, foo_cuda, foo_meta)

        def fn(x):
            a = torch.nn.functional.relu(x)
            b = torch.ops.test.foo(a)
            c = torch.cos(b)
            return c

        self.common(fn, (torch.randn((16, 32)),), check_lowp=False)

    @config.patch(implicit_fallbacks=True)
    def test_custom_op_2(self):
        import torch.library

        def foo_cpu(x, scale: float):
            return scale * x, torch.cos(x)

        def foo_cuda(x, scale: float):
            return scale * x, torch.cos(x)

        def foo_meta(x, scale: float):
            return torch.empty_like(x), torch.empty_like(x)

        define_custom_op_2_for_test("foo2", foo_cpu, foo_cuda, foo_meta)

        def fn(x, scale: float):
            a = torch.nn.functional.relu(x)
            return torch.ops.test.foo2(a, scale)

        self.common(fn, (torch.randn((16, 32)), 2.0), check_lowp=False)

    @config.patch(implicit_fallbacks=True)
    def test_custom_op_3(self):
        import torch.library

        def foo_cpu(x):
            result = torch.zeros_like(x[0])
            for t in x:
                result += t
            return result

        def foo_cuda(x):
            result = torch.zeros_like(x[0])
            for t in x:
                result += t
            return result

        def foo_meta(x):
            return torch.empty_like(x[0])

        define_custom_op_3_for_test("foo3", foo_cpu, foo_cuda, foo_meta)

        def fn(x):
            return torch.ops.test.foo3(x)

        self.common(
            fn,
            ([torch.randn((16, 32)), torch.randn((16, 32)), torch.randn((16, 32))],),
            check_lowp=False,
        )

    @requires_gpu()
    @torch._inductor.config.patch("layout_optimization", True)
    @torch._inductor.config.patch("keep_output_stride", False)
    @config.patch(implicit_fallbacks=True)
    def test_custom_op_fixed_layout_sequential(self):
        import torch.library

        mod = nn.Conv2d(3, 128, 1, stride=1, bias=False).cuda()
        inp = torch.rand(2, 3, 128, 128, device="cuda")
        expected_stride = mod(inp).stride()

        def bar_cpu(x):
            self.assertEqual(x.stride(), expected_stride)
            return x.clone()

        def bar_cuda(x):
            self.assertEqual(x.stride(), expected_stride)
            return x.clone()

        def bar_meta(x):
            return torch.empty_like(x)

        define_custom_op_for_test(
            "bar",
            bar_cpu,
            bar_cuda,
            bar_meta,
            tags=[torch._C.Tag.needs_fixed_stride_order],
        )

        def fn(x):
            z = mod(x)
            output = torch.ops.test.bar(z)
            return output

        with torch.no_grad():
            # With keep_output_stride False, inductor would normally have different layout from eager execution
            # But because our custom op needs fixed layout, the assertions in the custom op will pass
            self.common(fn, (inp,), check_lowp=False)

    @requires_gpu()
    @config.patch(implicit_fallbacks=True)
    def test_custom_op_fixed_layout_channels_last(self):
        class Block(nn.Module):
            def __init__(
                self,
            ):
                super().__init__()

                self.in_layers = nn.Sequential(
                    nn.Dropout(p=0.1),
                )

            def helper(self, x):
                out = F.gelu(x)
                out = self.in_layers(out)
                return out

            def forward(self, x):
                out = self.helper(x)
                out = torch.ops.test.baz(out)
                return out

        model = Block()
        model = model.to("cuda").to(memory_format=torch.channels_last)
        input_t = torch.randn([1, 320, 128, 128], dtype=torch.float32, device="cuda")
        input_t = input_t.to(memory_format=torch.channels_last)
        expected_strides = model.helper(input_t).stride()

        def baz_cpu(x):
            self.assertEqual(expected_strides, x.stride())
            return x.clone()

        def baz_cuda(x):
            self.assertEqual(expected_strides, x.stride())
            return x.clone()

        def baz_meta(x):
            return torch.empty_like(x)

        define_custom_op_for_test(
            "baz",
            baz_cpu,
            baz_cuda,
            baz_meta,
            tags=[torch._C.Tag.needs_fixed_stride_order],
        )

        with torch.no_grad():
            net = torch.compile(model)
            out = net(input_t)

    def test_buffer_use_after_remove(self):
        # https://github.com/pytorch/pytorch/issues/102857

        def rotvec_to_rotmat(rotvec) -> torch.Tensor:
            """Simplified rotvec to rotmat code from RoMa
            (https://github.com/naver/roma/blob/06e4b0cdc1c802a60a012bb19c581d6600c63358/roma/mappings.py#L371)
            """
            theta = torch.norm(rotvec, dim=-1)
            axis = rotvec / theta[..., None]
            kx, ky, kz = axis[:, 0], axis[:, 1], axis[:, 2]
            sin_theta = torch.sin(theta)
            cos_theta = torch.cos(theta)
            one_minus_cos_theta = 1 - cos_theta
            xs = kx * sin_theta
            ys = ky * sin_theta
            zs = kz * sin_theta
            xyc = kx * ky * one_minus_cos_theta
            xzc = kx * kz * one_minus_cos_theta
            yzc = ky * kz * one_minus_cos_theta
            xxc = kx**2 * one_minus_cos_theta
            yyc = ky**2 * one_minus_cos_theta
            zzc = kz**2 * one_minus_cos_theta
            R_rodrigues = torch.stack(
                [
                    1 - yyc - zzc,
                    xyc - zs,
                    xzc + ys,
                    xyc + zs,
                    1 - xxc - zzc,
                    -xs + yzc,
                    xzc - ys,
                    xs + yzc,
                    1 - xxc - yyc,
                ],
                dim=-1,
            ).reshape(-1, 3, 3)
            R = R_rodrigues
            return R

        def f(coord, rot, trans):
            rot_mat = rotvec_to_rotmat(rot)
            coord = torch.einsum("...ij,...bj->...bi", rot_mat, coord) + trans
            return coord.sum()

        foo_c = torch.compile(f, dynamic=True)

        def run(fn):
            coord = torch.ones((2, 3), device=self.device)
            rot = nn.Parameter(torch.ones((2, 3), device=self.device))
            trans = nn.Parameter(torch.ones((2, 3), device=self.device))

            U = fn(coord, rot, trans)
            U.backward()

            return U, rot, trans

        U_e, rot_e, trans_e = run(f)
        U, rot, trans = run(foo_c)

        self.assertEqual(U, U_e)
        self.assertEqual(rot.grad, rot_e.grad)
        self.assertEqual(trans.grad, trans_e.grad)

    @config.patch({"fx_graph_cache": False})
    def test_inner_fn_str_and_stride(self):
        def f(x):
            x = x + 1
            x = test_operators.realize(x)
            x = x * 2
            x = test_operators.realize(x)
            return x

        x = torch.rand(3, 2, device=self.device).t()
        ref = f(x)
        called = False

        def hook_fn(scheduler, nodes):
            nonlocal called
            called = True

            if self.device != "cpu":
                self.assertEqual(len(nodes), 3)
                _, mul_buf, _ = nodes
                self.assertTrue(
                    all(
                        V.graph.sizevars.size_hints(buf.get_stride()) == (1, 2)
                        for buf in nodes
                    )
                )
                # before the fix, the wrong index expression
                # 'i1 + 3 * i0' is cached.
                self.assertTrue(
                    "i0 + 2 * i1" in mul_buf.data.inner_fn_str()
                    or "i0 + i1 * s1" in mul_buf.data.inner_fn_str()
                )

        with add_scheduler_init_hook(hook_fn):
            actual = torch.compile(f, fullgraph=True)(x)
        self.assertEqual(ref, actual)
        self.assertTrue(called)

    def test_mutations_loop_fusion(self):
        def fn(tensor, index, source):
            out = tensor.index_add(0, index, source, alpha=2.0) / 2
            return out

        device = "cpu"
        tensor = torch.rand((1,), dtype=torch.double, device=device)
        index = torch.tensor([0], dtype=torch.long, device=device)
        source = torch.rand((1,), dtype=torch.double, device=device)
        self.common(
            fn,
            (
                tensor,
                index,
                source,
            ),
        )

    @config.patch(
        "triton.autotune_pointwise", True
    )  # needed to introduce config that exceed max shared memory usage
    @serialTest()
    def test_large_block_sizes(self):
        """
        Inductor will try triton configs like x = 64 and y = 1024 which will
        result in out of shared memory if dtype is fp32.

        Currently inductor will skip such bad configs and pick the best one
        from the remaining configs.
        """
        if not _has_sufficient_memory(self.device, 3 * 2**24 * 65 * 4):
            raise unittest.SkipTest("insufficient memory")

        @torch.compile
        def fn(x, y):
            return x.t() + y

        # Use shape (2**24, 65) rather than (2**24, 128) potentially avoid OOM in
        # CI while still keep the same up-rounded size-hints.
        a = torch.randn(2**24, 65, device=self.device)
        b = torch.randn(65, 2**24, device=self.device)
        fn(a, b)

    def test_fuse_large_params(self):
        def pt2_optimizer_step(optimizer):
            @torch.compile()
            def f():
                optimizer.step()

            f()

        params = [
            torch.rand(10, 10, dtype=torch.float32, device=self.device)
            for _ in range(194)
        ]
        for p in params:
            p.grad = torch.rand_like(p)

        o = torch.optim.AdamW(params)
        pt2_optimizer_step(o)

    def test_adaptive_avg_pool1d_argmax(self):
        # https://github.com/pytorch/pytorch/issues/113013
        def fn(x):
            x = torch.adaptive_avg_pool1d(input=x, output_size=2)
            x = torch.argmax(input=x)
            return x

        x = torch.rand([4, 4, 3], dtype=torch.float64)
        self.common(fn, (x,))

    def test_float16_to_int16(self):
        def fn(x):
            x_view = x.view(dtype=torch.int16)
            return x_view.mul(2)

        x = torch.ones(4, dtype=torch.float16, device=self.device)
        ref = fn(x)
        actual = torch.compile(fn)(x)
        self.assertEqual(ref, actual)

    @skipCUDAIf(not SM80OrLater, "uses bfloat16 which requires SM >= 80")
    def test_bfloat16_to_int16(self):
        def fn(a, b):
            x = a + b
            x_view = x.view(dtype=torch.int16)
            return x_view.mul(2)

        a = torch.ones(4, dtype=torch.bfloat16, device=self.device)
        b = torch.ones(4, dtype=torch.bfloat16, device=self.device)
        ref = fn(a, b)
        actual = torch.compile(fn)(a, b)
        self.assertEqual(ref, actual)

    def test_float32_to_int32(self):
        def fn(a, b):
            x = a + b
            x_view = x.view(dtype=torch.int32)
            return x_view.mul(2)

        a = torch.ones(4, dtype=torch.float32, device=self.device)
        b = torch.ones(4, dtype=torch.float32, device=self.device)
        ref = fn(a, b)
        actual = torch.compile(fn)(a, b)
        self.assertEqual(ref, actual)

    def test_randint_int64_mod(self):
        # This used to not compile due to a wrong return type of randint64_cpu
        # See https://github.com/pytorch/pytorch/issues/117435
        def fn(n):
            return torch.randint(low=-5, high=5, size=(n,), dtype=torch.int64) % 10

        res = torch.compile(fn)(20)
        self.assertTrue(torch.all((0 <= res) & (res < 10)).item())

    def test_should_pad_bench_for_bmm(self):
        B = 2
        M = 1024
        N = 1024
        K = 1024 + 1  # a size that requires padding

        mat1 = torch.rand(B, M, K, device=self.device)
        mat2 = torch.rand(B, K, N, device=self.device)

        def return_true(*args, **kwargs):
            return True

        # return value of is_mm_compute_bound depends on flops and membw of
        # the GPU. Mock it so the test does not becomes flaky when running
        # on different GPUs.
        patch1 = patch.object(pad_mm, "is_mm_compute_bound", return_true)
        # mock get_cached_should_pad so the test does not rely on benchmarking
        # result.
        patch2 = patch.object(pad_mm, "get_cached_should_pad", return_true)

        with patch1, patch2:
            should_pad = pad_mm.should_pad_bench(mat1, mat2, torch.ops.aten.bmm)

        if has_triton():
            self.assertTrue(should_pad)
        else:
            # should_pad_bench always returns False if has_triton returns False
            self.assertFalse(should_pad)

    @parametrize(
        "name, op",
        [
            subtest((name, getattr(torch.special, name)), name=name)
            for name in torch.special.__all__
            if name not in {"softmax", "log_softmax", "logsumexp"}
        ],
    )
    def test_pointwise(self, name, op):
        dtype = torch.float32
        check_lowp = True
        if self.device == "cuda" and name in {
            "airy_ai",
            "bessel_i0",
            "bessel_i1",
            "bessel_j0",
            "bessel_j1",
            "bessel_y0",
            "bessel_y1",
            "erfcx",
            "gammainc",
            "gammaincc",
            "i1",
            "i1e",
            "modified_bessel_i0",
            "modified_bessel_i1",
            "modified_bessel_k0",
            "modified_bessel_k1",
            "ndtri",
            "scaled_modified_bessel_k0",
            "scaled_modified_bessel_k1",
            "spherical_bessel_j0",
            "zeta",
            "chebyshev_polynomial_t",
            "chebyshev_polynomial_v",
            "chebyshev_polynomial_u",
            "chebyshev_polynomial_w",
            "legendre_polynomial_p",
            "shifted_chebyshev_polynomial_t",
            "shifted_chebyshev_polynomial_u",
            "shifted_chebyshev_polynomial_v",
            "shifted_chebyshev_polynomial_w",
            "hermite_polynomial_h",
            "hermite_polynomial_he",
            "laguerre_polynomial_l",
        }:
            # <func>_cuda not implemented for Half
            check_lowp = False

        if name in {"gammainc", "gammaincc"}:
            args = (
                torch.randn(8, 8, dtype=dtype, device=self.device),
                torch.empty(8, 8, dtype=dtype, device=self.device).uniform_(1, 2),
            )

            def fn(x, y):
                return op(x, y)

        elif name in {"xlog1py", "xlogy", "zeta"}:
            args = (
                torch.randn(8, 8, dtype=dtype, device=self.device),
                torch.empty(8, 8, dtype=dtype, device=self.device).uniform_(1, 2),
            )

            def fn(x, y):
                return op(x, y)

        elif name == "multigammaln":
            args = (
                torch.empty(8, 8, dtype=dtype, device=self.device).uniform_(1, 2),
                2,
            )

            def fn(x, p):
                return op(x, p)

        elif name == "polygamma":
            args = (
                1,
                torch.empty(8, 8, dtype=dtype, device=self.device).uniform_(1, 10),
            )

            def fn(n, x):
                return op(n, x)

        elif "_polynomial_" in name:
            args = (
                torch.randn(8, 8, dtype=dtype, device=self.device),
                2,
            )

            def fn(x, n):
                return op(x, n)

        else:
            args = (torch.randn(8, 8, dtype=dtype, device=self.device),)

            def fn(x):
                return op(x)

        self.common(fn, args, check_lowp=check_lowp)

    # codegen test fails with no dynamic for loop in dynamic shape tests
    @expectedFailureCodegenDynamic
    def test_view_uint8_through_differing_bitwidths(self):
        # https://github.com/pytorch/pytorch/issues/120998
        def fn(x, view_dtype):
            return x.view(view_dtype).view(torch.uint8)

        view_dtypes = [torch.int16, torch.int32, torch.int64]
        for dtype in view_dtypes:
            x = torch.randint(0, 2**4, [4096, 4096], dtype=torch.uint8)
            self.common(
                fn,
                (
                    x,
                    dtype,
                ),
            )

    @torch._dynamo.config.patch(capture_scalar_outputs=True)
    def test_split_with_sizes_with_unbacked_symints(self):
        @torch.compile()
        def f(sz, x):
            s0, s1 = sz.tolist()
            r0, r1 = torch.ops.aten.split_with_sizes.default(x, [s0, s1])
            return torch.ops.aten.sort.default(r1)

        N = 7312
        S0 = 420
        S1 = N - S0

        result = f(torch.tensor([S0, S1]), torch.randn(N))
        self.assertTrue(len(result) == 2)

        @torch.compile()
        def f2(x):
            y = torch.arange(x.item())
            return torch.ops.aten.split_with_sizes.default(y, [5, 5, 10])

        result = f2(torch.tensor([20]))
        self.assertTrue(len(result) == 3)

    @torch._dynamo.config.patch(capture_scalar_outputs=True)
    def test_split_with_unbacked_symints(self):
        # https://github.com/pytorch/pytorch/issues/122937
        @torch.compile()
        def f(x):
            y = torch.arange(x.item())
            return torch.split(y, [5, 5, 10])

        result = f(torch.tensor([20]))
        self.assertTrue(len(result) == 3)

    def test_complex_memory_overlap(self):
        t = rand_strided((8, 1500, 1), (1504, 1, 1), device=self.device)
        self.assertFalse(complex_memory_overlap(t))

    def test_generate_rand_fp8(self):
        """
        PyTorch can not generate fp8 tensors with a normal distribution because of
        missing needed kernels.

        We work around that in rand_strided by generating an fp16 tensor first and
        then do casting.
        """
        t = rand_strided((2, 3), (3, 1), device=self.device, dtype=torch.float8_e4m3fn)
        self.assertTrue(t.dtype is torch.float8_e4m3fn)


@dataclasses.dataclass
class TestFailure:
    suffixes: Tuple[str]
    is_skip: bool = False
    __test__: bool = False


def copy_tests(
    my_cls, other_cls, suffix, test_failures=None, xfail_prop=None
):  # noqa: B902
    for name, value in my_cls.__dict__.items():
        if name.startswith("test_"):
            # You cannot copy functions in Python, so we use closures here to
            # create objects with different ids. Otherwise, unittest.skip
            # would modify all methods sharing the same object id. Also, by
            # using a default argument, we create a copy instead of a
            # reference. Otherwise, we would lose access to the value.

            @functools.wraps(value)
            def new_test(self, value=value):
                return value(self)

            # Copy __dict__ which may contain test metadata
            new_test.__dict__ = copy.deepcopy(value.__dict__)

            if xfail_prop is not None and hasattr(value, xfail_prop):
                new_test = unittest.expectedFailure(new_test)

            tf = test_failures and test_failures.get(name)
            if tf is not None and suffix in tf.suffixes:
                skip_func = (
                    unittest.skip("Skipped!")
                    if tf.is_skip
                    else unittest.expectedFailure
                )
                new_test = skip_func(new_test)

            setattr(other_cls, f"{name}_{suffix}", new_test)


if HAS_CPU and RUN_CPU:

    class SweepInputsCpuTest(SweepInputs2, TestCase):
        gen = InputGen(10, "cpu")

    SweepInputsCpuTest.populate()

    class CpuTests(TestCase):
        common = check_model
        device = "cpu"

    copy_tests(CommonTemplate, CpuTests, "cpu")

if HAS_GPU and RUN_GPU and not TEST_WITH_ASAN:

    class SweepInputsGPUTest(SweepInputs2, TestCase):
        gen = InputGen(10, GPU_TYPE)

    SweepInputsGPUTest.populate()

    class GPUTests(TestCase):
        common = check_model_gpu
        device = GPU_TYPE

    copy_tests(CommonTemplate, GPUTests, GPU_TYPE)

    class TritonCodeGenTests(TestCase):
        from torch._inductor.triton_heuristics import CachingAutotuner

        class NoOpCompilerBackend:
            def __init__(self):
                self.example_args = None
                self.model = None

            def noop_backend(
                self,
                model_: torch.fx.GraphModule,
                example_inputs_: typing.List[torch.Tensor],
            ):
                """
                The Noop backend does not compile the fx graph it is given.
                Instead, it transforms the fx graph so that its functions are
                aten operations. It then saves this graph.
                """
                from torch._inductor.decomposition import select_decomp_table
                from torch._subclasses import FakeTensorMode
                from torch.fx import Interpreter

                fake_mode = FakeTensorMode()

                def interpret(*args, **kwargs):
                    return Interpreter(model_).run(*args[0:], **kwargs)

                fake_flat_tensor_args = [
                    fake_mode.from_tensor(x) for x in example_inputs_
                ]
                fw_module = make_fx(interpret, select_decomp_table())(
                    *fake_flat_tensor_args
                )
                self.model = fw_module
                self.example_args = fake_flat_tensor_args
                return lambda x: example_inputs_

        def get_kernels(self, fn, args) -> typing.List[CachingAutotuner]:
            from torch._inductor.debug import DebugContext
            from torch._inductor.graph import GraphLowering
            from torch._inductor.virtualized import V

            cxt = TritonCodeGenTests.NoOpCompilerBackend()
            torch._dynamo.optimize(backend=cxt.noop_backend)(fn)(*args)
            graph = GraphLowering(cxt.model)
            graph.num_static_inputs = 0
            kernels = []
            with V.set_graph_handler(graph), V.set_debug_handler(DebugContext()):
                graph.run(*(cxt.example_args))
                mod = graph.compile_to_module()

                for val in mod.__dict__.values():
                    if isinstance(
                        val, torch._inductor.triton_heuristics.CachingAutotuner
                    ):
                        kernels.append(val)

            return kernels

        def test_divisible_by_16_covers_numel_args(self):
            torch._dynamo.reset()

            def fn(a: torch.Tensor) -> torch.Tensor:
                return torch.sum(a)

            kernels = self.get_kernels(fn, [torch.randn([256, 256], device=GPU_TYPE)])
            if config.triton.multi_kernel:
                self.assertTrue(
                    len(kernels) == 4,
                    "SUM should result in four kernels when multi-kernel is enabled",
                )
            else:
                self.assertTrue(len(kernels) == 2, "SUM should result in two kernels")

            # kernel0 reduces from 256 to (xnumel=8, rnumel=8192), which means it reduces 256 by 256 into an array of
            # size 8 by accumulating 8192 elements at once note that rnumel is equal to 512 * 16, so rnumel which is
            # at slot 3 should be in the divisible by 16 descriptor
            arguments_that_are_divisible_by_16_in_kernel0 = (
                kernels[0].triton_meta["configs"][0].divisible_by_16
            )
            self.assertEqual(arguments_that_are_divisible_by_16_in_kernel0, (0, 1, 3))

            # kernel1 reduces from 8 elements to a single scalar.
            # Since multi-kernel generate 2 variants for each kernel. The second
            # persistent-reduction has index 2.
            kernel1_index = 2 if config.triton.multi_kernel else 1
            arguments_that_are_divisible_by_16_in_kernel1 = (
                kernels[kernel1_index].triton_meta["configs"][0].divisible_by_16
            )
            self.assertEqual(arguments_that_are_divisible_by_16_in_kernel1, (0, 1))
            torch._dynamo.reset()

        @config.patch(assume_aligned_inputs=False)
        def test_config_option_dont_assume_alignment(self):
            def fn(x: torch.Tensor) -> torch.Tensor:
                return x.sin() + x.cos()

            for offset in (0, 1, 2):
                base = torch.randn(64 * 64 + 64, device=GPU_TYPE)
                inps = torch.as_strided(base, (64, 64), (64, 1), offset)
                torch._dynamo.reset()
                kernels = self.get_kernels(fn, [inps])
                arguments_that_are_divisible_by_16 = (
                    kernels[0].triton_meta["configs"][0].divisible_by_16
                )

                #             NO_ALIGN ALIGN     ALIGN
                # def triton_(in_ptr0, out_ptr0, xnumel, XBLOCK : tl.constexpr)

                self.assertEqual(arguments_that_are_divisible_by_16, (1, 2))

        def test_optimize_indexing_dtype(self):
            def fn(x: torch.Tensor) -> torch.Tensor:
                return aten.upsample_bilinear2d.vec(x, None, True, [2.0, 2.0])

            fn_opt = torch._dynamo.optimize("inductor")(fn)
            inps = [torch.randn(2, 4, 16, 16, device=GPU_TYPE)]
            code = run_and_get_triton_code(fn_opt, *inps)
            self.assertTrue("to(tl.int32)" in code)
            self.assertFalse("to(tl.int64)" in code)

            self.assertEqual(fn_opt(*inps), fn(*inps))

        def test_optimize_indexing_dtype_with_constraint(self):
            def fn1(a: torch.Tensor, b: torch.Tensor) -> torch.Tensor:
                x = torch.arange(0, b.shape[0], device=GPU_TYPE)
                y = ((x + x) / 3).int()
                return a[y.to(torch.int64)]

            def fn2(a: torch.Tensor, b: torch.Tensor) -> torch.Tensor:
                torch._constrain_as_size(b.shape[0], 2, 100)
                return fn1(a, b)

            fn1_opt = torch._dynamo.optimize("inductor")(fn1)
            fn2_opt = torch._dynamo.optimize("inductor")(fn2)

            a = torch.rand([100, 100], device=GPU_TYPE)
            b = torch.rand([100], device=GPU_TYPE)
            torch._dynamo.mark_dynamic(b, 0)
            inps = [a, b]

            code1 = run_and_get_triton_code(fn1_opt, *inps)
            code2 = run_and_get_triton_code(fn2_opt, *inps)

            # The function with the constrained tensor should be optimized, but
            # the other should not:
            self.assertTrue("to(tl.int64)" in code1)
            self.assertTrue("to(tl.int32)" in code2)
            self.assertFalse("to(tl.int64)" in code2)

            self.assertEqual(fn1_opt(*inps), fn1(*inps))
            self.assertEqual(fn2_opt(*inps), fn1(*inps))

        def test_constant_folding_deallocation(self):
            import torch._inductor

            def fn():
                li = []
                for i in range(10):
                    x = torch.full([100], i)
                    x = x + 1
                    li.append(x)

                return li

            mod = make_fx(fn)()

            live_tensors = WeakTensorKeyDictionary()
            max_live_tensors = 0

            class LiveTensors(TorchDispatchMode):
                def __torch_dispatch__(self, func, types, args=(), kwargs=None):
                    nonlocal live_tensors
                    nonlocal max_live_tensors

                    kwargs = kwargs if kwargs else {}
                    for arg in pytree.arg_tree_leaves(*args, **kwargs):
                        if isinstance(arg, torch.Tensor):
                            live_tensors[arg] = True

                    out = func(*args, **kwargs)
                    if not isinstance(out, torch.Tensor):
                        return out

                    live_tensors[out] = True
                    max_live_tensors = max(max_live_tensors, len(live_tensors))
                    return out

            mode = LiveTensors()
            from torch._inductor.fx_passes.joint_graph import UniformValueConstantFolder

            with mode:
                UniformValueConstantFolder(mod).run()

            # there are a couple extra tensors created in `insertable_tensor_check`
            self.assertTrue(max_live_tensors == 4)

        # See https://github.com/pytorch/pytorch/issues/100348
        def test_inductor_detach_view(self):
            def fn(x: torch.Tensor) -> torch.Tensor:
                a = x * 2
                return a, a.detach()

            fn_opt = torch._dynamo.optimize("inductor")(fn)
            inp = torch.ones(2, 2, requires_grad=True, device=GPU_TYPE)
            inp_ref = inp.clone().detach().requires_grad_(True)
            out_ref = fn(inp_ref)
            out = fn_opt(inp)
            out_ref[0].sum().backward()
            out[0].sum().backward()
            self.assertEqual(inp.grad, inp_ref.grad)

        @skipIfRocm  # asserts not implemented in Rocm yet
        def test_optimize_indexing_assert(self):
            def has_indirect(code, tl_fn: str):
                self.assertTrue(
                    tl_fn in code,
                    msg=f"{tl_fn} not present:\n{code}",
                )
                for line in code.split("\n"):
                    if tl_fn in line:
                        stmt = line.split(tl_fn)[-1]
                        # indirect indexing involves a `tmp` variable
                        self.assertTrue(
                            "tmp" in stmt,
                            msg=f"Indirect indexing not present in code:\n{line}",
                        )

            def has_assert(code, lower: bool, upper: bool):
                self.assertIn(
                    "device_assert", code, msg=f"No device asert found:\n{code}"
                )
                for line in code.split("\n"):
                    if "device_assert" in line:
                        self.assertTrue(
                            ("0 <= " in line) is lower,
                            msg=f"Lower bound {'' if lower else 'not '}elided:{line}",
                        )
                        self.assertTrue(
                            (" < " in line) is upper,
                            msg=f"Upper bound {'' if upper else 'not '}elided:{line}",
                        )

            def fn(x: torch.Tensor) -> torch.Tensor:
                s = 1.0 * torch.arange(x.shape[0], device=x.device)
                return x[s.long()]

            # aten.index
            for dynamic in (False, True):
                fn_opt = torch.compile(fn, dynamic=dynamic)

                x = torch.randn(8, device=GPU_TYPE)
                code = run_and_get_triton_code(fn_opt, x)
                self.assertEqual(fn_opt(x), fn(x), msg=f"{dynamic=}")

                # Check that there's indirect indexing...
                has_indirect(code, tl_fn="tl.load")
                if not dynamic:
                    # We elide the assert for static shapes
                    self.assertNotIn("device_assert", code)
                else:
                    # ...but we generate an upper bound for dynamic shapes
                    has_assert(code, lower=False, upper=True)

            def fn(a, z, b, idx0, idx1):
                idx2 = torch.arange(a.shape[-1], device=a.device)
                a.index_put_((z, idx0, idx1, idx2), b, accumulate=True)
                return a

            # aten.index_put
            for dynamic in (False, True):
                fn_opt = torch.compile(fn, dynamic=dynamic)
                a = torch.randn(1, 32, 32, 4, device=GPU_TYPE)
                z = torch.zeros((), dtype=torch.int64, device=GPU_TYPE)
                b = torch.randn(33, 1, device=GPU_TYPE)
                idx0 = torch.randint(32, (33,), device=GPU_TYPE).view(33, 1, 1)
                idx1 = torch.randint(32, (33,), device=GPU_TYPE).view(33, 1)
                inps = (a.clone(), z, b, idx0, idx1)
                code = run_and_get_triton_code(fn_opt, *inps)

                # Correctness
                out_opt = fn_opt(a.clone(), z, b, idx0, idx1)
                out = fn(a.clone(), z, b, idx0, idx1)
                self.assertEqual(out_opt, out, msg=f"{dynamic=}")

                # We have an indirect store via atomic_add
                has_indirect(code, tl_fn="tl.atomic_add")
                # We cannot elide he assert in this case
                has_assert(code, lower=True, upper=True)

        def test_not_materialize_pointwise_reduction(self):
            def fn(a, b):
                return (a - b).sum(dim=-1).amax(dim=-1)

            N = 16
            K = 7
            fn_opt = torch._dynamo.optimize("inductor")(fn)
            inps = [
                torch.randn(N, 1, K, device=GPU_TYPE),
                torch.randn(1, N, K, device=GPU_TYPE),
            ]
            code = run_and_get_triton_code(fn_opt, *inps)
            self.assertEqual(
                code.count("tl.store"), 2 if config.triton.multi_kernel else 1
            )
            self.assertTrue("out_ptr1" in code)
            self.assertFalse("out_ptr0" in code)
            self.assertEqual(fn_opt(*inps), fn(*inps))

        def test_numpy_on_gpu(self):
            x = np.arange(10, dtype=np.float32)

            @torch.compile
            def fn(x):
                return np.sin(x)

            def fn_gpu(x):
                with torch.device(GPU_TYPE):
                    return fn(x)

            r = fn_gpu(x)
            code = run_and_get_triton_code(fn_gpu, x)
            self.assertIn("tl_math.sin", code)
            self.assertEqual(type(r), np.ndarray)
            self.assertEqual(r, np.sin(x))

        def test_numpy_autograd(self):
            def my_torch(x):
                y = torch.cat([torch.sin(x) ** 2, torch.max(x)[None]])
                return y.sum()

            def my_np(x):
                y = np.concatenate([np.sin(x) ** 2, np.max(x)[None]])
                return np.sum(y)

            @torch.compile
            def wrapper(x):
                return torch.compiler.wrap_numpy(my_np)(x)

            @torch.compile
            def wrapper2(x):
                x = x.numpy()
                y = my_np(x)
                return torch.from_numpy(y)

            x_np = torch.arange(8, dtype=torch.float32, requires_grad=True)
            x = torch.arange(8, dtype=torch.float32, requires_grad=True)
            out_np = wrapper(x_np)
            out = my_torch(x)
            self.assertEqual(out, out_np)

            x2_np = torch.arange(8, dtype=torch.float32, requires_grad=True)
            out2_np = wrapper2(x2_np)
            self.assertEqual(out, out2_np)

            out_np.backward()
            out.backward()
            self.assertEqual(x.grad, x_np.grad)

            out2_np.backward()
            self.assertEqual(x.grad, x2_np.grad)

        # Disable constant propagation, so we isolate value range analysis
        @patch.object(config, "constant_and_index_propagation", False)
        @patch.object(config, "joint_graph_constant_folding", False)
        def test_cant_optimize_compute(self):
            def ones():
                return torch.ones([4], device=GPU_TYPE)

            def suffix(inp):
                return (inp.to(torch.int64) + 1).to(torch.float64)

            ten = torch.rand([4], device=GPU_TYPE)

            for foo in (
                lambda x: x + 2147483657,
                lambda x: torch.where(x < 0, ones(), ones() - 2) * (-(2 ** (40))),
                lambda x: x + ten,
                lambda x: x + ten.sum(),
            ):

                def fn():
                    return suffix(foo(ones()))

                fn_opt = torch._dynamo.optimize("inductor")(fn)
                code = run_and_get_triton_code(fn_opt)

                # this cannot be optimized away, value too large
                self.assertTrue("to(tl.int64)" in code)
                self.assertEqual(fn_opt(), fn())

        # Disable constant propagation, so we isolate value range analysis
        @patch.object(config, "constant_and_index_propagation", False)
        @patch.object(config, "joint_graph_constant_folding", False)
        def test_optimize_compute(self):
            def ones():
                return torch.ones([4], device=GPU_TYPE)

            def suffix(inp):
                return (inp.to(torch.int64) + 1).to(torch.float64)

            for foo in (
                lambda x: x + 500,
                lambda x: torch.where(x < 0, ones(), ones() - 2) * (-(2 ** (20))),
                lambda x: x / 30,
            ):

                def fn():
                    return suffix(foo(ones()))

                fn_opt = torch._dynamo.optimize("inductor")(fn)
                code = run_and_get_triton_code(fn_opt)

                # this can be optimized away, value too large
                self.assertTrue("to(tl.int64)" not in code)
                self.assertTrue("to(tl.int32)" in code)

                self.assertEqual(fn_opt(), fn())

        @config.patch("triton.use_block_ptr", False)
        def test_evict_last_non_coalesced_loads(self):
            @torch.compile
            def f(a, b):
                return (a * b).sum(dim=-1)

            N = 512
            inps = (
                torch.randn(N, N, N, device=GPU_TYPE).permute(2, 1, 0),
                torch.randn(N, N, N, device=GPU_TYPE).permute(1, 2, 0),
            )
            code = run_and_get_triton_code(f, *inps)
            lines = [line for line in code.split("\n") if "tl.load" in line]
            if config.triton.multi_kernel:
                # the first 2 lines are generated for the persistent reduction
                # variant.
                self.assertExpectedInline(
                    "\n".join(lines),
                    """\
    tmp0 = tl.load(in_ptr0 + (x1 + (512*x0) + (262144*r2)), rmask, eviction_policy='evict_last', other=0.0)
    tmp1 = tl.load(in_ptr1 + (x3 + (262144*r2)), rmask, other=0.0)
        tmp0 = tl.load(in_ptr0 + (x1 + (512*x0) + (262144*r2)), rmask, eviction_policy='evict_last', other=0.0)
        tmp1 = tl.load(in_ptr1 + (x3 + (262144*r2)), rmask, eviction_policy='evict_first', other=0.0)""",
                )
            else:
                self.assertExpectedInline(
                    "\n".join(lines),
                    """\
        tmp0 = tl.load(in_ptr0 + (x1 + (512*x0) + (262144*r2)), rmask, eviction_policy='evict_last', other=0.0)
        tmp1 = tl.load(in_ptr1 + (x3 + (262144*r2)), rmask, eviction_policy='evict_first', other=0.0)""",
                )

        @skipIfRocm
        @config.patch("triton.use_block_ptr", True)
        def test_evict_last_non_coalesced_loads_block_ptr(self):
            @torch.compile
            def f(a, b):
                return (a * b).sum(dim=-1)

            N = 512
            inps = (
                torch.randn(N, N, N, device=GPU_TYPE).permute(2, 1, 0),
                torch.randn(N, N, N, device=GPU_TYPE).permute(1, 2, 0),
            )
            code = run_and_get_triton_code(f, *inps)
            lines = [line for line in code.split("\n") if "tl.load" in line]

            if config.triton.multi_kernel:
                # the first 2 lines are generated for the persistent reduction
                # variant.
                self.assertExpectedInline(
                    "\n".join(lines),
                    """\
    tmp0 = tl.load(in_ptr0 + (x1 + (512*x0) + (262144*r2)), rmask, eviction_policy='evict_last', other=0.0)
    tmp1 = tl.load(tl.make_block_ptr(in_ptr1, shape=[262144, 512], strides=[1, 262144], block_shape=[XBLOCK, RBLOCK], order=[0, 1], offsets=[xoffset, roffset]), boundary_check=[1], padding_option='zero')
        tmp0 = tl.load(in_ptr0 + (x1 + (512*x0) + (262144*r2)), rmask, eviction_policy='evict_last', other=0.0)
        tmp1 = tl.load(block_ptr0, boundary_check=[1], padding_option='zero', eviction_policy='evict_first')""",  # noqa: B950 line too long
                )
            else:
                self.assertExpectedInline(
                    "\n".join(lines),
                    """\
        tmp0 = tl.load(in_ptr0 + (x1 + (512*x0) + (262144*r2)), rmask, eviction_policy='evict_last', other=0.0)
        tmp1 = tl.load(block_ptr0, boundary_check=[1], padding_option='zero', eviction_policy='evict_first')""",
                )

        # Disable index propagation, so the indirect indexing isn't optimized away
        @patch.object(config, "constant_and_index_propagation", False)
        def test_computed_indirect_mask(self):
            def fn(x, n):
                tmp = torch.arange(n, device=x.device)
                return x[tmp] + 1

            x = torch.randn(8, device=GPU_TYPE)
            fn_opt = torch.compile(fn)
            code = run_and_get_triton_code(fn_opt, x, 8)
            # load should be masked
            self.assertTrue("tl.load(in_ptr0 + (tmp0), xmask" in code)
            self.assertEqual(fn(x, 8), fn_opt(x, 8))

        def test_kernel_names_descriptive(self):
            @torch._dynamo.optimize("inductor")
            def fn1(x):
                return x.cos().sin()

            @torch._dynamo.optimize("inductor")
            def fn2(x):
                x = torch.mm(x, x)
                x = torch.softmax(x, dim=1)
                return x

            mod = nn.Sequential(
                nn.Linear(4, 4),
                nn.LayerNorm(4),
                nn.ReLU(),
            ).to(device=GPU_TYPE)

            @torch._dynamo.optimize("inductor")
            def fn3(x):
                return mod(x)

            func_and_kernel_aten = [
                (fn1, "triton_poi_fused_cos_sin", (torch.randn(8, device=GPU_TYPE),)),
                (
                    fn2,
                    "triton_poi_fused__softmax",
                    (torch.randn(4, 4, device=GPU_TYPE),),
                ),
                (
                    fn3,
                    "triton_poi_fused_native_layer_norm_relu",
                    (torch.randn(4, 4, device=GPU_TYPE),),
                ),
            ]
            func_and_kernel_torch = [
                (fn1, "triton_poi_fused_cos_sin", (torch.randn(8, device=GPU_TYPE),)),
                (
                    fn2,
                    "triton_poi_fused_softmax",
                    (torch.randn(4, 4, device=GPU_TYPE),),
                ),
                (
                    fn3,
                    "triton_poi_fused_LayerNorm_ReLU",
                    (torch.randn(4, 4, device=GPU_TYPE),),
                ),
            ]

            def test_funcs(func_and_kernel):
                with torch.no_grad():
                    for fn, kernel_name, inps in func_and_kernel:
                        code = run_and_get_triton_code(fn, *inps)
                        if kernel_name not in code:
                            print(code)
                        self.assertTrue(kernel_name in code)

            test_funcs(func_and_kernel_aten)
            patch.object(config.triton, "descriptive_names", "torch")(test_funcs)(
                func_and_kernel_torch
            )

        @patch.object(config, "profile_bandwidth", True)
        def test_bandwidth_profiler(self):
            @torch._dynamo.optimize("inductor")
            def fn(x):
                x = x.cos()
                x = x.cos()
                x = torch.mm(x, x)
                x = x.sin()
                x = x.relu()
                return x

            inp = torch.randn(4, 4, device=GPU_TYPE)
            code = run_and_get_triton_code(fn, inp)
            fn(inp)
            self.assertTrue("start_graph" in code)
            self.assertTrue("end_graph" in code)

        def test_split_op_with_sym(self):
            def fn(x: torch.Tensor) -> torch.Tensor:
                # split(tensor, sympy.Integer), split(tensor, sympy.Expr)
                return torch.split(x, x.shape[0]), torch.split(x, x.shape[0] // 2)

            for dynamic_shapes in [True, False]:
                with torch._dynamo.config.patch(dynamic_shapes=dynamic_shapes):
                    torch._dynamo.reset()
                    fn_opt = torch._dynamo.optimize("inductor", dynamic=dynamic_shapes)(
                        fn
                    )
                    inps = torch.randn([5, 5])
                    fn_opt(inps)

        @skipIfRocm
        @unittest.skipIf(IS_FBCODE, "fbcode system python does not provide torch")
        def test_indirect_device_assert(self):
            dir_path = os.path.dirname(os.path.realpath(__file__))
            test_path = os.path.join(dir_path, "indirect_assert_helper.py")
            fns = ("first_arg", "store", "second_arg", "same_pm_one", "same_pp_one")

            for fn, ndims, dyn_shape in itertools.product(fns, (2, 3), (True, False)):
                proc = subprocess.Popen(
                    [
                        sys.executable,
                        test_path,
                        fn,
                        str(ndims),
                        str(dyn_shape),
                        "False",
                    ],
                    stdout=subprocess.PIPE,
                    stderr=subprocess.PIPE,
                    env={**os.environ, "MKL_THREADING_LAYER": "GNU"},
                )
                stderr = proc.communicate()[1]
                self.assertTrue(
                    any(
                        "index out of bounds" in err.decode("utf-8")
                        for err in stderr.splitlines()
                    ),
                    f"{fn}, {ndims}, {dyn_shape}, False",
                )
            proc = subprocess.Popen(
                [sys.executable, test_path, "first_arg", "2", "False", "True"],
                stdout=subprocess.PIPE,
                stderr=subprocess.PIPE,
                env={**os.environ, "MKL_THREADING_LAYER": "GNU"},
            )
            stderr = proc.communicate()[1]

            self.assertTrue(
                any(
                    "index out of bounds" in err.decode("utf-8")
                    for err in stderr.splitlines()
                ),
                "first_arg 2 False True",
            )

        @patch("torch._inductor.config.comment_origin", True)
        @patch("torch._functorch.config.max_dist_from_bw", 0)
        def test_inductor_sequence_nr(self):
            class Model(torch.nn.Module):
                def __init__(self):
                    super().__init__()
                    self.conv1 = torch.nn.Conv2d(
                        in_channels=16,
                        out_channels=16,
                        kernel_size=(1, 1),
                        stride=1,
                        padding="same",
                        bias=True,
                    )
                    self.bn1 = torch.nn.BatchNorm2d(num_features=16)
                    self.relu1 = torch.nn.ReLU()
                    self.loss_fn = torch.nn.L1Loss()

                def forward(self, x, target):
                    y = x
                    x = self.conv1(x)
                    x = self.bn1(x)
                    x = self.relu1(x)
                    x = x + y
                    x = torch.flatten(x)
                    output = self.loss_fn(x, target)
                    return (output,)

            def get_triton_codegen(optimized_module, args):
                def run_with_backward():
                    result = optimized_module(*args)
                    result[0].backward()
                    return result

                res, (fwd_code, bwd_code) = run_and_get_code(run_with_backward)
                return fwd_code, bwd_code

            x = torch.rand(100, 16, 32, 32, requires_grad=True, device=GPU_TYPE)
            target = torch.rand(1, device=GPU_TYPE)
            args = [x, target]
            model = Model().to(device=GPU_TYPE)
            opt_model = torch.compile(model)
            fwd_code, bwd_code = get_triton_codegen(opt_model, args)

            bwd_seq_nr_set = set()
            fwd_seq_nr_set = set()
            for idx, code in enumerate([fwd_code, bwd_code]):
                seq_nr_set = bwd_seq_nr_set if idx > 0 else fwd_seq_nr_set
                prefix = "BWD" if idx > 0 else "FWD"
                for line in code.split("\n"):
                    if "seq_nr" in line:
                        res = re.search(r"seq_nr:(\d+)", line)
                        if res:
                            seq_nr_set.add(int(res.group(1)))
            self.assertTrue(bwd_seq_nr_set.issubset(fwd_seq_nr_set))

    class RNNTest(TestCase):
        class Model(torch.nn.Module):
            def __init__(self):
                super().__init__()
                self.gru = torch.nn.GRU(16, 16, batch_first=True)

            def forward(self, x):
                return self.gru(x)

        def test_rnn_compile_safe(self):
            device = torch.device(GPU_TYPE)
            model = RNNTest.Model().to(device)
            model = torch._dynamo.optimize("inductor")(model)
            x = torch.rand(1024, 20, 16).to(device)
            model(x)

    class NanCheckerTest(TestCase):
        @config.patch("nan_asserts", True)
        def test_nan_checker_pass(self):
            def f(x):
                return torch.softmax(x, dim=-1)

            x = torch.randn(2, 1024, device=GPU_TYPE)
            ref = f(x)
            actual, (code,) = run_and_get_code(torch.compile(f), x)
            self.assertTrue(torch.allclose(ref, actual))
            self.assertTrue("# make sure graph inputs are not nan/inf" in code)
            self.assertTrue(
                re.search(r"assert not .*\.isnan\(\)\.any\(\).item\(\)", code)
                is not None
            )
            self.assertTrue(
                re.search(r"assert not .*\.isinf\(\)\.any\(\).item\(\)", code)
                is not None
            )

        @config.patch("nan_asserts", True)
        def test_nan_checker_fail(self):
            def f(x):
                return torch.softmax(x, dim=-1)

            x = torch.randn(2, 1024, device=GPU_TYPE)
            x[0, 0] = float("nan")
            with self.assertRaises(AssertionError):
                torch.compile(f)(x)


if HAS_CPU and RUN_CPU:

    class TestFull(TestCase):
        def test_full_dtype(self):
            pytypes = (
                bool,
                int,
                float,
                # TODO: Triton's JITFunction._type_of has no support for complex
                # complex,
            )

            dtypes = (
                torch.bool,
                torch.int32,
                torch.int64,
                torch.float32,
                torch.float64,
                None,
                # torch.complex64,
                # torch.complex128,
            )

            def fn(pytype, dtype):
                if pytype is bool:
                    fill_value = True
                elif pytype is int:
                    fill_value = 42
                elif pytype is float:
                    fill_value = 42.0
                else:
                    raise AssertionError(f"Unexpected Python type: {pytype}")

                return torch.full(
                    (4, 6), fill_value, dtype=dtype, device=torch.device("cpu")
                )

            fn_opt = torch._dynamo.optimize("inductor")(fn)

            for pytype, dtype in itertools.product(pytypes, dtypes):
                with enable_python_dispatcher():
                    with torch.no_grad():
                        ret_opt = fn_opt(pytype, dtype)

                self.assertEqual(ret_opt, fn(pytype, dtype))


if __name__ == "__main__":
    from torch._inductor.test_case import run_tests

    if HAS_CPU or HAS_GPU:
        run_tests(needs="filelock")<|MERGE_RESOLUTION|>--- conflicted
+++ resolved
@@ -19,10 +19,6 @@
 import typing
 import unittest
 import weakref
-<<<<<<< HEAD
-from itertools import product
-=======
->>>>>>> ee504498
 from pathlib import Path
 from typing import Tuple
 from unittest.mock import patch
@@ -654,12 +650,6 @@
 check_model_cuda = check_model_gpu
 
 
-def clear_aoti_eager_cache(ns: str, device_type: str):
-    device_cache = aoti_eager_cache_dir() / ns / device_type
-    if device_cache.exists():
-        shutil.rmtree(device_cache)
-
-
 def _run_and_assert_no_indirect_indexing(
     test_case, func, *args, has_wrapping=None, **kwargs
 ):
@@ -782,67 +772,19 @@
     @skipCUDAIf(not SM80OrLater, "Requires sm80")
     def test_eager_aoti_cache_hit(self):
         ns = "aten"
-<<<<<<< HEAD
-        op_name = "add"
-        op_overload_name = "Tensor"
-=======
         op_name = "abs"
         op_overload_name = "default"
->>>>>>> ee504498
         dispatch_key = "CPU"
         device = "cpu"
         if self.device.lower() == "cuda":
             dispatch_key = "CUDA"
             device = "cuda"
 
-<<<<<<< HEAD
-        args_inputs = [
-            (
-                torch.randn(128, dtype=torch.float, device=device),
-                torch.randn(128, dtype=torch.float, device=device),
-            ),
-            (
-                torch.scalar_tensor(2.0, dtype=torch.float, device=device),
-                torch.scalar_tensor(3.0, dtype=torch.float, device=device),
-            ),
-        ]
-        kwargs_inputs = [{"alpha": 5.0}, {"alpha": 6.0}]
-=======
         input_tensor = torch.randn(128, dtype=torch.float, device=device)
->>>>>>> ee504498
 
         # Produce kernel for the first time
         clear_aoti_eager_cache(ns, device)
 
-<<<<<<< HEAD
-        for args, kwargs in product(args_inputs, kwargs_inputs):
-            kernel_lib_path = aoti_compile_with_persistent_cache(
-                ns,
-                op_name,
-                op_overload_name,
-                device,
-                False,
-                torch.ops.aten.add,
-                args,
-                kwargs,
-            )
-            self.assertTrue(Path(kernel_lib_path).exists())
-
-        def fn(args_inputs, kwargs_inputs):
-            ref_values = []
-            for args, kwargs in product(args_inputs, kwargs_inputs):
-                a, b = args
-                if kwargs.get("alpha", None) is not None:
-                    val = getattr(torch, op_name)(a, b, alpha=kwargs["alpha"])
-                else:
-                    val = getattr(torch, op_name)(a, b)
-                ref_values.append(val)
-            return ref_values
-
-        from unittest import mock
-
-        # patch the aoti_compile_with_persistent_cache as None to ensure no new kernel is generated
-=======
         kernel_lib_path = aoti_compile_with_persistent_cache(
             ns,
             op_name,
@@ -858,25 +800,15 @@
         from unittest import mock
 
         # Patch the aoti_compile_with_persistent_cache as None to ensure no new kernel is generated
->>>>>>> ee504498
         with mock.patch(
             "torch._inductor.utils.aoti_compile_with_persistent_cache", None
         ):
             qualified_op_name = f"{ns}::{op_name}"
             _, overload_names = torch._C._jit_get_operation(qualified_op_name)
 
-<<<<<<< HEAD
-            ref_values = []
-            res_values = []
-
-            with _scoped_library("aten", "IMPL") as torch_compile_op_lib_impl:
-                # Get ref result from eager
-                ref_values = fn(args_inputs=args_inputs, kwargs_inputs=kwargs_inputs)
-=======
             with _scoped_library("aten", "IMPL") as torch_compile_op_lib_impl:
                 # Get ref result from eager
                 ref_value = getattr(torch.ops.aten, op_name)(input_tensor)
->>>>>>> ee504498
 
                 for overload_name in overload_names:
                     try:
@@ -888,22 +820,12 @@
                         continue
 
                 # Invoke the pre-compiled kernel and get result.
-<<<<<<< HEAD
-                res_values = fn(args_inputs=args_inputs, kwargs_inputs=kwargs_inputs)
-
-            for ref_val, res_val in zip(ref_values, res_values):
-                self.assertEqual(ref_val, res_val)
-
-    @skipCUDAIf(not SM80OrLater, "Requires sm80")
-    def test_eager_aoti_with_persistent_cache(self):
-=======
                 res_value = getattr(torch.ops.aten, op_name)(input_tensor)
 
                 self.assertEqual(ref_value, res_value)
 
     @skipCUDAIf(not SM80OrLater, "Requires sm80")
     def test_aoti_compile_with_persistent_cache(self):
->>>>>>> ee504498
         def fn(a):
             return torch.abs(a)
 
@@ -954,7 +876,6 @@
             kernel_libs_abs_path.append(kernel_path.as_posix())
 
         self.assertTrue(kernel_lib_path in kernel_libs_abs_path)
-<<<<<<< HEAD
 
     @skipCUDAIf(not SM80OrLater, "Requires sm80")
     def test_eager_aoti_with_scalar(self):
@@ -1033,8 +954,6 @@
 
             for ref_val, res_val in zip(ref_values, res_values):
                 self.assertEqual(ref_val, res_val)
-=======
->>>>>>> ee504498
 
     @skipCUDAIf(not SM80OrLater, "Requires sm80")
     def test_torch_compile_override_registration(self):
