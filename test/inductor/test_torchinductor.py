# Owner(s): ["module: inductor"]
import contextlib
import copy
import dataclasses
import functools
import gc
import importlib
import itertools
import math
import operator
import os
import random
import re
import subprocess
import sys
import threading
import time
import typing
import unittest
import unittest.mock
import weakref
from pathlib import Path
from typing import Tuple
from unittest.mock import patch

import numpy as np

import torch
import torch._dynamo.config as dynamo_config
import torch._inductor.aoti_eager
import torch.nn as nn
from torch._dispatch.python import enable_python_dispatcher
from torch._dynamo.debug_utils import aot_graph_input_parser
from torch._dynamo.testing import (
    CompileCounterWithBackend,
    expectedFailureCodegenDynamic,
    rand_strided,
    same,
    skipIfPy312,
)
from torch._dynamo.utils import ifdynstaticdefault
from torch._inductor.aoti_eager import (
    aoti_compile_with_persistent_cache,
    aoti_eager_cache_dir,
    load_aoti_eager_cache,
)
from torch._inductor.codegen.common import DataTypePropagation, OptimizationContext
from torch._inductor.fx_passes import pad_mm
from torch._inductor.test_case import TestCase as InductorTestCase
from torch._inductor.utils import (
    add_scheduler_init_hook,
    run_and_get_code,
    run_and_get_cpp_code,
    run_and_get_triton_code,
    run_fw_bw_and_get_code,
)
from torch._inductor.virtualized import V
from torch._prims_common import is_integer_dtype
from torch.fx.experimental.proxy_tensor import make_fx
from torch.library import _scoped_library
from torch.nn import functional as F
from torch.testing import FileCheck, make_tensor
from torch.testing._internal.common_cuda import (
    PLATFORM_SUPPORTS_FLASH_ATTENTION,
    PLATFORM_SUPPORTS_MEM_EFF_ATTENTION,
    SM80OrLater,
    TEST_CUDNN,
    with_tf32_off,
)
from torch.testing._internal.common_device_type import (
    _has_sufficient_memory,
    expectedFailureXPU,
)
from torch.testing._internal.common_dtype import all_types, get_all_dtypes
from torch.testing._internal.common_utils import (
    DeterministicGuard,
    instantiate_parametrized_tests,
    IS_FBCODE,
    IS_MACOS,
    IS_X86,
    parametrize,
    serialTest,
    skipIfNNModuleInlined,
    skipIfRocm,
    skipIfWindows,
    skipIfXpu,
    subtest,
    TEST_WITH_ASAN,
    TEST_WITH_ROCM,
)
from torch.utils import _pytree as pytree
from torch.utils._python_dispatch import TorchDispatchMode
from torch.utils._pytree import tree_flatten, tree_unflatten
from torch.utils.weak import WeakTensorKeyDictionary


DO_PERF_TEST = os.environ.get("DO_PERF_TEST") == "1"

importlib.import_module("functorch")
importlib.import_module("filelock")

from torch._inductor import config, test_operators
from torch._inductor.compile_fx import (
    compile_fx,
    compile_fx_inner,
    complex_memory_overlap,
)
from torch._inductor.utils import has_torchvision_roi_align
from torch.testing._internal.common_utils import slowTest
from torch.testing._internal.inductor_utils import (
    GPU_TYPE,
    HAS_CPU,
    HAS_GPU,
    HAS_MULTIGPU,
    requires_gpu,
    skipCPUIf,
    skipCUDAIf,
)


HAS_AVX2 = "fbgemm" in torch.backends.quantized.supported_engines

aten = torch.ops.aten

requires_multigpu = functools.partial(
    unittest.skipIf, not HAS_MULTIGPU, f"requires multiple {GPU_TYPE} devices"
)
skip_if_x86_mac = functools.partial(
    unittest.skipIf, IS_MACOS and IS_X86, "Does not work on x86 Mac"
)
vec_dtypes = [torch.float, torch.bfloat16, torch.float16]

libtest = torch.library.Library("test", "FRAGMENT")  # noqa: TOR901
ids = set()

f32 = torch.float32
i64 = torch.int64
i32 = torch.int32


def _large_cumprod_input(shape, dim, dtype, device):
    # Construct a cumprod input which guaruntees not to overflow or underflow
    if is_integer_dtype(dtype):
        # Large products don't fit in integers, the best we can do
        # is random +/-1 values to test the sign of the result
        x = torch.randint(0, 1, shape, dtype=dtype, device=device)
        return x * 2 - 1

    comp_dtype = torch._prims_common.get_computation_dtype(dtype)
    batch_size = 256
    if comp_dtype != dtype:
        batch_size = math.floor(math.log2(torch.finfo(dtype).max) / 3)

    # Create random values with a uniform magnitude and uniform exponent
    num_batches = (shape[dim] + 2 * batch_size - 1) // (2 * batch_size)
    batch_shape = (
        shape[:dim]
        + (
            num_batches,
            batch_size,
        )
        + shape[dim + 1 :]
    )
    magnitude = 1 + torch.rand(batch_shape, dtype=comp_dtype, device=device)
    exponent = torch.randint(-1, 1, batch_shape, device=device).to(comp_dtype)
    batch = magnitude * exponent.exp2()

    # Alternate each batch of values with their reciprocals so the product
    # never gets too far away from 1
    t = torch.cat((batch, batch.reciprocal()), dim=dim + 1)
    t = t.flatten(dim, dim + 1)
    t = aten.slice(t, dim=dim, start=0, end=shape[dim])

    # Randomize sign
    sign = torch.randint(0, 1, shape, device=device) * 2 - 1
    return (t * sign).to(dtype)


def define_custom_op_for_test(id_, fn_cpu, fn_cuda, fn_xpu, fn_meta, tags=()):
    global libtest
    global ids
    if id_ not in ids:
        libtest.define(f"{id_}(Tensor self) -> Tensor", tags=tags)
        libtest.impl(id_, fn_cpu, "CPU")
        libtest.impl(id_, fn_cuda, "CUDA")
        libtest.impl(id_, fn_xpu, "XPU")
        libtest.impl(id_, fn_meta, "Meta")
        ids.add(id_)


def define_custom_op_2_for_test(id_, fn_cpu, fn_cuda, fn_xpu, fn_meta, tags=()):
    global libtest
    global ids
    if id_ not in ids:
        libtest.define(
            f"{id_}(Tensor self, float scale) -> (Tensor, Tensor)", tags=tags
        )
        libtest.impl(id_, fn_cpu, "CPU")
        libtest.impl(id_, fn_cuda, "CUDA")
        libtest.impl(id_, fn_xpu, "XPU")
        libtest.impl(id_, fn_meta, "Meta")
        ids.add(id_)


def define_custom_op_3_for_test(id_, fn_cpu, fn_cuda, fn_xpu, fn_meta, tags=()):
    global libtest
    global ids
    if id_ not in ids:
        libtest.define(f"{id_}(Tensor[] x) -> Tensor", tags=tags)
        libtest.impl(id_, fn_cpu, "CPU")
        libtest.impl(id_, fn_cuda, "CUDA")
        libtest.impl(id_, fn_xpu, "XPU")
        libtest.impl(id_, fn_meta, "Meta")
        ids.add(id_)


f32 = torch.float32


def register_ops_with_aoti_compile(ns, op_set, dispatch_key, torch_compile_op_lib_impl):
    for _op_name in op_set:
        qualified_op_name = f"{ns}::{_op_name}"
        _, overload_names = torch._C._jit_get_operation(qualified_op_name)
        for overload_name in overload_names:
            try:
                reg_op_name = qualified_op_name
                schema = torch._C._get_schema(qualified_op_name, overload_name)
                if schema.overload_name:
                    reg_op_name = f"{qualified_op_name}.{schema.overload_name}"
                torch_compile_op_lib_impl._impl_with_aoti_compile(  # noqa: F821
                    reg_op_name, dispatch_key
                )
            except Exception as e:
                continue


class TestCase(InductorTestCase):
    @classmethod
    def setUpClass(cls):
        super().setUpClass()
        cls._stack = contextlib.ExitStack()
        cls._stack.enter_context(
            config.patch(
                {
                    "debug": True,
                    "debug_index_asserts": True,
                    "cpp.min_chunk_size": 1,
                    "triton.autotune_pointwise": False,  # too slow
                    "implicit_fallbacks": False,
                    "generate_intermediate_hooks": True,
                }
            )
        )

    @classmethod
    def tearDownClass(cls):
        cls._stack.close()
        super().tearDownClass()

    def setUp(self):
        torch._dynamo.reset()
        torch._inductor.metrics.reset()
        super().setUp()
        self._start = time.perf_counter()

    def tearDown(self):
        super().tearDown()
        torch._dynamo.reset()
        if os.environ.get("ERROR_ON_SLOW") == "1":
            elapsed = time.perf_counter() - self._start
            assert elapsed < 120


class ToTuple(torch.nn.Module):
    def forward(self, x):
        return (x,)


@dataclasses.dataclass
class InputGen:
    n: int
    device: str

    def dense(self):
        return torch.randn((self.n, self.n), device=self.device)

    def transposed(self):
        return self.dense().transpose(0, 1)

    def strided(self):
        return torch.randn((self.n * 2, self.n * 3), device=self.device)[
            self.n :, self.n :: 2
        ]

    def broadcast1(self):
        return torch.randn((self.n,), device=self.device)

    def broadcast2(self):
        return torch.randn((1, self.n, 1), device=self.device)

    def broadcast3(self):
        return torch.randn((1,), device=self.device)

    def double(self):
        return torch.randn((self.n, self.n), device=self.device, dtype=torch.double)

    def int(self):
        return torch.arange(self.n, device=self.device, dtype=torch.int32)


def compute_grads(args, kwrags, results, grads):
    def gather_leaf_tensors(args, kwargs):
        args = pytree.arg_tree_leaves(*args, **kwargs)
        leaf_tensors = [
            arg for arg in args if isinstance(arg, torch.Tensor) and arg.requires_grad
        ]
        return leaf_tensors

    flat_results = pytree.tree_leaves(results)
    flat_diff_results = [
        r for r in flat_results if isinstance(r, torch.Tensor) and r.requires_grad
    ]
    assert len(flat_diff_results) > 0

    leaf_tensors = gather_leaf_tensors(args, kwrags)
    assert len(leaf_tensors) > 0
    return torch.autograd.grad(
        flat_diff_results,
        leaf_tensors,
        grads,
        allow_unused=True,
        retain_graph=True,
    )


def clone_preserve_strides(x, device=None):
    if not isinstance(x, torch.Tensor):
        return x
    buffer = torch.as_strided(
        x, (x.untyped_storage().size() // x.element_size(),), (1,), 0
    )
    if not device:
        buffer = buffer.clone()
    else:
        buffer = buffer.to(device, copy=True)
    out = torch.as_strided(buffer, x.size(), x.stride(), x.storage_offset())
    return out


def check_model(
    self: TestCase,
    model,
    example_inputs,
    kwargs=None,
    *,
    atol=None,
    rtol=None,
    grad_atol=None,
    grad_rtol=None,
    check_lowp=True,
    exact_dtype=True,
    nopython=True,
    copy_to_gpu=True,
    reference_in_float=True,
    assert_equal=True,
    check_gradient=False,
    check_has_compiled=True,
    output_process_fn_grad=lambda x: x,
):
    kwargs = kwargs or {}
    torch._dynamo.reset()

    ref_inputs = [clone_preserve_strides(x) for x in example_inputs]
    ref_kwargs = kwargs
    has_lowp_args = False

    if reference_in_float and exact_dtype:
        # Store expected dtypes so we can check actual result gives the correct types
        torch.manual_seed(0)
        try:
            eager_result = model(*ref_inputs, **ref_kwargs)
        except RuntimeError:
            # Eager model may fail if the dtype is not supported
            eager_result = None

        ref_inputs = [clone_preserve_strides(x) for x in example_inputs]
        expect_dtypes = [
            x.dtype if isinstance(x, torch.Tensor) else None
            for x in pytree.tree_leaves(eager_result)
        ]
        del eager_result

    ref_model = model
    if reference_in_float:
        # check_lowp is ignored here, it's kept just to be able to call `common` with extra arg
        def upcast_fn(x):
            nonlocal has_lowp_args
            if isinstance(x, torch.Tensor) and (
                x.dtype == torch.float16 or x.dtype == torch.bfloat16
            ):
                has_lowp_args = True
                return x.float()
            else:
                return x

        ref_inputs = list(map(upcast_fn, example_inputs))
        ref_kwargs = {k: upcast_fn(v) for k, v in kwargs.items()}
        if has_lowp_args and hasattr(model, "to"):
            ref_model = copy.deepcopy(model).to(torch.float)

    torch.manual_seed(0)

    correct = ref_model(*ref_inputs, **ref_kwargs)

    torch._inductor.metrics.reset()

    called = False

    def compile_fx_wrapper(model_, example_inputs_):
        nonlocal called
        called = True
        return compile_fx(model_, example_inputs_)

    def run(*ex, **kwargs):
        return model(*ex, **kwargs)

    run = torch._dynamo.optimize(compile_fx_wrapper, nopython=nopython)(run)

    torch.manual_seed(0)
    actual = run(*example_inputs, **kwargs)
    # if not called:
    #     exp = torch._dynamo.explain(run)(*example_inputs)
    #     print("Explain:", exp[0])
    #     for graph in exp[2]:
    #         print("Graph", graph)
    if check_has_compiled:
        assert called, "Ran graph without calling compile_fx"
    assert type(actual) == type(correct)
    if isinstance(actual, (tuple, list)):
        assert len(actual) == len(correct)
        assert all(
            type(actual_item) == type(correct_item)
            for actual_item, correct_item in zip(actual, correct)
        )

    correct_flat, correct_spec = tree_flatten(correct)
    actual_flat = pytree.tree_leaves(actual)

    def reference_to_expect(actual_flat, correct_flat):
        return tuple(
            (
                y.to(x.dtype)
                if isinstance(y, torch.Tensor) and y.dtype.is_floating_point
                else y
            )
            for x, y in zip(actual_flat, correct_flat)
        )

    if reference_in_float and exact_dtype:
        for expect_dtype, actual_result in zip(expect_dtypes, actual_flat):
            if expect_dtype is not None:
                assert (
                    actual_result.dtype == expect_dtype
                ), f"dtype mismatch, expected {expect_dtype} but got {actual_result.dtype}"

    if reference_in_float:
        correct_flat = reference_to_expect(actual_flat, correct_flat)
        correct = tree_unflatten(correct_flat, correct_spec)

    if assert_equal:
        self.assertEqual(
            actual,
            correct,
            atol=atol,
            rtol=rtol,
            equal_nan=True,
            exact_dtype=exact_dtype,
        )
        # In case of input mutations, check that inputs are the same
        self.assertEqual(
            ref_inputs,
            example_inputs,
            atol=atol,
            rtol=rtol,
            equal_nan=True,
            # our testing sometimes uses higher precision inputs for the reference
            exact_dtype=False,
        )
    else:
        for correct_val, actual_val in zip(correct_flat, actual_flat):
            if isinstance(correct_val, torch.Tensor):
                assert correct_val.device == actual_val.device
                assert correct_val.size() == actual_val.size()
                strides_equal, _ = torch._prims_common.check_significant_strides(
                    correct_val, actual_val
                )
                assert strides_equal
                assert correct_val.layout == actual_val.layout
                if exact_dtype:
                    assert correct_val.dtype == actual_val.dtype

    if check_gradient:
        actual = output_process_fn_grad(actual)
        correct = output_process_fn_grad(correct)
        actual_flat = pytree.tree_leaves(actual)
        correct_flat = pytree.tree_leaves(correct)

        # generate random unit norm gradients
        grads = [
            torch.rand(r.shape, device=r.device, dtype=r.dtype)
            for r in correct_flat
            if isinstance(r, torch.Tensor) and r.requires_grad
        ]
        for g in grads:
            g /= g.norm()

        correct_grad = compute_grads(ref_inputs, ref_kwargs, correct, grads)
        all_none_grads = all(x is None for x in correct_grad)
        if all_none_grads:
            # See Note [Detaching inputs that never need gradients]
            # There are a handful of ops that can return None gradients, into of zero gradients.
            # If all inputs to an AOTAutograd graph are supposed to get None gradients,
            # AOTAutograd will end up forcing all of the outputs of the forward to not require grad.
            # There's no easy fix to this (see the note above), although one option is to
            # force any derivative formulas in core to return tensors of zeros instead of None.
            flat_results = pytree.tree_leaves(actual)
            results_that_require_grad = [
                x
                for x in flat_results
                if isinstance(x, torch.Tensor) and x.requires_grad
            ]
            self.assertEqual(len(results_that_require_grad), 0)
        else:
            actual_grad = compute_grads(example_inputs, kwargs, actual, grads)

            if reference_in_float:
                expect_grad = reference_to_expect(actual_grad, correct_grad)
            else:
                expect_grad = correct_grad

            self.assertEqual(
                actual_grad,
                expect_grad,
                atol=grad_atol or atol,
                rtol=grad_rtol or rtol,
                equal_nan=True,
                exact_dtype=exact_dtype,
            )

    torch._dynamo.reset()


@torch._inductor.config.patch("triton.cudagraphs", False)
def check_model_gpu(
    self: TestCase,
    model,
    example_inputs,
    kwargs=None,
    *,
    atol=None,
    rtol=None,
    grad_atol=None,
    grad_rtol=None,
    check_lowp=True,
    exact_dtype=True,
    nopython=True,
    copy_to_gpu=True,
    reference_in_float=True,
    assert_equal=True,
    check_gradient=False,
    check_has_compiled=True,
    output_process_fn_grad=lambda x: x,
):
    kwargs = kwargs or {}
    if hasattr(model, "to"):
        model = model.to(device=GPU_TYPE)

    if copy_to_gpu:
        example_inputs = tuple(
            clone_preserve_strides(x, device=GPU_TYPE) for x in example_inputs
        )

    check_model(
        self,
        model,
        example_inputs,
        kwargs,
        atol=atol,
        rtol=rtol,
        grad_atol=grad_atol,
        grad_rtol=grad_rtol,
        exact_dtype=exact_dtype,
        nopython=nopython,
        reference_in_float=reference_in_float,
        assert_equal=assert_equal,
        check_gradient=check_gradient,
        check_has_compiled=check_has_compiled,
        output_process_fn_grad=output_process_fn_grad,
    )

    if check_lowp:

        def downcast_fn(x):
            if not isinstance(x, torch.Tensor) or not x.dtype == torch.float:
                return x
            return torch.empty_strided(
                x.size(), x.stride(), device=GPU_TYPE, dtype=torch.half
            ).copy_(x)

        example_inputs = list(map(downcast_fn, example_inputs))
        if hasattr(model, "to"):
            model = model.to(torch.half)
        if rtol is not None:
            rtol = max(2e-3, rtol)
        check_model(
            self,
            model,
            example_inputs,
            kwargs,
            atol=atol,
            rtol=rtol,
            grad_atol=grad_atol,
            grad_rtol=grad_rtol,
            exact_dtype=exact_dtype,
            nopython=nopython,
            reference_in_float=reference_in_float,
            assert_equal=assert_equal,
            check_gradient=check_gradient,
            check_has_compiled=check_has_compiled,
            output_process_fn_grad=output_process_fn_grad,
        )


check_model_cuda = check_model_gpu


def _run_and_assert_no_indirect_indexing(
    test_case, func, *args, has_wrapping=None, has_assert=False, **kwargs
):
    result, source_codes = run_and_get_code(func, *args, **kwargs)

    for code in source_codes:
        for line in code.split("\n"):
            stmt = None
            # Find indexing expressions
            if ".load(" in line:
                stmt = line.split(".load")[-1]
            elif "tl.store" in line:
                stmt = line.split(".store")[-1]
                stmt = ",".join(stmt.split(",")[:-2])  # Remove store value and mask
            elif ".store" in line:
                stmt = line.split(".store")[-1]
            elif "[" in line:
                stmt = line.split("[")[-1].split("]")[0]
            if "tl.make_block_ptr(" in line:
                continue

            if stmt is None:
                continue

            # indirect indexing involves a `tmp` variable
            test_case.assertTrue(
                "tmp" not in stmt,
                msg=f"Found indirect indexing in statement '{stmt}' from code:\n{code}",
            )
        if has_wrapping is not None:
            test_case.assertTrue(
                ("where" in code or "?" in code) is has_wrapping,
                msg=f"Wanted {has_wrapping=} but got\n{code}",
            )
    test_case.assertTrue(
        any(
            ("device_assert" in code or "TORCH_CHECK" in code) is has_assert
            for code in source_codes
        )
    )
    return result


def assertGeneratedKernelCountEqual(self: TestCase, expected: int):
    if config.triton.multi_kernel:
        # when multi_kernel is enabled, we generated both persistent reduction
        # and non-persistent reduction kernels for the same node schedule.
        # That will mess up with the kernel count. Just don't check it.
        return
    if config.cpp_wrapper:
        expected *= 2
    self.assertEqual(torch._inductor.metrics.generated_kernel_count, expected)


class SweepInputs2:
    input_gen_types1 = [
        "dense",
        "transposed",
        "strided",
        "broadcast1",
        "broadcast2",
        "broadcast3",
        "double",
        "int",
    ]
    input_gen_types2 = input_gen_types1
    gen = None

    @staticmethod
    def kernel(a, b):
        return (a + b,)

    @classmethod
    def gen_template(cls, name1, name2):
        def test(self):
            check_model(
                self,
                cls.kernel,
                (
                    getattr(cls.gen, name1)(),
                    getattr(cls.gen, name2)(),
                ),
            )

        test.__name__ = f"test_{cls.gen.device}_{name1}_{name2}"
        setattr(cls, test.__name__, test)

    @classmethod
    def populate(cls):
        for name1 in cls.input_gen_types1:
            for name2 in cls.input_gen_types2:
                cls.gen_template(name1, name2)


def is_cpp_backend(device):
    return getattr(device, "type", device) == "cpu" and config.cpu_backend == "cpp"


def is_halide_backend(device):
    if getattr(device, "type", device) == "cpu":
        return config.cpu_backend == "halide"
    return config.cuda_backend == "halide"


def skip_if_halide(fn):
    @functools.wraps(fn)
    def wrapper(self):
        if is_halide_backend(self.device):
            raise unittest.SkipTest("halide not supported")
        return fn(self)

    return wrapper


def skip_if_gpu_halide(fn):
    @functools.wraps(fn)
    def wrapper(self):
        if (
            is_halide_backend(self.device)
            and getattr(self.device, "type", self.device) == "cuda"
        ):
            raise unittest.SkipTest("halide not supported")
        return fn(self)

    return wrapper


@instantiate_parametrized_tests
class CommonTemplate:
    def test_bool(self):
        def fn(a, b):
            return (
                a + b,
                a * b,
                a & b,
                a | b,
                a ^ b,
                torch.logical_and(a, b),
                torch.logical_or(a, b),
                torch.logical_not(a),
                torch.sign(b),
            )

        self.common(
            fn,
            (
                torch.tensor([True, False, True, False]),
                torch.tensor([False, False, True, True]),
            ),
        )

    @skipCUDAIf(not SM80OrLater, "Requires sm80")
    @skip_if_halide  # aoti
    @skipIfWindows
    def test_aoti_eager_dtype_device_layout(self):
        ns = "aten"
        op_name = "tril_indices"
        dispatch_key = "CPU"
        device = "cpu"
        if self.device.lower() == "cuda":
            dispatch_key = "CUDA"
            device = "cuda"

        with _scoped_library("aten", "IMPL") as torch_compile_op_lib_impl:
            row = 128
            col = 256
            offset = 1
            dtype = torch.int32
            layout = torch.strided
            pin_memory = False
            ref = torch.tril_indices(
                row=row,
                col=col,
                offset=offset,
                dtype=dtype,
                layout=layout,
                pin_memory=pin_memory,
                device=device,
            )
            register_ops_with_aoti_compile(
                ns, [op_name], dispatch_key, torch_compile_op_lib_impl
            )
            res = torch.tril_indices(
                row=row,
                col=col,
                offset=offset,
                dtype=dtype,
                layout=layout,
                pin_memory=pin_memory,
                device=device,
            )
            self.assertEqual(ref, res)

    @skipCUDAIf(not SM80OrLater, "Requires sm80")
    @skip_if_halide  # aoti
    @skipIfWindows
    def test_aoti_eager_support_out(self):
        ns = "aten"
        op_name = "clamp"
        dispatch_key = "CPU"
        device = "cpu"
        if self.device.lower() == "cuda":
            dispatch_key = "CUDA"
            device = "cuda"

        inp_tensor = torch.randn(128, dtype=torch.float, device=device).fill_(1.0)
        min_tensor = inp_tensor - 0.05
        max_tensor = inp_tensor + 0.05
        with _scoped_library("aten", "IMPL") as torch_compile_op_lib_impl:
            ref_out_tensor = torch.randn(128, dtype=torch.float, device=device).fill_(
                -1
            )
            ref_tensor = torch.clamp(
                max=max_tensor, min=min_tensor, input=inp_tensor, out=ref_out_tensor
            )

            ref_out_tensor1 = torch.randn(128, dtype=torch.float, device=device).fill_(
                -1
            )
            ref_tensor1 = torch.clamp(
                max=max_tensor, out=ref_out_tensor1, min=min_tensor, input=inp_tensor
            )

            register_ops_with_aoti_compile(
                ns, [op_name], dispatch_key, torch_compile_op_lib_impl
            )

            res_out_tensor = torch.randn(128, dtype=torch.float, device=device).fill_(
                -1
            )
            res_tensor = torch.clamp(
                max=max_tensor, min=min_tensor, input=inp_tensor, out=res_out_tensor
            )

            self.assertEqual(ref_tensor, res_tensor)
            self.assertEqual(ref_out_tensor, res_out_tensor)

            res_out_tensor1 = torch.randn(128, dtype=torch.float, device=device).fill_(
                -1
            )
            res_tensor1 = torch.clamp(
                max=max_tensor, out=res_out_tensor1, min=min_tensor, input=inp_tensor
            )

            self.assertEqual(ref_tensor1, res_tensor1)
            self.assertEqual(ref_out_tensor1, res_out_tensor1)

    @skipCUDAIf(not SM80OrLater, "Requires sm80")
    @skip_if_halide  # aoti
    @skipIfWindows
    def test_aoti_eager_support_str(self):
        ns = "aten"
        op_name = "div"
        dispatch_key = "CPU"
        device = "cpu"
        if self.device.lower() == "cuda":
            dispatch_key = "CUDA"
            device = "cuda"

        a = torch.randn(128, dtype=torch.float, device=device)
        b = torch.randn(128, dtype=torch.float, device=device)
        rounding_mode_list = ["trunc", "floor"]
        with _scoped_library("aten", "IMPL") as torch_compile_op_lib_impl:
            # Get ref result from eager
            ref_value_list = []
            for rounding_mode in rounding_mode_list:
                ref_value = getattr(torch.ops.aten, op_name)(
                    a, b, rounding_mode=rounding_mode
                )
                ref_value_list.append(ref_value)

            register_ops_with_aoti_compile(
                ns, [op_name], dispatch_key, torch_compile_op_lib_impl
            )

            # Invoke the pre-compiled kernel and get result.
            res_value_list = []
            for rounding_mode in rounding_mode_list:
                res_value = getattr(torch.ops.aten, op_name)(
                    a, b, rounding_mode=rounding_mode
                )
                res_value_list.append(res_value)

            for ref_value, res_value in zip(ref_value_list, res_value_list):
                self.assertEqual(ref_value, res_value)

    @skipCUDAIf(not SM80OrLater, "Requires sm80")
    @skip_if_halide  # aoti
    @skipIfWindows
    def test_aoti_eager_cache_hit(self):
        ns = "aten"
        op_name = "abs"
        dispatch_key = "CPU"
        device = "cpu"
        if self.device.lower() == "cuda":
            dispatch_key = "CUDA"
            device = "cuda"

        input_tensor = torch.randn(128, dtype=torch.float, device=device)
        kernel_lib_path = aoti_compile_with_persistent_cache(
            ns,
            op_name,
            device,
            False,
            getattr(torch.ops.aten, op_name),
            (input_tensor,),
            {},
        )
        self.assertTrue(Path(kernel_lib_path).exists())

        from unittest import mock

        # Patch the aoti_compile_with_persistent_cache as None to ensure no new kernel is generated
        with mock.patch(
            "torch._inductor.aoti_eager.aoti_compile_with_persistent_cache", None
        ):
            with _scoped_library("aten", "IMPL") as torch_compile_op_lib_impl:
                # Get ref result from eager
                ref_value = getattr(torch.ops.aten, op_name)(input_tensor)

                register_ops_with_aoti_compile(
                    ns, [op_name], dispatch_key, torch_compile_op_lib_impl
                )

                # Invoke the pre-compiled kernel and get result.
                res_value = getattr(torch.ops.aten, op_name)(input_tensor)

                self.assertEqual(ref_value, res_value)

    @skipCUDAIf(not SM80OrLater, "Requires sm80")
    @skip_if_halide  # aoti
    @skipIfWindows
    def test_aoti_eager_with_persistent_cache(self):
        def fn(a):
            return torch.abs(a)

        ns = "aten"
        op_name = "abs"

        device = "cpu"
        if self.device.lower() == "cuda":
            device = "cuda"

        input_tensor = torch.randn(128, dtype=torch.float, device=device)
        kernel_lib_path = aoti_compile_with_persistent_cache(
            ns,
            op_name,
            input_tensor.device.type,
            False,
            fn,
            args=(input_tensor,),
            kwargs={},
        )
        self.assertTrue(len(kernel_lib_path) > 0)

        device_kernel_cache = aoti_eager_cache_dir(ns, device)
        kernel_conf = device_kernel_cache / f"{op_name}.json"
        self.assertTrue(kernel_conf.exists())

        json_data = load_aoti_eager_cache("aten", "abs", input_tensor.device.type)
        self.assertTrue(json_data is not None)
        self.assertTrue(isinstance(json_data, list))
        self.assertTrue(len(json_data) > 0)

        op_info = json_data[0]
        self.assertTrue(isinstance(op_info, dict))
        self.assertTrue("meta_info" in op_info)
        self.assertTrue("kernel_path" in op_info)
        kernel_libs_abs_path = []
        for item in json_data:
            kernel_path = device_kernel_cache / item["kernel_path"]
            kernel_libs_abs_path.append(kernel_path.as_posix())

        self.assertTrue(kernel_lib_path in kernel_libs_abs_path)

    @skipCUDAIf(not SM80OrLater, "Requires sm80")
    @skip_if_halide  # aoti
    @skipIfWindows
    def test_aoti_eager_with_scalar(self):
        namespace_name = "aten"
        op_name = "add"
        op_overload_name = "Tensor"
        op_name_with_overload = f"{op_name}.{op_overload_name}"

        dispatch_key = "CPU"
        device = torch.device("cpu")
        if self.device.lower() == "cuda":
            dispatch_key = "CUDA"
            device = torch.device("cuda")

        # Test the difference between scalar tensor and scalar
        a = torch.scalar_tensor(1.0, device=device)
        b = torch.scalar_tensor(2.0, device=device)

        kernel_lib_path = aoti_compile_with_persistent_cache(
            namespace_name,
            op_name_with_overload,
            a.device.type,
            False,
            torch.ops.aten.add,
            args=(a, b),
            kwargs={"alpha": 3.0},
        )
        self.assertTrue(Path(kernel_lib_path).exists())
        device_kernel_cache = aoti_eager_cache_dir(namespace_name, device.type)
        kernel_conf = device_kernel_cache / f"{op_name_with_overload}.json"
        self.assertTrue(kernel_conf.exists())
        json_data = load_aoti_eager_cache(
            namespace_name, op_name_with_overload, a.device.type
        )
        op_info = json_data[0]
        self.assertTrue(isinstance(op_info, dict))
        self.assertTrue("meta_info" in op_info)
        self.assertTrue(len(op_info["meta_info"]) == 3)
        # Scalar Tensor
        self.assertTrue("scalar_value" not in op_info["meta_info"][0])
        self.assertTrue(op_info["meta_info"][0]["sizes"] == [])
        self.assertTrue(op_info["meta_info"][0]["strides"] == [])
        # Scalar Tensor
        self.assertTrue("scalar_value" not in op_info["meta_info"][1])
        self.assertTrue(op_info["meta_info"][1]["sizes"] == [])
        self.assertTrue(op_info["meta_info"][1]["strides"] == [])
        # Scalar
        self.assertTrue("scalar_value" in op_info["meta_info"][2])
        self.assertTrue("sizes" not in op_info["meta_info"][2])
        self.assertTrue("strides" not in op_info["meta_info"][2])

        with _scoped_library("aten", "IMPL") as torch_compile_op_lib_impl:
            a = torch.randn(128, device=device)
            b = torch.randn(128, device=device)

            scalar_values = [1.0, 2.0, 3.0]
            ref_values = []
            for scalar_value in scalar_values:
                ref_values.append(torch.add(a, b, alpha=scalar_value))

            register_ops_with_aoti_compile(
                namespace_name, [op_name], dispatch_key, torch_compile_op_lib_impl
            )

            res_values = []
            for scalar_value in scalar_values:
                res_values.append(torch.add(a, b, alpha=scalar_value))

            self.assertEqual(len(ref_values), len(res_values))
            self.assertEqual(ref_values, res_values)

    @skipCUDAIf(not SM80OrLater, "Requires sm80")
    @skip_if_halide  # aoti
    @skipIfWindows
    def test_aoti_eager_override_registration(self):
        namespace_name = "aten"
        dispatch_key = "CPU"
        device = torch.device("cpu")
        if self.device.lower() == "cuda":
            dispatch_key = "CUDA"
            device = torch.device("cuda")

        unary_op_set = ["abs", "acos"]

        def fn(x, op_name=""):
            return getattr(torch, op_name)(x)

        # Invoke torch.compile directly to get referent results
        x = torch.randn(3, 4, device=device)

        ref_array = []
        for unary_op_name in unary_op_set:
            opt_fn = torch.compile(functools.partial(fn, op_name=unary_op_name))
            ref = opt_fn(x)
            ref_array.append(ref)

        with _scoped_library("aten", "IMPL") as torch_compile_op_lib_impl:
            register_ops_with_aoti_compile(
                namespace_name, unary_op_set, dispatch_key, torch_compile_op_lib_impl
            )

            res_array = []
            for unary_op_name in unary_op_set:
                res_array.append(getattr(torch, unary_op_name)(x))

            for ref, res in zip(ref_array, res_array):
                self.assertEqual(ref, res)

        a = torch.randn(128, device=device)
        min_tensor = torch.randn(128, device=device)
        max_tensor = min_tensor + 0.5

        ref_with_min = torch.ops.aten.clamp(a, min_tensor)
        ref_with_min_max = torch.ops.aten.clamp(a, min_tensor, max_tensor)

        with _scoped_library("aten", "IMPL") as torch_compile_op_lib_impl:
            register_ops_with_aoti_compile(
                namespace_name, ["clamp"], dispatch_key, torch_compile_op_lib_impl
            )
            res_with_min = torch.ops.aten.clamp(a, min_tensor)
            res_with_min_max = torch.ops.aten.clamp(a, min_tensor, max_tensor)
            self.assertEqual(ref_with_min, res_with_min)
            self.assertEqual(ref_with_min_max, res_with_min_max)

    def test_add_const_int(self):
        def fn(a):
            return (a + 1, torch.add(a, 1, alpha=2))

        for dtype in [torch.float32, torch.int32, torch.int64]:
            self.common(fn, (torch.arange(32, dtype=dtype),))

    def test_add_const_float(self):
        def fn(a):
            return (a + 1.5,)

        self.common(fn, (torch.randn(32),))

    def test_add_inplace_permuted(self):
        def fn(x, y):
            return x.add_(y)

        x = torch.ones([2, 12, 13, 17]).transpose(1, 2)
        y = torch.randn([2, 13, 1, 17])

        self.common(fn, (x, y))

    def test_add_complex(self):
        def fn(a, b, alpha):
            return torch.add(a, b, alpha=alpha)

        x = torch.tensor([1 + 1j, -1 + 1j, -2 + 2j, 3 - 3j, 0, 1j, 1, -1])
        y = torch.tensor([1 + 1j, -1 + 1j, -2 + 2j, 3 - 3j, 0, 1j, 1, -1])

        self.common(fn, (x, y, 2))

    def test_add_complex3(self):
        # fix https://github.com/pytorch/pytorch/issues/115071
        @torch.compile
        def fn(*args):
            a = torch.neg(args[0])
            b = torch.add(args[0], args[0])
            return (a, b)

        x = torch.randn(41, dtype=torch.complex64)
        y = x.clone()
        # should not inplace write to the input
        fn(x)
        self.assertEqual(x, y)

    def test_add_complex4(self):
        @torch.compile
        def fn(a, b):
            c = a + b
            d = a + b
            return c + d

        for dtype in [torch.complex32, torch.complex64, torch.complex128]:
            x = torch.tensor(
                [1 + 1j, -1 + 1j, -2 + 2j, 3 - 3j, 0, 1j, 1, -1],
                dtype=dtype,
                device=self.device,
            )
            y = torch.tensor(
                [1 + 1j, -1 + 1j, -2 + 2j, 3 - 3j, 0, 1j, 1, -1],
                dtype=dtype,
                device=self.device,
            )
            _, code = run_and_get_code(fn, x, y)
            self.assertEqual(
                " ".join(code).count(
                    "view_dtype" if config.cpp_wrapper else "aten.view"
                ),
                3,
            )

    def test_add_complex5(self):
        def fn(a, b, alpha):
            return torch.add(a, b, alpha=alpha)

        x = torch.tensor([[1 + 1j, -1 + 1j], [-2 + 2j, 3 - 3j]])
        y = torch.tensor([[1 + 1j, -1 + 1j], [-2 + 2j, 3 - 3j]])

        self.common(fn, (x, y, 2))

    def test_add_complex6(self):
        # Fix https://github.com/pytorch/pytorch/issues/125745.
        # Add complex tensors with broadcasting.
        def fn(a, b, alpha):
            return torch.add(a, b, alpha=alpha)

        x = torch.tensor([[1 + 1j, -1 + 1j, -2 + 2j, 3 - 3j]])
        y = torch.tensor([[1 + 1j]])

        self.common(fn, (x, y, 2))

    def test_concat_add_inplace(self):
        def fn(x, y, z):
            return torch.cat([x, y], dim=1).add_(z)

        x = torch.randn([2, 12, 14, 14])
        y = torch.randn([2, 12, 14, 14])
        z = torch.randn([2, 24, 14, 14])

        self.common(fn, (x, y, z))

    def test_abs(self):
        def fn(a):
            return (a / (torch.abs(a) + 1),)

        self.common(fn, (torch.randn(17),))

    def test_angle(self):
        def fn(a, b, c):
            return torch.angle(a), torch.angle(b), torch.angle(c)

        complex_input = torch.tensor(
            [1 + 1j, -1 + 1j, -2 + 2j, 3 - 3j, 0, 1j, 1, -1, float("nan")]
        )
        real_input = torch.tensor([-1.0, 0.0, 1.0, float("nan")])
        interger_real_input = torch.tensor([-1, 0, 1])
        self.common(fn, (complex_input, real_input, interger_real_input))

    def test_sgn(self):
        def fn(a):
            return torch.sgn(a), torch.sgn(a + 1) - 1

        self.common(fn, [torch.linspace(-10, 10, 41)])

    @skipCUDAIf(not SM80OrLater, "uses bfloat16 which requires SM >= 80")
    def test_scatter_bf16(self):
        def fn(inp, src, index):
            return inp.scatter_add(0, index, src)

        for dtype in [torch.int64, torch.bool, torch.bfloat16]:
            self.common(
                fn,
                [
                    torch.zeros(3, 5, dtype=dtype),
                    torch.ones((2, 5), dtype=dtype),
                    torch.tensor([[0, 1, 2, 0, 0]]),
                ],
            )

    def test_randn_generator(self):
        def fn(a, generator):
            return torch.randn([20, 20], generator=generator, device=a.device)

        self.common(fn, (torch.linspace(-10, 10, 41), None), assert_equal=False)

        # generator not yet supported in dynamo
        with self.assertRaisesRegex(torch._dynamo.exc.Unsupported, "Generator"):
            self.common(fn, (torch.linspace(-10, 10, 41), torch.Generator(self.device)))

    def test_sgn_extremal(self):
        def fn(a):
            return (torch.sgn(a),)

        self.common(fn, [torch.tensor([np.nan, np.inf, -np.inf, 0])])

    def test_max_min(self):
        def fn(a, b):
            return (torch.maximum(a, b), torch.minimum(a, b))

        self.common(fn, (torch.randn(8), torch.randn(8)))
        t1 = torch.randn(8)
        t1[0] = float("nan")
        t2 = torch.randn(8)
        t2[1] = float("nan")
        self.common(fn, (t1, t2))

    def test_neg_max_uint8(self):
        # https://github.com/pytorch/pytorch/issues/93380
        def fn(a, b):
            c = torch.neg(a)
            return torch.maximum(b, c)

        a = torch.randint(256, (1,), dtype=torch.uint8)
        b = torch.randint(256, (8390,), dtype=torch.uint8)
        self.common(fn, (a, b))

    def test_compar(self):
        def fn(x):
            return x.gt(3.5), x.ge(3.5), x.eq(3.5), x.le(2.5), x.lt(3.5), x.ne(3.5)

        a = torch.tensor([3])
        self.common(fn, (a,))

    def test_horizonal_fusion1(self):
        def fn(a, b, c):
            return (a + b, a - c, b * c)

        self.common(
            fn, (torch.randn(8, 16, 16), torch.randn(8, 16, 16), torch.randn(1, 16, 1))
        )

    def test_horizonal_fusion2(self):
        def fn(a, b, c):
            return a + 1, b + 2, c + 3

        self.common(fn, (torch.randn(8, 16, 8), torch.randn(8, 16), torch.randn(16, 8)))

    @skipIfWindows
    def test_vertical_fusion1(self):
        def fn(sa, ct, p):
            # From torchbench.pyhpc_equation_of_state
            v17 = -3.087032500374211e-7
            v18 = -1.988366587925593e-8
            v19 = -1.061519070296458e-11
            v20 = 1.550932729220080e-10
            t15 = v19 * ct
            t19 = v17 + ct * (v18 + t15) + v20 * sa
            t20 = 1.0 / t19
            t128 = t19 * p
            return t20 + t128

        self.common(
            fn,
            (
                torch.randn(204, 204, 26),
                torch.randn(204, 204, 26),
                torch.randn(26),
            ),
        )
        assertGeneratedKernelCountEqual(self, 1)

    @config.patch({"fx_graph_cache": False})
    @skipIfWindows
    def test_forced_buffer_realize(self):
        # Test torch._test_inductor_realize forces a buffer to be realized
        def fn(a):
            b = test_operators.realize(a * 2)
            return (b * 2,)

        self.common(fn, (torch.randn(10),))
        self.assertEqual(torch._inductor.metrics.ir_nodes_pre_fusion, 2)

    @config.patch({"fx_graph_cache": False})
    @skipIfWindows
    def test_scheduler_vertical_fusion1(self):
        realize = test_operators.realize

        def fn(sa, ct, p):
            # From torchbench.pyhpc_equation_of_state
            v17 = -3.087032500374211e-7
            v18 = -1.988366587925593e-8
            v19 = -1.061519070296458e-11
            v20 = 1.550932729220080e-10
            t15 = realize(v19 * ct)
            t19 = realize(v17 + ct * (v18 + t15) + v20 * sa)
            t20 = realize(1.0 / t19)
            t128 = realize(t19 * p)
            return t20 + t128

        self.common(
            fn,
            (
                torch.randn(204, 204, 26),
                torch.randn(204, 204, 26),
                torch.randn(26),
            ),
        )
        self.assertEqual(torch._inductor.metrics.ir_nodes_pre_fusion, 5)
        assertGeneratedKernelCountEqual(
            self, 1 if not is_cpp_backend(self.device) else 2
        )

    @skipIfWindows
    def test_index_propagation(self):
        def copy(x):
            i = torch.arange(x.size(0), device=x.device)
            return x[i]

        x = torch.randn(8, device=self.device)
        copy_opt = torch._dynamo.optimize("inductor")(copy)

        expect = copy(x)
        actual = _run_and_assert_no_indirect_indexing(self, copy_opt, x)
        self.assertEqual(expect, actual)

    @dynamo_config.patch("capture_dynamic_output_shape_ops", True)
    # https://github.com/halide/Halide/issues/8308
    @config.patch("halide.scheduler_cpu", "Mullapudi2016")
    @config.patch("halide.scheduler_cuda", "Li2018")
    @config.patch(implicit_fallbacks=True)
    @skipIfWindows
    def test_index_propagation_nested_indirect_indexing(self):
        def nested(x, repeats):
            rank = torch.arange(repeats.numel(), device=x.device)
            index = rank.repeat_interleave(repeats, dim=0)
            return torch.index_select(x, index=index, dim=0)

        example_inputs = (
            torch.randn((32, 64), device=self.device),
            repeats := torch.tensor([5, 10, 15], device=self.device),
        )
        torch._dynamo.mark_dynamic(repeats, 0)  # create backed symint

        nested_opt = torch._dynamo.optimize("inductor")(nested)

        expect = nested(*example_inputs)
        actual = nested_opt(*example_inputs)
        self.assertEqual(expect, actual)

    @skipIfWindows
    def test_index_propagation_flip(self):
        def flip(x):
            i = torch.arange(x.size(0) - 1, -1, -1, device=x.device)
            return x[i]

        x = torch.randn(8, device=self.device)
        flip_opt = torch._dynamo.optimize("inductor")(flip)

        expect = flip(x)
        actual = _run_and_assert_no_indirect_indexing(self, flip_opt, x)
        self.assertEqual(expect, actual)

    @skipIfWindows
    def test_index_propagation_floordiv(self):
        def repeat_interleave(x, n):
            # e.g. x=[1, 2, 3], n=2 => returns [1, 1, 2, 2, 3, 3]
            i = torch.arange(x.shape[0] * n, device=x.device)
            return x[i // n]

        x = torch.randn(8, 16, device=self.device)
        repeat_interleave_opt = torch._dynamo.optimize("inductor")(repeat_interleave)
        # With static shapes we can prove the bound, our dynamic shapes reasoning is not good enough
        has_assert = ifdynstaticdefault(False, True)
        # this should be collapsed to direct indexing
        actual = _run_and_assert_no_indirect_indexing(
            self, repeat_interleave_opt, x, 3, has_assert=has_assert
        )
        expect = torch.repeat_interleave(x, 3, dim=0)
        self.assertEqual(expect, actual)
        self.assertEqual(actual, repeat_interleave(x, 3))

    @skipIfWindows
    def test_index_propagation_remainder(self):
        def repeat(x, n):
            # e.g. x=[1, 2, 3], n=2 => returns [1, 2, 3, 1, 2, 3]
            i = torch.arange(x.shape[0] * n, device=x.device)
            return x[i % x.shape[0]]

        x = torch.randn(8, 16, device=self.device)
        repeat_opt = torch._dynamo.optimize("inductor")(repeat)

        # With static shapes we can prove the bound, our dynamic shapes reasoning is not good enough
        has_assert = ifdynstaticdefault(False, True)
        # this should be collapsed to direct indexing
        actual = _run_and_assert_no_indirect_indexing(
            self, repeat_opt, x, 3, has_wrapping=False, has_assert=has_assert
        )
        expect = x.repeat(3, 1)
        self.assertEqual(expect, actual)
        self.assertEqual(actual, repeat(x, 3))

    @skipIfWindows
    def test_index_propagation_abs(self):
        def reflection_pad_left(x, n):
            # e.g. x=[1, 2, 3], n=2 => returns [3, 2, 1, 2, 3]
            i = torch.arange(x.shape[0] + n, device=x.device)
            return x[(i - n).abs()]

        x = torch.randn(8, device=self.device)
        opt_fn = torch._dynamo.optimize("inductor")(reflection_pad_left)

        # With static shapes we can prove the bound, our dynamic shapes reasoning is not good enough
        has_assert = ifdynstaticdefault(False, True)
        # this should be collapsed to direct indexing
        actual = _run_and_assert_no_indirect_indexing(
            self, opt_fn, x, 3, has_wrapping=False, has_assert=has_assert
        )
        expect = reflection_pad_left(x, 3)
        self.assertEqual(expect, actual)

    @skipIfWindows
    def test_index_propagation_device_assert_masked(self):
        def fn(a):
            idx = torch.arange(a.size(0), device=a.device)
            padded_idx = torch.constant_pad_nd(idx, (1050, 0))
            padded_idx = torch.where(padded_idx >= 0, padded_idx, padded_idx)
            return a[padded_idx]

        self.common(fn, (torch.randn(1024),))

    @config.patch(debug_index_asserts=False)
    @skipIfWindows
    def test_neg_index(self):
        def test(
            fn, inps, has_assert: bool, has_wrapping: bool, vectorize: bool = True
        ):
            fn_opt = torch.compile(fn)
            if is_halide_backend(self.device):
                pass  # no device asserts in halide
            elif self.device == "cpu":
                _, code = run_and_get_cpp_code(fn_opt, *inps)
                self.assertTrue(("?" in code or "blendv" in code) is has_wrapping)
                self.assertTrue(("TORCH_CHECK" in code) is has_assert)
                # Assert that we always vectorize the kernel regardless of wrapping / checks
                self.assertTrue(("loadu" in code) is vectorize)
            else:
                code = run_and_get_triton_code(fn_opt, *inps)
                self.assertTrue(("tl.where" in code) is has_wrapping)
                self.assertTrue(("device_assert" in code) is has_assert)

        def indirect(a, b):
            return a[b - 1]

        a = torch.rand(1024, device=self.device)
        b = torch.zeros(256, dtype=torch.long, device=self.device)
        test(indirect, (a, b), has_assert=True, has_wrapping=True)

        def direct(x):
            return x[:, -1]

        a = torch.rand(1, 64, 32, device=self.device)
        # Does not even generate a kernel as it's a view
        test(direct, (a,), has_assert=False, has_wrapping=False, vectorize=False)

        def flip(a, b):
            return a[b]

        a = torch.rand(1024, device=self.device)
        b = torch.arange(start=-1, end=-a.numel() - 1, step=-1, device=self.device)
        test(flip, (a, b), has_assert=True, has_wrapping=True)

        # Constant propagate a constant that's negative
        def flip_with_index_constant(a):
            b = torch.arange(start=-1, end=-a.numel() - 1, step=-1, device=a.device)
            return a[b]

        # Wrapping is constant-folded
        test(flip_with_index_constant, (a,), has_assert=False, has_wrapping=False)

        # Operation where we can't prove that the index is always positive or negative
        def pos_and_neg(a):
            b = torch.arange(start=1, end=-a.numel() - 1, step=-1, device=a.device)
            return a[b]

        # It has wrapping but no assert
        test(pos_and_neg, (a,), has_assert=False, has_wrapping=True)

        # We currently don't do constant propagation with float constants
        # We cannot prove this kind of asserts just with bounds. We would need
        # to lift IndexPropagation.shape_env to be accessible in all of Inductor
        def flip_with_index(a):
            b = 1.0 * torch.arange(
                start=-1, end=-a.numel() - 1, step=-1, device=a.device
            )
            b = b.int()
            return a[b]

        test(
            flip_with_index,
            (a,),
            has_assert=ifdynstaticdefault(False, True),
            has_wrapping=False,
            vectorize=False,  # Constant propagation off -> indirect indexing -> no vec
        )

        def unsafe_index(a, b):
            return aten._unsafe_index(a, (b,))

        test(unsafe_index, (a, b), has_assert=False, has_wrapping=True)

        def constant_propagation(a):
            b = torch.tensor([2], device=a.device)
            return a[b]

        test(
            constant_propagation,
            (a,),
            has_assert=ifdynstaticdefault(False, True),
            has_wrapping=False,
            vectorize=False,  # There's no loop to vectorize!
        )

        def constant_propagation_neg(a):
            b = torch.tensor([-2], device=a.device)
            return a[b]

        # In symbolic shapes, we know that we can access -2, so no assert is necessary!
        test(
            constant_propagation_neg,
            (a,),
            has_assert=False,
            has_wrapping=False,
            vectorize=False,  # There's no loop to vectorize!
        )

    @skipIfWindows
    def test_computed_buffer_inlining(self):
        def flip(x):
            idx = torch.arange(x.size(0) - 1, -1, -1, device=x.device)
            return x[idx], idx

        flip_opt = torch._dynamo.optimize("inductor")(flip)
        x = torch.randn(8, device=self.device)

        expect = flip(x)
        actual = _run_and_assert_no_indirect_indexing(self, flip_opt, x)
        self.assertEqual(expect, actual)

    def test__unsafe_masked_index(self):
        def fn(a, mask, idx):
            return aten._unsafe_masked_index(a, mask, idx, 1)

        self.common(
            fn,
            (
                torch.randn(8, device=self.device),
                torch.tensor([True, False, True], device=self.device),
                [torch.tensor([3, 9, -2], device=self.device)],
            ),
        )

    def test__unsafe_masked_index_put_accumulate(self):
        def fn(a, mask, idx, values):
            return aten._unsafe_masked_index_put_accumulate(a, mask, idx, values)

        self.common(
            fn,
            (
                torch.randn(8, device=self.device),
                torch.tensor([True, False, True], device=self.device),
                [torch.tensor([3, 9, -2], device=self.device)],
                torch.randn(3, device=self.device),
            ),
        )

    def test_sum1(self):
        def fn(a, b):
            return ((a + b).sum(-1),)

        self.common(fn, (torch.randn(8, 8), torch.randn(8, 8)))

    def test_sum2(self):
        def fn(a, b):
            return ((a + b).sum([1, 2]), (a + b).sum(-1))

        self.common(fn, (torch.randn(8, 9, 3, 21), torch.randn(8, 9, 3, 21)))

    def test_sum3(self):
        def fn(a, b):
            r1 = a + b
            r2 = r1.sum(-1)
            r3 = torch.squeeze(b) + 10
            return (r1, r2, r3)

        # Mismatched elements: 2 / 10 (20.0%)
        # Greatest absolute difference: 0.0029296875 at index (8,) (up to 1e-05 allowed)
        # Greatest relative difference: 0.0017482517482517483 at index (6,) (up to 0.001 allowed)
        self.common(fn, (torch.randn(10, 10), torch.randn(1, 10)), atol=1e-5, rtol=2e-3)

    def test_sum4(self):
        def fn(a):
            b = a + 1
            c = b.sum(-1)
            d = c + 3
            e = d.sum(-1)
            f = e + 5
            return (f, e, d, c, b)

        self.common(fn, (torch.randn(1, 16, 8, 8),))

    def test_sum5(self):
        def fn(a):
            b = a + 1
            c = b.sum(-1)
            d = c + 3
            e = d.sum(-1)
            f = e + 5
            return (f,)

        self.common(fn, (torch.randn(1, 17, 8, 9),))

    def test_reduction1(self):
        def fn(a):
            return (a.sum(), a.max(), a.min(), a.argmax(), a.argmin())

        self.common(fn, (torch.tensor([float("-inf"), 0.0, float("inf")]),))

    @skip_if_x86_mac()
    def test_reduction2(self):
        def fn(a):
            # FIXME: a.argmax
            return (a.sum(), a.max(), a.min(), a.argmin())

        self.common(fn, (torch.full((4,), float("inf")),))

    @skip_if_x86_mac()
    def test_reduction3(self):
        def fn(a):
            # FIXME: a.argmin
            return (a.sum(), a.max(), a.min(), a.argmax())

        self.common(fn, (torch.full((4,), float("-inf")),))

    def test_reduction4(self):
        if self.device == "cpu":
            raise unittest.SkipTest("Non-deterministic CPU results")

        def fn(a):
            return (a.argmax(-1), a.argmin(-1))

        inputs = (torch.ones(128), torch.ones(4, 4, 1))
        for i in inputs:
            self.common(fn, (i,), check_lowp=not is_halide_backend(self.device))

    @config.patch(unroll_reductions_threshold=1)
    def test_reduction5(self):
        if self.device == "cpu":
            raise unittest.SkipTest("Non-deterministic CPU results")

        def fn(a):
            return (a.sum(), a.max(), a.min(), a.argmax())

        self.common(fn, (torch.full((4,), float("-inf")),))

    @requires_gpu()
    def test_reduction_config_limit(self):
        """
        This unit-test tests whether we exceed cudaDeviceProperties.maxGridSize in
        triton reduction configs for large size hints. #128826 introduced a scaling XBLOCK
        feature to resolve the issue in reduction configs which may exceed the maxGridSize
        """
        from torch._inductor.runtime.runtime_utils import next_power_of_2
        from torch._inductor.runtime.triton_heuristics import triton_config_reduction

        size_hints = [67108864, 8192]
        for i in range(4):
            size_hints[0] = next_power_of_2(size_hints[0])
            triton_config_reduction(size_hints, 1, 2048, 1, 8)

    def test_prod(self):
        def fn(a):
            return a.prod(0), a.prod(1), a.prod()

        self.common(fn, (torch.rand((10, 10)),))
        self.common(fn, (torch.rand((1, 2050)),))

    def test_unroll_small_reduction(self):
        def fn(x):
            val1, index1 = x.min(-1)
            val2, index2 = x.max(-1)
            return (
                val1,
                index1,
                val2,
                index2,
                x.sum(-1),
                (x > 1).any(-1),
                (x > 0).all(-1),
                x.argmin(-1),
                x.argmax(-1),
                x.amin(-1),
                x.amax(-1),
                x.aminmax(),
            )

        with config.patch(unroll_reductions_threshold=8):
            # small sized reductions will get unrolled
            self.common(fn, (torch.randn(8, 3),))
        torch._dynamo.reset()
        with config.patch(unroll_reductions_threshold=1):
            # make sure things also work if they aren't unrolled
            self.common(fn, (torch.randn(8, 3),))

    def test_multilayer_sum_low_prec(self):
        # fp16 nyi for cpu
        if self.device == "cpu":
            raise unittest.SkipTest(f"requires {GPU_TYPE}")

        def fn(a):
            return torch.mean(a)

        self.common(fn, ((torch.rand((10, 3, 352, 352), dtype=torch.float16),)))

    def test_multilayer_prime_size(self):
        def fn(a):
            return torch.max(a), torch.sum(a)

        # Requires masked loading for the intermediate reduction
        sample = torch.full((3999971,), 0, dtype=torch.int64)
        sample[-1] = 1
        self.common(fn, (sample,))

    @skip_if_gpu_halide
    @skipCPUIf(IS_MACOS, "fails on macos")
    def test_multilayer_var(self):
        def fn(a):
            return torch.var(a)

        self.common(
            fn,
            ((torch.rand((10, 3, 352, 352), dtype=torch.float32),)),
            atol=1e-3,
            rtol=1e-3,
        )
        self.common(
            fn,
            ((torch.rand((14923), dtype=torch.float32),)),
            atol=1e-3,
            rtol=1e-3,
        )

    @skipCPUIf(IS_MACOS, "fails on macos")
    @skip_if_halide  # accuracy 4.7% off
    @skipIfWindows
    def test_multilayer_var_lowp(self):
        def fn(a):
            return torch.var(a)

        self.common(fn, (torch.rand((16, 16, 352, 352), dtype=torch.float16),))
        self.common(fn, (torch.rand((14923), dtype=torch.float16),))

    def test_split_cumsum(self):
        def fn(a):
            return torch.cumsum(a, -1)

        for dtype in get_all_dtypes(
            include_bfloat16=False,
            include_bool=True,
            include_complex=False,
            include_half=False,
        ):
            # Use low=0 since when the mean value is 0, cumsum at all points
            # tends towards zero which makes the relative error term blow up
            inp = make_tensor(10, 3, 352, 352, low=0, dtype=dtype, device=self.device)
            self.common(fn, (inp.view(-1),), rtol=1e-4, atol=1e-5, check_lowp=False)
            self.common(fn, (inp.view(10, -1),), rtol=1e-4, atol=1e-5, check_lowp=False)

    @skipCUDAIf(not SM80OrLater, "Requires sm80")
    @skipCUDAIf(TEST_WITH_ROCM, "Computation not done in float on ROCm")
    @skip_if_gpu_halide  # accuracy issue
    def test_split_cumsum_low_prec(self):
        if is_cpp_backend(self.device):
            raise unittest.SkipTest("ir.Scan nyi on CPU")

        def fn(a):
            return torch.cumsum(a.view(-1), 0)

        self.common(
            fn,
            (torch.rand((10, 3, 352, 352), dtype=torch.float16),),
            reference_in_float=True,
            check_lowp=False,
        )

    def test_consecutive_split_cumsum(self):
        def fn(a, b):
            a = a.view(-1)
            b = b.view(-1)
            return torch.cumsum(a, 0) + torch.cumsum(b, 0)

        a = make_tensor(10, 3, 352, 352, low=0, dtype=torch.float32, device=self.device)
        b = make_tensor(10, 3, 352, 352, low=0, dtype=torch.float64, device=self.device)
        self.common(fn, (a, b), rtol=1e-4, atol=1e-5, check_lowp=False)

    def test_split_cumprod(self):
        def fn(a):
            return torch.cumprod(a, -1)

        for dtype in [torch.float32, torch.float64, torch.int32, torch.int64]:
            inp = _large_cumprod_input(
                (10, 10000), dim=1, dtype=dtype, device=self.device
            )
            self.common(fn, (inp,), atol=1e-5, rtol=1e-4, check_lowp=False)

    @skipCUDAIf(not SM80OrLater, "Requires sm80")
    @skipCUDAIf(TEST_WITH_ROCM, "Computation not done in float on ROCm")
    @skip_if_gpu_halide  # accuracy issue
    def test_split_cumprod_low_prec(self):
        if is_cpp_backend(self.device):
            raise unittest.SkipTest("ir.Scan nyi on CPU")

        def fn(a):
            return torch.cumprod(a.view(-1), 0)

        for dtype in [torch.float16, torch.bfloat16]:
            inp = _large_cumprod_input(
                (10, 10000), dim=1, dtype=dtype, device=self.device
            )
            self.common(
                fn,
                (inp,),
                reference_in_float=True,
                check_lowp=False,
            )

    def test_consecutive_split_cumprod(self):
        def fn(a, b):
            return torch.cumprod(a, 0) + torch.cumprod(b, 0)

        a = _large_cumprod_input(
            (10000,), dim=0, dtype=torch.float32, device=self.device
        )
        b = _large_cumprod_input(
            (10000,), dim=0, dtype=torch.float64, device=self.device
        )
        self.common(fn, (a, b), atol=1e-5, rtol=1e-5, check_lowp=False)

    @skipCUDAIf(TEST_WITH_ROCM, "associative_scan is not supported on ROCm")
    @skip_if_halide  # scan ops
    def test_custom_scan_op(self):
        if self.device != "cuda":
            raise unittest.SkipTest("associative_scan only supported on GPU")

        def sum_combine(a, b):
            return a + b

        from torch._higher_order_ops.associative_scan import associative_scan

        a = torch.randn(100, 100, device=self.device)
        expect = torch.cumsum(a, 0)
        actual = associative_scan(sum_combine, a, 0)
        self.assertEqual(expect, actual)

        def logcumsum_combine(a, b):
            min_v = torch.minimum(a, b)
            max_v = torch.maximum(a, b)
            mask = (min_v != max_v) | ~min_v.isinf()
            return torch.where(mask, max_v + (min_v - max_v).exp().log1p(), a)

        expect = torch.logcumsumexp(a, 0)
        actual = associative_scan(logcumsum_combine, a, 0)
        self.assertEqual(expect, actual)

    @skip_if_halide  # scan ops
    def test_custom_scan_op_compiled(self):
        if self.device != "cuda":
            raise unittest.SkipTest("associative_scan only supported on GPU")

        from torch._higher_order_ops.associative_scan import associative_scan

        def sum_combine(a, b):
            return a + b

        def fn(a, b, dim):
            diff = (a - b).abs()
            sad = associative_scan(sum_combine, diff, dim)
            return sad.sum(dim)

        a = torch.randn(100, 100, device=self.device)
        b = torch.randn(100, 100, device=self.device)
        self.common(fn, (a, b, 0))
        cfn = torch.compile(fn)
        _, code = run_and_get_code(cfn, a, b, 0)

        # Check everything is fused into a single kernel
        FileCheck().check_not("run(").check_regex(
            r"triton_.*\.run\(arg[01]_1, arg[12]_1, buf1,"
        ).check_not("run(").run(code[0])

    @skipCUDAIf(TEST_WITH_ROCM, "associative_scan is not supported on ROCm")
    @skip_if_halide  # scan ops
    def test_custom_scan_op_multi_input(self):
        if self.device != "cuda":
            raise unittest.SkipTest("associative_scan only supported on GPU")

        def argmax_combine(a, b):
            a_value, a_index = a
            b_value, b_index = b
            mask = (a_value > b_value) | ((a_value == b_value) & (a_index > b_index))
            return (
                torch.where(mask, a_value, b_value),
                torch.where(mask, a_index, b_index),
            )

        from torch._higher_order_ops.associative_scan import associative_scan

        a = torch.randn(100, 100, device=self.device)
        expect = torch.cummax(a, 0)

        idx = torch.arange(100, device=self.device).view(100, 1).expand(100, 100)
        actual = associative_scan(argmax_combine, (a, idx), 0)
        self.assertEqual(expect, actual)

    @skipCUDAIf(TEST_WITH_ROCM, "associative_scan is not supported on ROCm")
    @skip_if_halide  # scan ops
    def test_custom_scan_would_split(self):
        if self.device != "cuda":
            raise unittest.SkipTest("associative_scan only supported on GPU")

        def combine_linear_recurrence(left, right):
            xl, fl = left
            xr, fr = right
            x = xl * fr + xr
            f = fl * fr
            return x, f

        def eager_scan(x, g):
            x, g = x.to(torch.float64), g.to(torch.float64)
            x_out = torch.empty_like(x)
            g_out = torch.empty_like(g)
            x_out[:, 0] = x[:, 0]
            g_out[:, 0] = g[:, 0]
            for i in range(1, x.shape[1]):
                x_out[:, i], g_out[:, i] = combine_linear_recurrence(
                    (x_out[:, i - 1], g_out[:, i - 1]),
                    (x[:, i], g[:, i]),
                )
            return x_out.float(), g_out.float()

        @torch.compile
        def compiled_scan(x, f):
            from torch._higher_order_ops.associative_scan import associative_scan

            x, f = associative_scan(combine_linear_recurrence, (x, f), dim=1)
            return x, f

        x = torch.randn(1, 129, 2, device=self.device)
        f = torch.randn(1, 129, 2, device=self.device)
        expect = eager_scan(x, f)
        actual = compiled_scan(x, f)
        self.assertEqual(expect, actual)

    def test_embedding_bag_byte_unpack(self):
        if self.device != "cpu":
            raise unittest.SkipTest(f"No {GPU_TYPE} implementation (it returns empty)")

        def fn(a):
            return torch.ops.quantized.embedding_bag_byte_unpack(a)

        M, N = 32, 64
        scales = torch.randn(M, 1).view(torch.uint8)
        offsets = torch.randn(M, 1).view(torch.uint8)
        data = torch.randint(0, 255, (M, N), dtype=torch.uint8)
        packed = torch.cat([data, scales, offsets], dim=-1)
        self.common(fn, [packed])

    def test_expanded_reduction(self):
        def fn(x, y):
            z = x * y
            return z.sum((0, 1))

        atol = None
        rtol = None

        # By default, inductor generate non-persistent reduction kernels in this
        # case. But when multi-kernel is enabled, inductor will pick the faster
        # of persistent reduction and non-persistent-reduction kernel.
        # In this case, inductor picked the persistent-reduction kernel.
        # The persistent reduction kernel happens to need looser tolerance.
        if config.triton.multi_kernel:
            atol = 1e-5
            rtol = 1e-5
        self.common(
            fn, (torch.randn(2, 197, 256), torch.randn(2, 1, 256)), atol=atol, rtol=rtol
        )

    @skip_if_gpu_halide
    def test_min_max_reduction(self):
        def fn(a, b):
            return (
                (a + b).max(),
                (a + b).min(),
                torch.amax(a + 1, keepdim=True),
                torch.amin(b + 1, keepdim=True),
            )

        dtypes = [torch.float, torch.float16]
        if not (self.device == "cuda" and not SM80OrLater):
            dtypes += [torch.bfloat16]
        for dtype in dtypes:
            self.common(fn, (torch.randn(8, 8).to(dtype), torch.randn(8, 8).to(dtype)))

    @skip_if_halide  # bug in nan handling
    def test_min_max_reduction_nan(self):
        def fn(a):
            return (torch.max(a), torch.min(a))

        t1 = torch.randn(32)
        t1[16] = float("nan")
        self.common(fn, (t1,))

    @skip_if_halide  # bug in nan handling
    def test_fmin_fmax(self):
        def fn(a, b):
            return (
                torch.fmin(a, b),
                torch.fmax(a, b),
                torch.fmax(a + 1, torch.tensor(0.0)),
            )

        self.common(
            fn,
            (
                torch.tensor(
                    [-10.0, 10.0, float("nan"), float("nan"), float("nan"), 3, 4]
                ),
                torch.tensor(
                    [float("nan"), float("nan"), -10.0, 10.0, float("nan"), 4, 3]
                ),
            ),
        )

    def test_sum_int(self):
        def fn(x):
            return 2 * x.sum(-1) + x.sum()

        dtypes = torch.bool, torch.uint8, torch.int
        inps = [torch.randint(2, (64,), dtype=dtype) for dtype in dtypes]
        for i in inps:
            self.common(fn, (i,), check_lowp=False)

    def test_sum_dtype(self):
        def fn(x):
            return x * x.sum(-1, dtype=torch.double) + x.sum(dtype=torch.double)

        self.common(fn, (torch.ones(32, 32) * 70,))

    def test_cumsum(self):
        def fn(x):
            return x.cumsum(0), x.cumsum(1)

        # Persistent reductions
        self.common(
            fn, (torch.rand(16, 32),), check_lowp=not is_halide_backend(self.device)
        )
        self.common(
            fn, (torch.rand(20, 30),), check_lowp=not is_halide_backend(self.device)
        )

        # Non-persistent reduction
        self.common(
            fn,
            (torch.rand(100, 4000),),
            check_lowp=not is_halide_backend(self.device),
            atol=1e-5,
            rtol=1e-5,
        )

    def test_cumsum_zero_dim(self):
        def fn(x):
            return x.cumsum(0), x.cumsum(-1)

        a = torch.rand(())
        self.common(fn, (a,))

    def test_cumsum_no_mask(self):
        def fn(x):
            return x.cumsum(-1)

        # Persistent reduction
        a = torch.rand((1, 1024))
        self.common(
            fn, (a,), check_lowp=not (TEST_WITH_ROCM or is_halide_backend(self.device))
        )

        # Non-persistent reduction
        b = torch.rand((1, 8192))
        self.common(
            fn,
            (b,),
            check_lowp=not (TEST_WITH_ROCM or is_halide_backend(self.device)),
            atol=1e-5,
            rtol=1e-5,
        )

    def test_cumprod_zero_dim(self):
        def fn(x):
            return x.cumprod(0), x.cumprod(-1)

        a = torch.rand(())
        self.common(fn, (a,))

    def test_cumsum_inf(self):
        def fn(x):
            return x.cumsum(-1)

        def make_tensor(shape):
            return torch.full(
                shape, float("inf"), device=self.device, dtype=torch.float64
            )

        cfn = torch.compile(fn)

        for n in [100, 10, 100]:
            inp = torch.full(
                (2, n), float("inf"), device=self.device, dtype=torch.float64
            )
            self.assertEqual(cfn(inp), fn(inp))

    def test_logcumsumexp(self):
        def fn(x):
            return x.logcumsumexp(0), x.logcumsumexp(1)

        # Persistent reductions
        self.common(
            fn,
            (torch.rand(16, 32),),
            check_lowp=not (TEST_WITH_ROCM or is_halide_backend(self.device)),
        )
        self.common(
            fn,
            (torch.rand(20, 30),),
            check_lowp=not (TEST_WITH_ROCM or is_halide_backend(self.device)),
        )

        # Non-persistent reduction
        self.common(
            fn,
            (torch.rand(100, 4000),),
            check_lowp=not (TEST_WITH_ROCM or is_halide_backend(self.device)),
            atol=1e-5,
            rtol=1e-5,
        )

    def test_logcumsumexp_zero_dim(self):
        def fn(x):
            return x.logcumsumexp(0), x.logcumsumexp(-1)

        a = torch.rand(())
        self.common(fn, (a,))

    def test_clamp(self):
        def fn(a, b):
            return (a.clamp(-0.1, 0.1), b.clamp(0), torch.clamp(a + b, max=0))

        self.common(fn, (torch.randn(8, 8), torch.randn(8, 8)))

    def test_clamp_type_promotion(self):
        def fn(a):
            b = torch.tensor(1.0, dtype=torch.double, device=self.device)
            c = torch.full((4,), 2, device=self.device)
            return a.clamp(min=b, max=c)

        self.common(fn, (torch.randint(4, (4,)),))

    @skip_if_gpu_halide
    def test_dist(self):
        def fn(a, b):
            return (
                torch.dist(a, b),
                torch.dist(a, b, p=1.2),
            )

        self.common(fn, (torch.randn(4, 4), torch.randn(4, 4)))

    @skipCUDAIf(not SM80OrLater, "Requires sm80")
    @skip_if_gpu_halide  # https://github.com/halide/Halide/issues/8311
    def test_dist_bf16(self):
        def fn(a, b):
            return torch.dist(a.to(torch.bfloat16), b.to(torch.bfloat16))

        self.common(fn, (torch.randn(4, 4), torch.randn(4, 4)))

    def test_arange1(self):
        def fn(x):
            rng1 = torch.arange(8 * 8, dtype=torch.float32, device=x.device).view(8, 8)
            rng2 = torch.arange(10, 18, device=x.device)
            tmp = x * rng1
            return tmp, tmp + rng2

        self.common(fn, (torch.randn(8, 8),))

    def test_arange2(self):
        def fn(x):
            rng1 = torch.arange(8, device=x.device)
            return (x + rng1,)

        self.common(fn, (torch.randint(4, (8, 8)),), check_lowp=False)

    def test_arange3(self):
        def fn(x):
            return x + torch.ops.aten.arange.start_step(
                0, 53, 4, dtype=torch.int64, device=x.device
            )

        self.common(fn, (torch.randn(14),))

    def test_arange4(self):
        def fn(x):
            return x - torch.arange(512, -512, -1.0, device=x.device)

        self.common(fn, (torch.randn(1024),))

    @skipIfWindows  # TODO: debug it on Windows
    def test_arange5(self):
        def fn(step, device):
            return torch.arange(512, -512, step, device=device)

        compiled_fn = torch._dynamo.optimize()(fn)

        # NOTE: use assertEqual to check dtypes which self.common doesn't do
        for step in (-1, -1.0):
            expect = fn(step, self.device)
            actual = compiled_fn(step, self.device)
            self.assertEqual(expect, actual)
        self.assertEqual(expect, actual)

    def test_arange6(self):
        def fn(x):
            return torch.arange(0.1, 8.0001, 1, dtype=x.dtype, device=x.device)

        # Test that float arguments are truncated to int when dtype is set explicitly
        make_arg = functools.partial(
            make_tensor, device=self.device, requires_grad=False
        )
        self.common(fn, (make_arg(1, dtype=torch.float32),))
        self.common(fn, (make_arg(1, dtype=torch.int64),))

    def test_linspace1(self):
        def fn(x):
            return torch.linspace(0.125, 0.875, 7, device=x.device) + x

        self.common(fn, (torch.randn(1, 7),))

    def test_linspace2(self):
        def fn(x):
            return torch.linspace(0, 2, 1, device=x.device) + x

        self.common(fn, (torch.randn(1, 1),))

    def test_linspace3(self):
        def fn(x):
            return torch.linspace(0, 2, 0, device=x.device)

        self.common(fn, (torch.Tensor([]),))

    def test_tensor1(self):
        def fn(x):
            return torch.tensor([1], device=x.device) + x, torch.tensor(
                5, device=x.device
            )

        self.common(fn, (torch.randn(10),))

    def test_tensor2(self):
        def fn(x):
            return torch.tensor(list(range(2, 40, 2)), device=x.device) + x

        self.common(fn, (torch.randn(1),))

    def test_tensor3(self):
        def fn(x):
            return (
                torch.tensor([], device=x.device),
                torch.tensor([1, 2], device=x.device) + 1,
                torch.tensor([1, 2, 3], device=x.device) + 2,
                torch.tensor([1, 2, 3, 4], device=x.device) + x,
            )

        self.common(fn, [torch.randn(4)])

    def test_views1(self):
        def fn1(x, y):
            return (x.view(size2) + y,)

        def fn2(x, y):
            return ((x + 1).view(size2) + y,)

        views = [
            ([5 * 7], [5, 7]),
            ([2 * 3 * 4 * 5 * 6 * 7], [2, 3, 4, 5, 6, 7]),
            ([2 * 3, 4, 5, 6 * 7], [2, 3, 4, 5, 6, 7]),
            ([10 * 5, 20], [10, 5, 20]),
            ([1, 10, 1], [10]),
            ([10, 1, 10, 1, 10], [10, 100]),
            ([2, 2, 2, 2], [4, 4]),
        ]
        for size1, size2 in views:
            self.common(fn1, (torch.randn(size1), torch.randn(size2)))
            self.common(fn2, (torch.randn(size1), torch.randn(size2)))

        for size2, size1 in views:
            self.common(fn1, (torch.randn(size1), torch.randn(size2)))
            self.common(fn2, (torch.randn(size1), torch.randn(size2)))

    def test_views2(self):
        def fn1(x):
            return (x.view(size2) + 1,)

        def fn2(x):
            return ((x * 2).view(size2) + 1,)

        for size1, size2 in [
            ([2, 2, 2, 2], [4, -1]),
            ([10, 1, 10, 1, 10], [-1, 100]),
            ([10 * 5, 20], [10, -1, 20]),
        ]:
            self.common(fn1, (torch.randn(size1),))
            self.common(fn2, (torch.randn(size1),))

    def test_views3(self):
        # example taken from hf_BigBird
        def forward(arg1, arg2):
            index = torch.ops.aten.index(arg1, [arg2])
            view_1 = torch.ops.aten.view(index, [1, 2232, 64])
            view_2 = torch.ops.aten.view(view_1, [1, 12, 62, 192])
            return view_2

        self.common(
            forward,
            (
                rand_strided((64, 64), (64, 1), torch.float32),
                rand_strided((2232,), (1,), torch.int64),
            ),
        )

    def test_views4(self):
        # example taken from hf_BigBird
        def forward(arg1, arg2):
            arg1 = arg1.index_select(0, arg2)
            arg1 = torch.ops.aten.view(arg1, [2, 3, 4, 5, 5])
            arg1 = torch.ops.aten.view(arg1, [2, 3, 2, 10, -1])
            return arg1

        self.common(
            forward,
            (
                torch.randn(12, 5, 5),
                torch.randint(0, 11, (24,)),
            ),
        )

    def test_views5(self):
        # tensor with shape 0 in any dimension
        def forward(x):
            y = x[:, 4:]
            return y.view(len(y), -1, 4)

        self.common(
            forward,
            (torch.randn(4, 4, 4, 4),),
        )

    def test_views6(self):
        def forward(x):
            x = torch.ops.aten.relu(x)
            s = torch.ops.aten.slice(x, 0, 0, 9223372036854775807)
            s = torch.ops.aten.slice(s, 1, 0, 9223372036854775807)
            s = torch.ops.aten.slice(s, 3, 0, 0)
            y = torch.ops.aten.view(s, [4, 2, -1])
            return y

        self.common(
            forward,
            (torch.randn(4, 2, 4, 4),),
        )

    def test_views7(self):
        # x.view(dtype)
        def forward(x, y):
            x = (x + 1).to(torch.float32)
            y = (y + 1).to(torch.int32)
            return x.view(torch.int32), y.view(torch.float32)

        self.common(
            forward,
            (
                torch.rand(2, 3, dtype=torch.float32),
                torch.randint(10, (2, 3), dtype=torch.int32),
            ),
        )

    def test_relu(self):
        def fn(a, b):
            return (torch.relu(a), torch.relu(a + b) / 10)

        self.common(fn, (torch.randn(8, 8), torch.randn(8, 8)))

    def test_exp(self):
        def fn(a, b):
            return (torch.exp(a), torch.exp(a + b))

        self.common(fn, (torch.randn(8, 8), torch.randn(8, 8)))

    def test_exp2(self):
        def fn(a, b):
            return (torch.exp2(a), torch.exp2(a + b), torch.pow(2, -torch.abs(a - b)))

        self.common(fn, (torch.randn(8, 8), torch.randn(8, 8)))

    def test_sigmoid(self):
        def fn(a, b):
            return (torch.sigmoid(a), torch.sigmoid(a + b))

        self.common(fn, (torch.randn(8, 8), torch.randn(8, 8)))

    def test_round(self):
        def fn(a, b):
            return torch.round(a), torch.round(b + 1), torch.round(a, decimals=2)

        # without manual_seed, there is some chance this test fails due to:
        # https://github.com/openai/triton/issues/530
        torch.manual_seed(0)

        # with *100 we are always getting a number exactly at .5 which we don't do right in half
        self.common(fn, (torch.randn(8, 8) * 100, torch.randn(8, 8) * 10))

    def test_round_correctness(self):
        if self.device == "cuda":
            raise unittest.SkipTest("need to debug tl.libdevice on A100/V100")

        def fn(a):
            return torch.round(a)

        self.common(
            fn,
            [torch.arange(-10, 10, 0.1, dtype=torch.float64)],
            check_lowp=False,
        )

    def test_builtins_round(self):
        def fn(x, i):
            return x[: round(i / 2 + 1)] + round(i / 2)

        cfn = torch.compile(fullgraph=True, dynamic=True)(fn)

        x = torch.zeros(5, dtype=torch.int, device=self.device)
        with torch.no_grad():
            for i in range(1, 6):
                self.assertEqual(cfn(x, i), fn(x, i))

    def test_builtins_round_float_ndigits_pos(self):
        def fn(x, i):
            return x + round(i / 2 * 123.4567, 1)

        cfn = torch.compile(fullgraph=True, dynamic=True)(fn)

        x = torch.zeros(2, device=self.device)
        i = 2

        with torch.no_grad():
            self.assertEqual(cfn(x, i), fn(x, i))

    def test_builtins_round_float_ndigits_zero(self):
        def fn(x, i):
            return x + round(i / 2 * 123.4567, 0)

        cfn = torch.compile(fullgraph=True, dynamic=True)(fn)

        x = torch.zeros(2, device=self.device)
        i = 2

        with torch.no_grad():
            self.assertEqual(cfn(x, i), fn(x, i))

    def test_builtins_round_float_ndigits_neg(self):
        def fn(x, i):
            return x + round(i / 2 * 123.4567, -1)

        cfn = torch.compile(fullgraph=True, dynamic=True)(fn)

        x = torch.zeros(2, device=self.device)
        i = 2

        with torch.no_grad():
            self.assertEqual(cfn(x, i), fn(x, i))

    def test_builtins_round_int_ndigits_pos(self):
        def fn(x, i):
            return x + round(i, 1)

        cfn = torch.compile(fullgraph=True, dynamic=True)(fn)

        x = torch.zeros(2, device=self.device)
        i = 123

        with torch.no_grad():
            self.assertEqual(cfn(x, i), fn(x, i))

    def test_builtins_round_int_ndigits_zero(self):
        def fn(x, i):
            return x + round(i, 0)

        cfn = torch.compile(fullgraph=True, dynamic=True)(fn)

        x = torch.zeros(2, device=self.device)
        i = 123

        with torch.no_grad():
            self.assertEqual(cfn(x, i), fn(x, i))

    def test_silu(self):
        def fn(a):
            return (torch.nn.functional.silu(a),)

        self.common(fn, (torch.randn(8, 8),))

    @skip_if_halide  # halide has buggy nan handling
    def test_nan_to_num(self):
        def fn(a):
            return (
                torch.nan_to_num(a),
                torch.nan_to_num(a, nan=3.0),
                torch.nan_to_num(a, nan=None),
                torch.nan_to_num(a, posinf=4.0),
                torch.nan_to_num(a, neginf=5.0),
                torch.nan_to_num(a, nan=3.0, posinf=4.0, neginf=5.0),
            )

        self.common(
            fn,
            (torch.tensor((float("nan"), float("inf"), float("-inf"), 1.0)),),
            check_lowp=False,  # a much more elaborate test is required to match finfo max's for float and half
        )

    def test_one_hot(self):
        def fn(a):
            return torch.nn.functional.one_hot(a, 8) + 1

        self.common(
            fn,
            (torch.arange(100).view(4, 5, 5) % 8,),
            check_lowp=False,
        )

    def test_div1(self):
        def fn(a, b):
            return (
                aten.div(a, b, rounding_mode=None),
                aten.div(a, b, rounding_mode="floor"),
                aten.div(a, b, rounding_mode="trunc"),
                a / b,
                a // b,
            )

        self.common(fn, (torch.randn(8, 8) * 100, torch.randn(8, 8) * 100))

    def test_div2(self):
        def fn(a, b):
            return (
                aten.div(a, b, rounding_mode=None),
                aten.div(a, b, rounding_mode="floor"),
                aten.div(a, b, rounding_mode="trunc"),
                a / b,
                a // b,
            )

        self.common(fn, (torch.randint(-100, 100, [8, 8]), 100 * torch.randn(8, 8)))

    def test_div3(self):
        def fn(a, b):
            return (
                aten.div(a, b, rounding_mode=None),
                aten.div(a, b, rounding_mode="floor"),
                aten.div(a, b, rounding_mode="trunc"),
                a / b,
                a // b,
            )

        a = torch.randint(1, 100, [8, 8])
        self.common(fn, (a * 2, a))

    def test_div4(self):
        def fn(a, b):
            return (
                aten.div(a, b, rounding_mode=None),
                aten.div(a, b, rounding_mode="floor"),
                aten.div(a, b, rounding_mode="trunc"),
                a / b,
                a // b,
            )

        self.common(
            fn,
            (torch.randint(-100, 0, [8, 8]), torch.randint(1, 10, [8, 8])),
        )

    def test_div5(self):
        def fn(a, b):
            return (
                aten.div(a, b, rounding_mode=None),
                aten.div(a, b, rounding_mode="floor"),
                aten.div(a, b, rounding_mode="trunc"),
                a / b,
                a // b,
            )

        # divide a scalar
        self.common(fn, (torch.randint(-100, 0, [8, 8]), 16))

    def test_div6(self):
        def fn(a, b):
            return (
                aten.div(a, b, rounding_mode=None),
                aten.div(a, b, rounding_mode="floor"),
                aten.div(a, b, rounding_mode="trunc"),
                a / b,
                a // b,
            )

        # treat boolean as integer
        self.common(
            fn,
            (torch.ones([8, 8], dtype=torch.bool), torch.randint(-100, -1, [8, 8])),
        )

    def test_div7(self):
        def fn(a, b):
            return (
                aten.div(a, b, rounding_mode=None),
                aten.div(a, b, rounding_mode="floor"),
                aten.div(a, b, rounding_mode="trunc"),
                a / b,
                a // b,
            )

        self.common(
            fn,
            (
                torch.randint(2**32, 2**40, [100, 100]),
                torch.randint(-10, -1, [100, 100]),
            ),
        )

    def test_div8(self):
        def fn(a, b):
            return (
                aten.div(a, b, rounding_mode=None),
                aten.div(a * 0.5, b, rounding_mode=None),
                aten.div(a, b * 1.0, rounding_mode=None),
                aten.div(a, b, rounding_mode="floor"),
                aten.div(a, b, rounding_mode="trunc"),
                a / b,
                a // b,
            )

        self.common(fn, (1024, 100))

    def test_div9(self):
        def fn(x):
            return (torch.div(42, x), aten.true_divide(42, x), aten.div.Tensor(42, x))

        self.common(fn, (torch.randn(8),))

    def test_div_zero_dim(self):
        def fn(a, b):
            return (
                aten.div(a, b, rounding_mode=None),
                aten.div(a, b, rounding_mode="floor"),
                aten.div(a, b, rounding_mode="trunc"),
                a / b,
                a // b,
            )

        for dtype in (torch.float32, torch.int64):
            self.common(
                fn,
                (
                    make_tensor(10, device=self.device, dtype=dtype),
                    make_tensor((), device=self.device, dtype=dtype, exclude_zero=True),
                ),
            )
            self.common(
                fn,
                (
                    make_tensor((), device=self.device, dtype=dtype),
                    make_tensor(10, device=self.device, dtype=dtype, exclude_zero=True),
                ),
            )

    def test_div_prim(self):
        def fn(a, b):
            return (torch.ops.prims.div(a, b),)

        for dtype in (torch.float32, torch.int64):
            self.common(
                fn,
                (
                    make_tensor(100, device=self.device, dtype=dtype),
                    make_tensor(
                        100, device=self.device, dtype=dtype, exclude_zero=True
                    ),
                ),
            )

    def test_floordiv(self):
        def fn_floor_input(a, i):
            n = (i * 1.234) // 8.234
            return a + n

        self.common(
            fn_floor_input,
            (make_tensor(10, device=self.device, dtype=torch.float32), 33),
        )

        def fn_int_input(a, i):
            n = i // 8
            return a + n

        self.common(
            fn_int_input, (make_tensor(10, device=self.device, dtype=torch.float32), 33)
        )

    def test_div_precision(self):
        # Reproducer for https://github.com/pytorch/pytorch/issues/101039

        def forward(x, y):
            z = x.div(y)
            return F.softmax(z, dim=-1)

        query = torch.randn(1, 10, 40)
        key = torch.randn(1, 2, 40)
        x = torch.matmul(query, key.transpose(-2, -1))
        self.common(forward, (x, 1e-6))

        x = torch.tensor(
            [
                [
                    [
                        [-16.1649, 5.6846, -5.1022, -9.1134],
                        [-11.5552, -2.2615, -12.8913, 10.6538],
                        [-7.1666, -5.3333, 2.0776, -9.7984],
                        [7.4469, -2.3948, 2.7371, 0.9201],
                    ],
                    [
                        [-8.0361, -16.3771, 22.7741, 4.4685],
                        [20.8047, -0.7771, -2.4355, -2.2299],
                        [3.8343, -2.0914, -2.4077, 2.2740],
                        [-15.8663, -2.7015, -12.5241, -3.0040],
                    ],
                    [
                        [-2.5139, 14.4393, -3.7186, 1.2255],
                        [5.6742, 14.1842, -8.5976, 16.8366],
                        [-9.7358, -3.0279, 11.8164, -4.0787],
                        [-9.0621, 8.2580, 29.9486, -2.4107],
                    ],
                    [
                        [7.3622, 12.5640, -20.5592, 13.6237],
                        [-11.5640, 0.8832, 16.7275, -2.5009],
                        [-2.0953, -12.2276, -26.2633, 4.5268],
                        [15.3329, -11.7492, 6.5650, -9.2483],
                    ],
                ],
                [
                    [
                        [7.9980, -4.9369, 3.1508, 5.2994],
                        [3.8052, 3.9514, 8.4987, -10.5045],
                        [-2.6827, -4.0010, -4.0611, 6.4091],
                        [-19.0318, 6.4073, 2.8923, 8.0250],
                    ],
                    [
                        [7.1650, -3.4585, 5.7720, -5.0305],
                        [-0.9765, -3.0086, 11.7114, 8.0555],
                        [-3.1027, -3.5514, 9.6182, -8.8526],
                        [-9.2348, -6.0239, 6.2528, -6.7221],
                    ],
                    [
                        [11.5936, 22.4139, -0.4089, -4.9889],
                        [14.8217, -2.3426, -17.6189, 3.7427],
                        [1.9546, -13.0902, 8.6293, -7.2457],
                        [-7.6900, -4.5796, 9.6332, -10.2631],
                    ],
                    [
                        [0.8027, -1.0955, 14.8404, -0.2673],
                        [3.2143, -1.8640, -2.9678, 6.5165],
                        [-3.9865, 6.5230, 6.3019, -0.4247],
                        [8.3185, -13.5076, 27.0986, -1.6792],
                    ],
                ],
            ]
        )
        x = torch.matmul(x, x)
        y = torch.tensor([[[0.6331]], [[1.6358]], [[-0.3459]], [[1.0196]]])
        self.common(forward, (x, y))

    def test_div_by_zero(self):
        def fn(x, runtime_zero, runtime_neg_zero):
            zero = torch.zeros_like(x)
            return (
                x / 0.0,
                x / -0.0,
                zero / 0.0,
                x / zero,
                x / -zero,
                zero / zero,
                x / runtime_zero,
                # NOTE: -runtime_zero doesn't work as -(0.0) is broken in triton
                x / runtime_neg_zero,
                runtime_zero / runtime_neg_zero,
            )

        a = torch.randn(10)
        zero = torch.zeros(10)
        neg_zero = -zero
        self.common(fn, (a, zero, neg_zero))

    def test_both_scalars(self):
        def fn(a, b):
            return (
                aten.add(a, b),
                aten.add(b, a),
                aten.sub(a, b),
                aten.sub(b, a),
                aten.mul(a, b),
                aten.mul(b, a),
            )

        self.common(fn, (4, 3.3), reference_in_float=False)

    def test_sum_keepdims(self):
        def fn(a, b):
            return (torch.sum(a + b, -1, keepdim=True),)

        self.common(fn, (torch.randn(8, 8), torch.randn(8, 8)))

    @skip_if_halide  # only 32-bit indexing
    def test_large_tensor_reduction(self):
        if not _has_sufficient_memory(self.device, 4.5 * 1024**3):  # 4.5 GiB
            raise unittest.SkipTest("insufficient memory")

        if self.device == "cpu":
            raise unittest.SkipTest("Fails on CPU")

        # Test 64-bit indexing works correctly
        def fn(a):
            return torch.max(a)

        t = torch.ones(2**32, dtype=torch.int8, device=self.device)
        t[-1] = 2

        # self.common OOMs here because it copies inputs to check for mutations
        compiled_fn = torch._dynamo.optimize()(fn)
        actual = compiled_fn(t)
        expect = torch.tensor(2, dtype=torch.int8, device=self.device)
        self.assertEqual(actual, expect)

    @skip_if_gpu_halide  # only 32-bit indexing
    def test_large_broadcast_reduction(self):
        if self.device == "cpu":
            raise unittest.SkipTest("Fails on CPU")

        # Test 64-bit indexing works correctly when inputs are less than 32-bit
        # but intermediate tensors require 64-bit indexing
        def fn(a, b):
            return torch.max(a + b)

        t1 = torch.ones(1, 2**16, dtype=torch.int8, device=self.device)
        t2 = torch.ones(2**16, 1, dtype=torch.int8, device=self.device)

        t1[-1, -1] = 2
        t2[-1, -1] = 2

        # self.common OOMs here because it copies inputs to check for mutations
        compiled_fn = torch._dynamo.optimize()(fn)
        actual = compiled_fn(t1, t2)
        expect = torch.tensor(4, dtype=torch.int8, device=self.device)
        self.assertEqual(actual, expect)

    @skip_if_halide  # only 32-bit indexing
    def test_large_pointwise(self):
        if not _has_sufficient_memory(self.device, 2 * (2**31 + 1)):
            raise unittest.SkipTest("insufficient memory")

        def fn(a):
            return a + 1

        t = torch.ones(2**31 + 1, dtype=torch.int8, device=self.device)
        compiled_fn = torch._dynamo.optimize()(fn)
        actual = compiled_fn(t)

        # Can't use assertEqual as it expands broadcasted inputs
        del t
        if torch.device(self.device).type == GPU_TYPE:
            getattr(torch, GPU_TYPE).empty_cache()

        self.assertTrue((actual == 2).all())

    @skip_if_halide  # only 32-bit indexing
    def test_large_offset_pointwise(self):
        # Test 64-bit indexing is used when input views a tensor that can be
        # indexed with 32-bit strides but the storage offset pushes it over
        # INT_MAX
        if not _has_sufficient_memory(self.device, (2**31 + 1) + (2**30 + 1)):
            raise unittest.SkipTest("insufficient memory")

        def fn(a):
            return a + 4

        t = torch.ones(2**31 + 1, dtype=torch.int8, device=self.device)
        t[2**30 :] = 0
        compiled_fn = torch._dynamo.optimize()(fn)
        actual = compiled_fn(t[2**30 :])
        self.assertTrue((actual == 4).all())

    @skip_if_halide  # only 32-bit indexing
    def test_large_strided_reduction(self):
        # Test 64-bit indexing is used when input numel is less than INT_MAX
        # but stride calculations go above INT_MAX
        if not _has_sufficient_memory(self.device, 2**31 + 2):
            raise unittest.SkipTest("insufficient memory")

        def fn(a):
            return torch.max(a)

        storage = torch.ones(2**31 + 1, dtype=torch.int8, device=self.device)
        view = storage[::32]
        view[-1] = 2

        compiled_fn = torch._dynamo.optimize()(fn)
        actual = compiled_fn(view)
        expect = torch.tensor(2, dtype=torch.int8, device=self.device)
        self.assertEqual(actual, expect)

    def test_softmax(self):
        def fn(a, b):
            return (torch.softmax(a + b, -1), torch.softmax(a, 0), torch.softmax(b, 1))

        self.common(fn, (torch.randn(8, 8), torch.randn(8, 8)))

    def test_log_softmax(self):
        def fn(a, b):
            return (F.log_softmax(a + b, -1), F.log_softmax(a, 0), F.log_softmax(b, 1))

        self.common(fn, (torch.randn(8, 8), torch.randn(8, 8)))

    def test_transpose(self):
        def fn(a, b):
            return (
                torch.t(a) + b,
                torch.transpose(b * 2, 0, 1) + 10,
            )

        self.common(fn, (torch.randn(8, 8), torch.randn(8, 8)))

    def test_permute1(self):
        def fn(a):
            return (
                torch.permute(a + 1, [2, 1, 4, 0, 3]) + 2,
                torch.permute(a, [2, 1, 4, 0, 3]) + 2,
            )

        self.common(fn, (torch.randn(2, 2, 2, 2, 2),))

    def test_permute2(self):
        def fn(a):
            a = a.unfold(0, 2, 1)
            a = torch.unsqueeze(a, 1)
            a = torch.permute(a, [0, 2, 3, -3])
            return (a,)

        self.common(fn, (torch.randn(4, 4),))

    def test_expand(self):
        def fn(a):
            return (
                (a + 1).expand(3, 4, 2, 3, 2) + 2,
                a.expand(2, 1, 2, 3, 2) + 2,
            ), a.expand(2, -1, 5, -1)

        self.common(fn, (torch.randn(2, 1, 2),))

    def test_squeeze1(self):
        def fn(a):
            return ((a + 1).squeeze() + 2, a.squeeze() + 2)

        self.common(fn, (torch.randn(1, 2, 1, 2, 2, 1, 1),))

    def test_squeeze2(self):
        def fn(a):
            return ((a + 1).squeeze(-1).squeeze(2) + 2, a.squeeze(0) + 2)

        self.common(fn, (torch.randn(1, 2, 1, 2, 2, 2, 1),))

    def test_squeeze_varargs(self):
        def fn(x):
            return x.squeeze(1, 2).clone()

        a = torch.randn(1024, 1, 1)
        self.common(fn, (a,))

    def test_simplify_loops(self):
        def fn(a, b):
            return a + b

        self.common(
            fn,
            (
                torch.randn(2, 3, 4, 5, 6),
                torch.randn(4, 2, 3, 5, 6).permute(1, 2, 0, 3, 4),
            ),
        )

    def test_unsqueeze(self):
        def fn(a):
            return (
                torch.unsqueeze(a + 1, -1) + 2,
                torch.unsqueeze(a, 2) + 2,
                torch.unsqueeze(a + 1, 0) + 2,
                torch.unsqueeze(a, -2) + 2,
            )

        self.common(
            fn,
            (
                torch.randn(
                    2,
                    2,
                    2,
                    2,
                ),
            ),
        )

    def test_unsqueeze_inplace(self):
        def fn(a):
            tmp1 = a + 1
            aten.unsqueeze_(tmp1, 2)
            tmp2 = aten.unsqueeze_(a + 1, 0) + 2
            return (tmp1, tmp2)

        self.common(
            fn,
            (
                torch.randn(
                    2,
                    2,
                    2,
                    2,
                ),
            ),
        )

    def test_addmm(self):
        def fn(a, b, c):
            return (torch.addmm(a + 1, b + 2, c + 3) + 4,)

        self.common(
            fn,
            (
                torch.randn(8, 8),
                torch.randn(8, 8),
                torch.randn(8, 8),
            ),
        )

    # https://github.com/pytorch/pytorch/issues/98979
    @skipCUDAIf(True, "cuda failed for float64 linear")
    @skipIfXpu(msg="Double and complex datatype matmul is not supported in oneDNN")
    def test_linear_float64(self):
        mod = torch.nn.Sequential(torch.nn.Linear(8, 16).to(torch.float64)).eval()
        with torch.no_grad():
            self.common(mod, (torch.randn(2, 8).to(torch.float64),))

    def test_linear1(self):
        mod = torch.nn.Sequential(
            torch.nn.Linear(8, 16),
            torch.nn.Sigmoid(),
            ToTuple(),
        )
        self.common(mod, (torch.randn(2, 8),))

    def test_linear2(self):
        mod = torch.nn.Sequential(
            torch.nn.Linear(8, 8),
            torch.nn.ReLU(),
            torch.nn.Linear(8, 8),
            torch.nn.ReLU(),
            torch.nn.Linear(8, 8),
            torch.nn.ReLU(),
            torch.nn.Linear(8, 8),
            torch.nn.ReLU(),
        )
        self.common(
            mod,
            (torch.randn(2, 8),),
            atol=1e-3,
            rtol=0.01,
        )

    def test_bmm1(self):
        def fn(a, b):
            return (
                torch.bmm(a, b),
                torch.bmm(a + 1, b + 2) + 3,
            )

        self.common(
            fn,
            (
                torch.randn(2, 8, 8),
                torch.randn(2, 8, 8),
            ),
            check_lowp=False,
        )
        self.common(
            fn,
            (
                torch.randn(1, 16, 8),
                torch.randn(1, 8, 10),
            ),
            check_lowp=False,
        )

    def test_bmm2(self):
        def fn(a, b):
            return torch.bmm(a.permute(0, 2, 1), b)

        self.common(
            fn,
            (
                torch.randn(1, 8, 8),
                torch.randn(1, 8, 8),
            ),
            check_lowp=False,
        )

    @skipIfPy312  # segfaults
    @config.patch(mixed_mm_choice="triton")
    def test_mixed_mm(self):
        def fn(a, b):
            return torch.mm(a, b.to(a.dtype))

        self.common(
            fn,
            (
                torch.randn(8, 8),
                torch.randint(-128, 127, (8, 8), dtype=torch.int8),
            ),
            check_lowp=True,
        )

    @skipIfPy312  # segfaults
    @config.patch(mixed_mm_choice="triton")
    def test_mixed_mm2(self):
        def fn(a, b, scale, bias):
            return torch.mm(a, b.to(a.dtype)) * scale + bias

        self.common(
            fn,
            (
                torch.randn(8, 8),
                torch.randint(-128, 127, (8, 8), dtype=torch.int8),
                torch.randn(8),
                torch.randn(8),
            ),
            check_lowp=True,
        )

    @skipIfPy312  # segfaults
    @config.patch(mixed_mm_choice="triton")
    def test_mixed_mm3(self):
        def fn(a, b):
            return torch.mm(a, b.to(a.dtype))

        # (256, 256) @ (256, 256) so different block sizes are tried out during autotuning
        self.common(
            fn,
            (
                torch.randn(256, 256),
                torch.randint(-128, 127, (256, 256), dtype=torch.int8),
            ),
            check_lowp=True,
            rtol=0.01,
            atol=0.1,
        )

    @with_tf32_off
    @config.patch(use_mixed_mm=True)
    def test_uint4x2_mixed_mm(self):
        def fn(a, b):
            return torch.mm(
                a,
                torch.cat((b & 0xF, b >> 4), 1)
                .reshape(-1, b.shape[1])
                .to(a.dtype)
                .sub(8),
            )

        self.common(
            fn,
            (
                torch.randn(8, 8),
                torch.randint(0, 255, (4, 8), dtype=torch.uint8),
            ),
            check_lowp=True,
        )

    @skipIfXpu
    def test_mm_mixed_dtype(self):
        def fn(a, b):
            return torch.mm(a, b)

        t1 = torch.arange(6, dtype=torch.float, device=self.device).view(2, 3)
        t2 = torch.arange(9, dtype=torch.int64, device=self.device).view(3, 3)

        msg = "expected .* and .* to have the same dtype, but got: .* != .*"
        with self.assertRaisesRegex(RuntimeError, msg):
            torch.compile(fn)(t1, t2)
        with self.assertRaisesRegex(RuntimeError, msg):
            fn(t1, t2)

    @skipIfXpu
    def test_linear_mixed_dtype(self):
        class Net(nn.Module):
            def __init__(self) -> None:
                super(Net, self).__init__()  # noqa: UP008
                self.fc1 = nn.Linear(3, 3)

            def forward(self, x):
                x = self.fc1(x.permute(1, 2, 0))
                return x

        fn = Net().to(self.device)
        t = torch.arange(27, device=self.device).view(3, 3, 3)

        msg = "expected .* and .* to have the same dtype, but got: .* != .*"
        with self.assertRaisesRegex(RuntimeError, msg):
            fn(t)
        with self.assertRaisesRegex(RuntimeError, msg):
            with torch.no_grad():
                torch.compile(fn)(t)
        # TODO: Autograd internal assertion
        msg = r".*isDifferentiableType\(variable.scalar_type\(\)\) INTERNAL ASSERT FAILED.*"
        with self.assertRaisesRegex(RuntimeError, msg):
            torch.compile(fn)(t)

    def test_scalar_input(self):
        def fn(x, y):
            a = torch.div(x, y, rounding_mode="floor")
            return a

        self.common(fn, [torch.randint(5, (1, 8)), 5400])

    @torch._dynamo.config.patch(dynamic_shapes=True)
    @torch._dynamo.config.patch(assume_static_by_default=False)
    def test_scalar_output(self):
        def fn(arg0_1, arg2_1):
            arg1_1 = arg2_1.size(1)
            view = torch.ops.aten.view.default(arg2_1, [-1, arg1_1])
            embedding = torch.ops.aten.embedding.default(arg0_1, view)
            full = torch.ops.aten.full.default([1, arg1_1], 1, dtype=torch.float32)
            return (full, arg1_1, embedding)

        arg0_1 = rand_strided((32128, 768), (768, 1), device="cpu", dtype=torch.float32)
        arg2_1 = rand_strided((1, 22), (22, 1), device="cpu", dtype=torch.int64)
        self.common(fn, [arg0_1, arg2_1])

    def test_shape_prop_torch_ones(self):
        class Model(torch.nn.Module):
            def forward(self, attention_scores):
                extended_attention_mask = torch.ones(
                    8, 1, 1, 512, device=attention_scores.device
                )
                attention_scores = attention_scores + extended_attention_mask

                return attention_scores

        mod = Model().eval()
        with torch.no_grad():
            self.common(
                mod,
                (torch.randn(8, 12, 512, 512),),
            )

    @slowTest
    @expectedFailureCodegenDynamic
    @config.patch({"freezing": True})
    def test_conv_bn_fuse(self):
        # For gpu path, there is an accuracy issue
        if self.device == GPU_TYPE:
            raise unittest.SkipTest("only support cpu conv bn test")

        # fails dynamic check which bn is fused, and there will not have loops vars.
        input_shapes = {1: (112,), 2: (112, 112), 3: (55, 55, 55)}
        conv_modules = {1: torch.nn.Conv1d, 2: torch.nn.Conv2d, 3: torch.nn.Conv3d}
        bn_modules = {
            1: torch.nn.BatchNorm1d,
            2: torch.nn.BatchNorm2d,
            3: torch.nn.BatchNorm3d,
        }
        options = itertools.product(
            [1, 2, 3],
            [True, False],
            [1, 3],
            [1, 2],
            [1, 4],
        )

        for (
            dim,
            bias,
            kernel_size,
            dilation,
            groups,
        ) in options:
            oC = 32 * groups
            iC = 3 * groups
            x_shape = (1, iC) + input_shapes[dim]
            mod = torch.nn.Sequential(
                conv_modules[dim](
                    iC,
                    oC,
                    kernel_size=kernel_size,
                    dilation=dilation,
                    groups=groups,
                    bias=bias,
                ),
                bn_modules[dim](oC),
            ).eval()
            test_memory_format = [torch.contiguous_format]
            # TODO: GPU path doesn't support channels_last now.
            if not HAS_GPU and dim > 1:
                channels_last = (
                    torch.channels_last if dim == 2 else torch.channels_last_3d
                )
                test_memory_format.append(channels_last)
            for memory_format in test_memory_format:
                v = torch.randn(x_shape, dtype=torch.float32).to(
                    memory_format=memory_format
                )
                with torch.no_grad():
                    self.common(
                        mod,
                        (v,),
                    )

    def test_conv_functional_bn_fuse(self):
        # For gpu path, there is an accuracy issue
        if self.device == GPU_TYPE:
            raise unittest.SkipTest("only support cpu conv bn test")

        # Define a BatchNorm using functional BN.
        class BatchNorm(torch.nn.BatchNorm2d):
            def __init__(
                self,
                num_features,
                eps=1e-5,
                momentum=0.1,
                affine=True,
                track_running_stats=True,
                device=None,
                dtype=None,
            ):
                factory_kwargs = {"device": device, "dtype": dtype}
                super().__init__(
                    num_features,
                    eps=eps,
                    momentum=momentum,
                    affine=affine,
                    track_running_stats=track_running_stats,
                    **factory_kwargs,
                )

            def forward(self, x):
                if self.momentum is None:
                    exponential_average_factor = 0.0
                else:
                    exponential_average_factor = self.momentum

                if self.training and self.track_running_stats:
                    # TODO: if statement only here to tell the jit to skip emitting this when it is None
                    if self.num_batches_tracked is not None:  # type: ignore[has-type]
                        self.num_batches_tracked = self.num_batches_tracked + 1  # type: ignore[has-type]
                        if self.momentum is None:  # use cumulative moving average
                            exponential_average_factor = 1.0 / float(
                                self.num_batches_tracked
                            )
                        else:  # use exponential moving average
                            exponential_average_factor = self.momentum
                if self.training:
                    bn_training = True
                else:
                    bn_training = (self.running_mean is None) and (
                        self.running_var is None
                    )
                x = F.batch_norm(
                    x,
                    # If buffers are not to be tracked, ensure that they won't be updated
                    (
                        self.running_mean
                        if not self.training or self.track_running_stats
                        else None
                    ),
                    (
                        self.running_var
                        if not self.training or self.track_running_stats
                        else None
                    ),
                    self.weight,
                    self.bias,
                    bn_training,
                    exponential_average_factor,
                    self.eps,
                )
                return x

        v = torch.randn(1, 3, 556, 56, dtype=torch.float32)
        mod = torch.nn.Sequential(
            torch.nn.Conv2d(
                3,
                64,
                kernel_size=3,
                dilation=1,
                groups=1,
                bias=True,
            ),
            BatchNorm(64),
        ).eval()
        with torch.no_grad():
            self.common(
                mod,
                (v,),
            )

    @skipIfRocm
    def test_conv_inference_heuristics(self):
        if self.device != GPU_TYPE:
            raise unittest.SkipTest(f"{GPU_TYPE} only test")

        in_channels = 6
        out_channels = 6
        kernel_size = 3
        groups = 3

        grouped_conv = nn.Conv2d(
            in_channels, out_channels, kernel_size, groups=groups
        ).to(self.device)

        input_tensor = torch.randn(1, in_channels, 10, 10).to(self.device)

        # Perform the forward pass
        @torch.compile()
        def foo(m, inp):
            return m(inp)

        with torch.no_grad():
            _, code = run_and_get_code(foo, grouped_conv, input_tensor)
            # no to channels last permuting before kernel
            FileCheck().check_not(".run(").check(".convolution(").run(code[0])

        # in out should do channels last in inference
        in_channels = 8
        out_channels = 4
        kernel_size = 3

        # Create the convolution layer
        conv_layer = nn.Conv2d(in_channels, out_channels, kernel_size).to(self.device)

        input_tensor = torch.randn(1, in_channels, 10, 10).to(self.device)

        with torch.no_grad():
            _, code = run_and_get_code(foo, conv_layer, input_tensor)
            # should be channels last permuting before kernel
            if is_halide_backend(self.device):
                FileCheck().check("halide_kernel_0(").check(".convolution(").run(
                    code[0]
                )
            else:
                FileCheck().check(".run(").check(".convolution(").run(code[0])

    def test_upsample_cat_conv(self):
        if self.device == GPU_TYPE:
            raise unittest.SkipTest("only support cpu upsample_cat_conv test")

        class M(torch.nn.Module):
            def __init__(
                self,
                **kwargs,
            ):
                super().__init__()
                self.upsample = torch.nn.UpsamplingNearest2d(scale_factor=2)
                self.conv = torch.nn.Conv2d(
                    8,
                    5,
                    kernel_size=1,
                    padding=0,
                    stride=1,
                    dilation=1,
                    **kwargs,
                )

            def forward(self, x, y):
                x = self.upsample(x)
                z = torch.cat([x, y], dim=1)
                z = self.conv(z)
                return z

        v1 = torch.randn([8, 2, 12, 26])
        v2 = torch.randn([8, 6, 24, 52])

        with torch.no_grad():
            self.common(
                M().eval(),
                (v1, v2),
            )

    def test_aliased_buffer_reuse(self):
        def fn(x, y):
            x = 2 * x
            y = 2 * y
            c = torch.cat([x, y], dim=-1)
            d = 1 + c
            m = torch.mm(d, d)
            return m[:, :2] + x

        self.common(fn, (torch.randn(4, 2), torch.randn(4, 2)), check_lowp=False)

    def test_slice_view_with_graph_break(self):
        def fn():
            a = torch.tensor([1], device=self.device)
            a = a[0:1]
            b = a.squeeze()
            a[0] = 0
            if a[0] < 1e5:
                pass
            a[0] = 2
            return b

        expect = fn()
        opt_fn = torch.compile(fn)
        actual = opt_fn()
        self.assertEqual(expect, actual)

    def test_view_detach(self):
        def fn(a):
            return a[0].detach()

        self.common(
            fn,
            (torch.randn([4, 4], requires_grad=True),),
        )

    def test_gather1(self):
        def fn(a, b):
            return (
                torch.gather(a.expand([4, 5, 10, 6]), 3, b + 1),
                torch.gather(a.expand([4, 5, 10, 6]), -1, b + 1),
            )

        self.common(
            fn,
            (
                torch.randn([1, 1, 10, 6]),
                torch.randint(5, [4, 5, 10, 1], dtype=torch.int64),
            ),
        )

    def test_gather2(self):
        # 0d tensor
        def fn(a, b):
            return torch.gather(a, 0, b) + torch.gather(a, -1, b)

        x = torch.tensor(123)
        y = torch.tensor(0)
        self.assertEqual(fn(x, y), x + x)

    def test_gather3(self):
        def fn(a, b):
            return torch.gather(a, 1, b, sparse_grad=True)

        self.common(
            fn,
            (
                torch.randn([4, 5, 10, 6], requires_grad=True),
                torch.randint(5, [4, 5, 10, 1], dtype=torch.int64),
            ),
        )

    def test_device_assert(self):
        def fn(x, y):
            x = torch.sum(x.view(int(x.shape[0] / 6), 6), dim=1)
            return torch.gather(x, 0, torch.trunc(y).to(torch.int64))

        x1 = torch.randn(30)
        x2 = torch.randn(36)
        y = torch.ones(1, dtype=torch.float64)

        self.assertEqual(torch.compile(fn)(x1, y), fn(x1, y))
        self.assertEqual(torch.compile(fn)(x2, y), fn(x2, y))

    def test_slice1(self):
        def fn(a):
            return (
                a[:, :10, 0] + a[:, 10:, 0],
                (a + 1)[:, :10, 0] + (a + 1)[:, 10:, 0],
                a[:, -30:, 0],  # negative index out of range
                a[:, :-30, 0],  # negative index out of range
            )

        self.common(
            fn,
            (torch.randn([2, 20, 2]),),
        )

    def test_slice2(self):
        def fn(a):
            return (
                a[:-1, ::2, -1] + a[-1:, 1::2, -2],
                (a + 1)[:-1, ::2, -1] + (a + 2)[-1:, 1::2, -2],
            )

        self.common(
            fn,
            (torch.randn([2, 20, 2]),),
        )

    # It's a view so it doens't generate a kernel
    @expectedFailureCodegenDynamic
    def test_slice3(self):
        def fn(a, b):
            return torch.ops.aten.slice.Tensor(a, 0, 0, -b)

        x = torch.rand(48, 3, 512, 512)
        self.common(fn, (x, 2))

    @expectedFailureCodegenDynamic
    def test_slice4(self):
        # empty slices that require clamping the start or end
        def fn(a):
            return (
                aten.slice.Tensor(a, 0, 2, 0, 1),
                aten.slice.Tensor(a, 0, a.shape[0], a.shape[0] + 10, 1),
                aten.slice.Tensor(a, 0, -20, 0, 1),
                aten.slice.Tensor(a, 0, -20, -16, 1),
            )

        x = torch.rand(10)
        self.common(fn, (x,))

    def test_split_with_list(self):
        def fn(a, sizes):
            return [t + 1.0 for t in torch.split(a * 2.0, sizes, -1)]

        self.common(fn, (torch.randn(2, 2, 10), [3, 3, 4]))
        self.common(fn, (torch.randn(2, 2, 10), [4, 3, 3]))
        self.common(fn, (torch.randn(2, 2, 10), [1, 2, 3, 4]))

    def test_split_with_integer(self):
        # argument `split_size_or_sections` is integer
        @torch.compile(dynamic=True)
        def f(x, sizes):
            return torch.split(x, sizes, -1)

        # split into equally sized chunks, 10 = 5 + 5
        r1, r2 = f(torch.randn(2, 10), 5)
        self.assertTrue(r1.size() == (2, 5))
        self.assertTrue(r2.size() == (2, 5))

        # split into equally sized chunks, 12 = 4 + 4 + 4
        r1, r2, r3 = f(torch.randn(2, 12), 4)
        self.assertTrue(r1.size() == (2, 4))
        self.assertTrue(r2.size() == (2, 4))
        self.assertTrue(r3.size() == (2, 4))

        # split unevenly, 10 = 3 + 3 + 3 + 1
        r1, r2, r3, r4 = f(torch.randn(2, 10), 3)
        self.assertTrue(r1.size() == (2, 3))
        self.assertTrue(r2.size() == (2, 3))
        self.assertTrue(r3.size() == (2, 3))
        self.assertTrue(r4.size() == (2, 1))

    def test_split_failed(self):
        @torch._dynamo.optimize("inductor")
        def fn(a):
            return torch.split(a, [2, 1, 1], dim=1)

        with self.assertRaisesRegex(RuntimeError, ""):
            fn(torch.randn(1, 5))

    @skipIfWindows
    def test_inductor_assert(self):
        @torch._dynamo.optimize("inductor", dynamic=True)
        def fn(a):
            assert a.shape[0] >= 2 and a.shape[1] >= 4
            return a.cos()

        inp = torch.randn(2, 4, 6)
        torch._dynamo.mark_dynamic(inp, 0)
        torch._dynamo.mark_dynamic(inp, 1)
        self.assertEqual(fn(inp), inp.cos())

    def test_split(self):
        def fn(a):
            t = torch.split(a, 3, -1)
            return (t[0], t[1], t[2], t[3])

        def fn2(a):
            return fn(a + 1)

        self.common(
            fn,
            (torch.randn([2, 2, 10]),),
        )

        self.common(
            fn2,
            (torch.randn([2, 2, 10]),),
        )

    def test_low_memory_max_pool(self):
        prims = torch.ops.prims

        def fn(x):
            kernel_size = [3, 3]
            stride = [2, 2]
            padding = [1, 1]
            dilation = [1, 1]
            ceil_mode = False

            vals, offsets = prims._low_memory_max_pool2d_with_offsets(
                x,
                kernel_size,
                stride,
                padding,
                dilation,
                ceil_mode,
            )
            indices = prims._low_memory_max_pool2d_offsets_to_indices(
                offsets,
                kernel_size[1],
                x.size(-1),
                stride,
                padding,
            )
            return vals, indices, offsets

        self.common(fn, (torch.randn(1, 3, 10, 10),))

    def test_to_dtype(self):
        def fn(a, b):
            return (
                aten._to_copy(a, dtype=6),
                aten._to_copy(b + 1, dtype=6),
                aten.to(b, torch.float64),
                aten.to(b, torch.bool),
            )

        self.common(
            fn,
            (
                torch.randn([2, 2, 10]),
                torch.randn([2, 2, 10], dtype=torch.float64),
            ),
        )

    @requires_gpu()
    def test_to_device(self):
        def fn(a):
            if a.device.type == "cpu":
                return aten._to_copy(
                    a, device=torch.device(GPU_TYPE), dtype=6, layout=0
                )
            else:
                return aten._to_copy(a, device=torch.device("cpu"), dtype=6, layout=0)

        self.common(
            fn,
            (torch.randn([2, 2, 10]),),
        )

    def test_to_memory_format(self):
        def fn(a, memory_format):
            return a.to(memory_format=memory_format)

        self.common(
            fn,
            (torch.randn([2, 2, 10, 10]), torch.channels_last),
        )
        self.common(
            fn,
            (
                torch.randn([2, 2, 10, 10]).to(memory_format=torch.channels_last),
                torch.contiguous_format,
            ),
        )

    @requires_gpu()
    def test_to_device_constant(self):
        def fn(a):
            d1 = a.device.type
            if d1 == "cpu":
                d2 = GPU_TYPE
            else:
                d2 = "cpu"

            const1 = torch.as_tensor(list(range(64)), device=d2)
            return (
                torch.arange(10, device=d2).to(d1) + a,
                const1.to(d1),
                (const1 + 1).to(d1),
            )

        self.common(
            fn,
            (torch.randn([10]),),
        )

    @requires_gpu()
    def test_multi_device(self):
        def fn(x):
            x = x + 1
            x = x + 2
            x = x.to(device=GPU_TYPE)
            x = x + 3
            x = x + 4
            x = x.cpu()
            x = x + 5
            x = x + 6
            x = x.to(device=GPU_TYPE)
            x = x + 7
            x = x + 8
            x = x.cpu()
            x = x + 9
            x = x + 10
            return x

        self.common(
            fn,
            (torch.randn([2, 2, 10]),),
            check_lowp=False,  # cpu doesn't understand fp16, and there are explicit .cpu() calls
        )

    @skipIfRocm
    @requires_multigpu()
    def test_multi_gpu_device(self):
        # TODO: https://github.com/pytorch/pytorch/issues/92627
        x = torch.rand([4], device=GPU_TYPE)

        def fn(x, y):
            r = torch.ops.aten.div(x, y)
            r = r.to(f"{GPU_TYPE}:1")
            return 2 * r

        self.common(fn, (torch.randn(4), torch.randn(4)), check_lowp=False)

    @requires_multigpu()
    def test_multi_gpu_recompile_on_index(self):
        torch.set_float32_matmul_precision("high")

        def gemm(x, y):
            return x @ y

        failed_guard = None

        def fail(guard):
            nonlocal failed_guard
            failed_guard = guard

        gemm_opt = torch._dynamo.optimize("inductor", guard_fail_fn=fail)(gemm)

        x0 = torch.randn(1024, 1024, device=f"{GPU_TYPE}:0")
        y0 = torch.randn(1024, 1024, device=f"{GPU_TYPE}:0")

        gemm_opt(x0, y0)

        x1 = torch.randn(1024, 1024, device=f"{GPU_TYPE}:1")
        y1 = torch.randn(1024, 1024, device=f"{GPU_TYPE}:1")

        gemm_opt(x1, y1)
        self.assertTrue(failed_guard is not None)
        self.assertTrue(
            "tensor 'L['x']' Tensor device index mismatch. Expected device index to be"
            in failed_guard.reason
        )

    def test_unbind(self):
        def fn(a):
            return torch.unbind(a), torch.unbind(a, -1)

        self.common(
            fn,
            (torch.randn([4, 4, 4]),),
        )

    def test_convolution1(self):
        m = torch.nn.Sequential(
            torch.nn.Conv2d(5, 6, [3, 3]),
            torch.nn.ReLU(),
            ToTuple(),
        )

        self.common(
            m,
            (torch.randn([2, 5, 16, 16]),),
            # Mismatched elements: 10 / 2352 (0.4%)
            # Greatest absolute difference: 5.7220458984375e-05 at index (0, 3, 12, 12) (up to 1e-05 allowed)
            # Greatest relative difference: 0.06512477175897748 at index (0, 4, 11, 9) (up to 0.001 allowed)
            atol=6e-5,
            rtol=0.001,
        )

    def test_convolution2(self):
        def fn(x, w, b):
            # transposed conv
            return (aten.convolution(x, w, b, [4], [0], [1], True, [0], 1),)

        self.common(
            fn,
            (
                torch.randn([2, 32, 90]),
                torch.randn([32, 16, 8]),
                torch.randn([16]),
            ),
            check_lowp=False,
        )

    def test_convolution3(self):
        # Test stride or padding or dilation is 1 element list.
        m = torch.nn.Sequential(
            torch.nn.Conv2d(5, 6, [3, 3], stride=[1], padding=[0], dilation=[1]),
            torch.nn.ReLU(),
            ToTuple(),
        )

        self.common(
            m,
            (torch.randn([2, 5, 16, 16]),),
            atol=6e-5,
            rtol=0.001,
        )

    @skip_if_gpu_halide
    def test_convolution4(self):
        def fn(x, w):
            x = F.conv2d(x, w, groups=w.shape[0])
            return x.sum()

        self.common(
            fn,
            (
                torch.randn([2, 3, 16, 20]),
                torch.randn([3, 1, 5, 5]),
            ),
        )

    def test_convolution5(self):
        def fn(x, w):
            x = F.conv2d(x, w, dilation=[x.size(0)])
            return x.sum()

        x = torch.randn([2, 1, 16, 20])
        w = torch.randn([1, 1, 5, 5])

        torch._dynamo.mark_dynamic(x, 0)

        atol = None
        rtol = None
        if self.device == "xpu":
            # set to float32 default tolerance,
            # check_model_gpu with update rotl to 2e-3 for fp16.
            # fix issue #129974
            atol = 1e-05
            rtol = 1.3e-06
        self.common(fn, (x, w), atol=atol, rtol=rtol)

    def test_conv3d(self):
        m = torch.nn.Sequential(
            torch.nn.Conv3d(3, 3, kernel_size=7),
            ToTuple(),
        )

        self.common(
            m,
            (torch.randn([1, 3, 8, 16, 32]),),
            atol=6e-5,
            rtol=0.001,
            # Make sure we compute also with fp16 in the reference. Otherwise,
            # the reference will compute with fp32 and cast back to fp16, which
            # causes numeric differences beyond tolerance.
            reference_in_float=False if torch.version.hip else True,
        )

    def test_conv2d_channels_last(self):
        if self.device == GPU_TYPE:
            raise unittest.SkipTest("only support cpu conv2d channels_last")

        m = torch.nn.Sequential(
            torch.nn.Conv2d(3, 3, 1, 1),
            ToTuple(),
        )
        # only weight is channels_last
        self.common(
            m.to(memory_format=torch.channels_last),
            (torch.randn([2, 3, 16, 16]),),
            check_lowp=False,
        )
        # only activation is channels_last
        self.common(
            m,
            (torch.randn([2, 3, 16, 16]).to(memory_format=torch.channels_last),),
            check_lowp=False,
        )
        # activation and weight are all channels_last
        self.common(
            m.to(memory_format=torch.channels_last),
            (torch.randn([2, 3, 16, 16]).to(memory_format=torch.channels_last),),
            check_lowp=False,
        )

    def test_conv2d_backward_channels_last(self):
        def fn(grad_output, inp, weight):
            convolution_backward_8 = torch.ops.aten.convolution_backward.default(
                grad_output,
                inp,
                weight,
                [320],
                [1, 1],
                [0, 0],
                [1, 1],
                False,
                [0, 0],
                1,
                [True, True, True],
            )
            return convolution_backward_8

        # only weight is channels_last
        self.common(
            fn,
            (
                torch.randn([2, 320, 8, 8]),
                torch.randn([2, 2048, 8, 8]),
                torch.randn([320, 2048, 1, 1]).to(memory_format=torch.channels_last),
            ),
            check_lowp=False,
        )

    def test_conv3d_channels_last(self):
        if self.device == GPU_TYPE:
            raise unittest.SkipTest("only support cpu conv3d channels_last")

        m = torch.nn.Sequential(
            torch.nn.Conv3d(3, 3, 1, 1),
            ToTuple(),
        )
        # only weight is channels_last
        self.common(
            m.to(memory_format=torch.channels_last_3d),
            (torch.randn([2, 3, 16, 16, 16]),),
        )
        # only activation is channels_last
        self.common(
            m,
            (torch.randn([2, 3, 16, 16, 16]).to(memory_format=torch.channels_last_3d),),
        )
        # activation and weight are all channels_last
        self.common(
            m.to(memory_format=torch.channels_last_3d),
            (torch.randn([2, 3, 16, 16, 16]).to(memory_format=torch.channels_last_3d),),
        )

    @skip_if_gpu_halide  # slow
    def test_adaptive_avg_pool2d1(self):
        def fn(x):
            return aten._adaptive_avg_pool2d(x, (6, 6)), aten._adaptive_avg_pool2d(
                x + 1, (2, 5)
            )

        self.common(
            fn,
            (torch.randn(2, 4, 16, 16),),
            check_lowp=False,
        )

        # lowering to avg_pool2d case
        self.common(
            fn,
            (torch.randn(2, 4, 3, 3),),
        )

        # no-op case
        self.common(
            fn,
            (torch.randn(2, 4, 6, 6),),
        )

    def test_adaptive_avg_pool2d2(self):
        # Big kernel size, use fallback
        def fn(x):
            return aten._adaptive_avg_pool2d(x, (4, 4))

        torch._inductor.metrics.generated_kernel_count = 0
        self.common(
            fn,
            (torch.randn(2, 4, 21, 21),),
            check_lowp=False,
        )
        assertGeneratedKernelCountEqual(self, 0)

    @skip_if_gpu_halide  # slow
    def test_adaptive_max_pool2d1(self):
        def fn(x):
            return aten.adaptive_max_pool2d(x, (6, 6))

        self.common(
            fn,
            (torch.randn(2, 4, 16, 16),),
            check_lowp=False,
        )

        # lowering to max_pool2d case
        self.common(
            fn,
            (torch.randn(2, 4, 3, 3),),
        )

        # no-op case
        self.common(
            fn,
            (torch.randn(2, 4, 6, 6),),
        )

    @skip_if_gpu_halide  # slow
    def test_adaptive_max_pool2d2(self):
        # Big kernel size, use fallback
        def fn(x):
            return aten.adaptive_max_pool2d(x, (4, 4))

        torch._inductor.metrics.generated_kernel_count = 0
        self.common(
            fn,
            (torch.randn(2, 4, 21, 21),),
            check_lowp=False,
        )
        assertGeneratedKernelCountEqual(self, 0)

    def test_fractional_max_pool2d1(self):
        def fn(x, samples):
            return aten.fractional_max_pool2d(x, (3, 3), (2, 2), samples)

        self.common(
            fn, (torch.randn(1, 4, 16, 16), torch.rand(1, 4, 2)), check_lowp=False
        )

    def test_fractional_max_pool2d2(self):
        # fallback for larger kernel size

        def fn(x, samples):
            return aten.fractional_max_pool2d(x, (6, 5), (3, 3), samples)

        torch._inductor.metrics.generated_kernel_count = 0
        self.common(
            fn,
            (torch.randn(2, 4, 36, 36), torch.rand(2, 4, 2)),
            check_lowp=False,
        )
        assertGeneratedKernelCountEqual(self, 0)

    def test_fractional_max_pool2d3(self):
        def fn(x, samples):
            return aten.fractional_max_pool2d(x, (1, 1), (16, 16), samples)

        self.common(
            fn, (torch.randn(2, 4, 16, 16), torch.rand(2, 4, 2)), check_lowp=False
        )

    @config.patch(fallback_random=True)
    @skip_if_halide  # Can only unroll for loops over a constant extent
    def test_fractional_max_pool2d4(self):
        random.seed(1234)
        torch.manual_seed(1234)

        # check rectangular kernel/output size

        def fn(x):
            return torch.nn.functional.fractional_max_pool2d_with_indices(
                x, (4, 3), (3, 2)
            )

        self.common(fn, (torch.randn(1, 4, 16, 16),), check_lowp=False)

    def test_multi_threading(self):
        model = torch.nn.Linear(2, 3).eval()
        inp = torch.randn(4, 2)

        num_run = 3

        def run_weights_sharing_model(m, inp):
            with torch.no_grad():
                for i in range(num_run):
                    y = m(inp)

        numb_instance = 2
        threads = []
        compiled_m = torch.compile(model)
        for i in range(1, numb_instance + 1):
            thread = threading.Thread(
                target=run_weights_sharing_model, args=(compiled_m, inp)
            )
            threads.append(thread)
            thread.start()
        for thread in threads:
            thread.join()

    @unittest.skipIf(config.is_fbcode(), "fbcode triton error, needs debugging")
    @skip_if_gpu_halide  # https://github.com/halide/Halide/issues/8311
    def test_adaptive_avg_pool2d_low_prec(self):
        class Model(torch.nn.Module):
            def __init__(self) -> None:
                super().__init__()
                self.avgpool = torch.nn.AdaptiveAvgPool2d((1, 1))

            def forward(self, x):
                x = self.avgpool(x)
                return x

        mod = Model().to(self.device)
        for dtype in [torch.half, torch.bfloat16]:
            x = torch.randn(4, 3, 7, 7, device=self.device).to(dtype=dtype)
            opt_mod = torch.compile(mod)
            res = opt_mod(x)
            expected = mod(x)
            self.assertTrue(torch.allclose(res, expected))

    def test_buffer_copied_in_graph(self):
        class MyModel(torch.nn.Module):
            def __init__(self) -> None:
                super().__init__()
                self.buf = torch.nn.Buffer(torch.zeros(1))
                self.w1 = torch.nn.Parameter(torch.zeros(1))
                self.w2 = torch.nn.Parameter(torch.zeros(1))

            def forward(self, x):
                self.buf.add_(1)
                return (self.w1 * x * self.w2).sum() + self.buf.sum()

        model_for_eager = MyModel().to(self.device)
        model_for_compile = copy.deepcopy(model_for_eager)

        eager_version_counters = [
            buffer._version for _, buffer in model_for_eager.named_buffers()
        ]
        compile_version_counters = [
            buffer._version for _, buffer in model_for_compile.named_buffers()
        ]

        compiled_f = torch.compile(model_for_compile, backend="inductor")

        inp_ref = torch.ones(1, requires_grad=True, device=self.device)
        inp_test = torch.ones(1, requires_grad=True, device=self.device)

        out_ref = model_for_eager(inp_ref.clone())
        out_test = compiled_f(inp_test.clone())

        eager_version_counters_after = [
            buffer._version for _, buffer in model_for_eager.named_buffers()
        ]
        compile_version_counters_after = [
            buffer._version for _, buffer in model_for_compile.named_buffers()
        ]

        eager_delta = list(
            map(operator.sub, eager_version_counters_after, eager_version_counters)
        )
        compile_delta = list(
            map(operator.sub, compile_version_counters_after, compile_version_counters)
        )

        self.assertEqual(eager_delta, compile_delta)

    @skip_if_gpu_halide
    def test_buffer_copied_in_graph_with_different_shapes(self):
        class MyModel(torch.nn.Module):
            def __init__(self) -> None:
                super().__init__()
                self.buf = torch.nn.Buffer(torch.ones(4, 4))
                self.w = torch.nn.Parameter(
                    torch.Tensor([[4, 5], [1, 2], [6, 7], [8, 9]])
                )

            def forward(self, x):
                self.buf.add_(1)
                return (self.w @ x).sum() + self.buf.sum()

        model_for_eager = MyModel().to(self.device)
        model_for_compile = copy.deepcopy(model_for_eager)

        eager_version_counters = [
            buffer._version for _, buffer in model_for_eager.named_buffers()
        ]
        compile_version_counters = [
            buffer._version for _, buffer in model_for_compile.named_buffers()
        ]

        compiled_f = torch.compile(model_for_compile, backend="inductor")

        inp_ref = torch.ones(2, 4, requires_grad=True, device=self.device)
        inp_test = torch.ones(2, 4, requires_grad=True, device=self.device)

        out_ref = model_for_eager(inp_ref.clone())
        out_test = compiled_f(inp_test.clone())

        eager_version_counters_after = [
            buffer._version for _, buffer in model_for_eager.named_buffers()
        ]
        compile_version_counters_after = [
            buffer._version for _, buffer in model_for_compile.named_buffers()
        ]

        eager_delta = list(
            map(operator.sub, eager_version_counters_after, eager_version_counters)
        )
        compile_delta = list(
            map(operator.sub, compile_version_counters_after, compile_version_counters)
        )

        self.assertEqual(eager_delta, compile_delta)

    @skipIfNNModuleInlined("https://github.com/pytorch/pytorch/issues/128198")
    def test_buffer_batch_norm(self):
        class MyModel(torch.nn.Module):
            def __init__(self) -> None:
                super().__init__()
                self.m = torch.nn.BatchNorm1d(100)

            def forward(self, x):
                return self.m(x)

        model_for_eager = MyModel().to(self.device)
        model_for_compile = copy.deepcopy(model_for_eager)

        eager_version_counters = [
            buffer._version for _, buffer in model_for_eager.named_buffers()
        ]
        compile_version_counters = [
            buffer._version for _, buffer in model_for_compile.named_buffers()
        ]

        compiled_f = torch.compile(model_for_compile, backend="inductor")

        inp_ref = torch.ones(20, 100, requires_grad=True, device=self.device)
        inp_test = torch.ones(20, 100, requires_grad=True, device=self.device)

        out_ref = model_for_eager(inp_ref.clone())
        out_test = compiled_f(inp_test.clone())

        eager_version_counters_after = [
            # TODO: remove the + 1 after https://github.com/pytorch/pytorch/issues/120622 is fixed
            buffer._version + 1
            if k in ["m.running_mean", "m.running_var"]
            else buffer._version
            for k, buffer in model_for_eager.named_buffers()
        ]

        compile_version_counters_after = [
            buffer._version for _, buffer in model_for_compile.named_buffers()
        ]

        eager_delta = list(
            map(operator.sub, eager_version_counters_after, eager_version_counters)
        )
        compile_delta = list(
            map(operator.sub, compile_version_counters_after, compile_version_counters)
        )

        self.assertEqual(eager_delta, compile_delta)

    def test_adaptive_avg_pool_with_output_size_0(self):
        m1 = nn.AdaptiveAvgPool1d(0)
        self.common(m1, (torch.randn(1, 2),))
        m2 = nn.AdaptiveAvgPool2d(0)
        self.common(m2, (torch.randn(1, 2, 3),))

    def test_max_pool2d1(self):
        def fn(x):
            return aten.max_pool2d_with_indices(x, [3, 3], [2, 2])

        self.common(
            fn,
            (torch.randn(2, 4, 16, 16),),
        )

    @skip_if_gpu_halide  # slow
    def test_max_pool2d2(self):
        def fn(x):
            return aten.max_pool2d_with_indices(x, [3, 3], [2, 2])

        self.common(
            fn,
            (torch.randn([16, 64, 55, 55]),),
        )

    @skip_if_gpu_halide  # slow
    def test_max_pool2d3(self):
        def fn(x):
            # with padding
            return (
                aten.max_pool2d_with_indices(x, [3, 3], [2, 2], [1, 1]),
                aten.max_pool2d_with_indices(
                    x,
                    [
                        3,
                    ],
                    [
                        2,
                    ],
                    [
                        1,
                    ],
                ),
            )

        self.common(
            fn,
            (-torch.arange(1 * 8 * 8, dtype=torch.float32).view(1, 1, 8, 8),),
        )

    @skip_if_halide  # Can only unroll for loops over a constant extent
    def test_max_pool2d4(self):
        def fn(x):
            # with padding
            return aten.max_pool2d_with_indices(x, [3, 3], [2, 2], [0, 0], [1, 1], True)

        self.common(
            fn,
            (torch.randn([2, 8, 111, 111]),),
        )

    @skip_if_gpu_halide  # slow
    def test_max_pool2d5(self):
        def fn(x):
            return aten.max_pool2d_with_indices(x, [3, 3], [])

        self.common(
            fn,
            (torch.randn([16, 64, 55, 55]),),
        )

    @skip_if_gpu_halide  # slow
    def test_max_pool2d6(self):
        # Too big kernel size, use fallback
        def fn(x):
            return aten.max_pool2d_with_indices(x, [13, 13], [])

        torch._inductor.metrics.generated_kernel_count = 0
        self.common(
            fn,
            (torch.randn([16, 64, 55, 55]),),
        )
        assertGeneratedKernelCountEqual(self, 0)

    # From https://github.com/pytorch/pytorch/issues/94775
    def test_max_pool2d7(self):
        # ceil mode turns on
        def fn(x):
            return torch.nn.functional.max_pool2d(
                x, 1, stride=(2, 2), padding=0, ceil_mode=True
            )

        self.common(
            fn,
            (torch.randn([1, 1, 6, 7]),),
        )

    # From https://github.com/pytorch/pytorch/issues/93384
    def test_max_pool2d8(self):
        # dialtion is not 1, use fallback
        def fn(x):
            return aten.max_pool2d_with_indices(x, [3, 2], [2, 1], [1, 1], [1, 2])

        torch._inductor.metrics.generated_kernel_count = 0
        self.common(
            fn,
            (torch.randn([2, 2, 3, 6]),),
        )
        assertGeneratedKernelCountEqual(self, 0)

    def test_avg_pool2d1(self):
        def fn(x):
            return aten.avg_pool2d(x, [3, 3], [2, 2])

        self.common(
            fn,
            (torch.randn(2, 4, 16, 16),),
        )

    def test_avg_pool2d2(self):
        def fn(x):
            return aten.avg_pool2d(x, [3, 3], [2, 2])

        self.common(
            fn,
            (torch.randn([16, 64, 55, 55]),),
        )

    def test_avg_pool2d3(self):
        def fn(x):
            return (
                aten.avg_pool2d(x, [3, 3], [2, 2], [1, 1]),
                aten.avg_pool2d(
                    x,
                    [
                        3,
                    ],
                    [
                        2,
                    ],
                    [
                        1,
                    ],
                ),
            )

        self.common(
            fn,
            (-torch.arange(1 * 8 * 8, dtype=torch.float32).view(1, 1, 8, 8),),
            check_lowp=not is_halide_backend(self.device),  # misaligned addr fp16
        )

    def test_avg_pool2d4(self):
        def fn(x):
            return aten.avg_pool2d(x, [3, 3], [2, 2], [0, 0], True)

        self.common(
            fn,
            (torch.randn([2, 8, 111, 111]),),
        )

    def test_avg_pool2d5(self):
        def fn(x):
            return aten.avg_pool2d(x, [3, 3], [2, 2], [1, 1], count_include_pad=False)

        self.common(
            fn,
            (-torch.arange(1 * 8 * 8, dtype=torch.float32).view(1, 1, 8, 8),),
            check_lowp=not is_halide_backend(self.device),  # misaligned addr fp16
        )

    def test_avg_pool2d6(self):
        def fn(x):
            return aten.avg_pool2d(x, [3, 3], [2, 2], [1, 1], divisor_override=3)

        self.common(
            fn,
            (-torch.arange(1 * 8 * 8, dtype=torch.float32).view(1, 1, 8, 8),),
            check_lowp=not is_halide_backend(self.device),  # misaligned addr fp16
        )

    def test_avg_pool2d7(self):
        # Large kernel size, use fallback
        def fn(x):
            return aten.avg_pool2d(x, [13, 13], [1, 1], [0, 0])

        torch._inductor.metrics.generated_kernel_count = 0
        self.common(
            fn,
            (-torch.arange(1 * 24 * 24, dtype=torch.float32).view(1, 1, 24, 24),),
        )
        assertGeneratedKernelCountEqual(self, 0)

    def test_avg_pool2d8(self):
        # https://github.com/pytorch/pytorch/issues/100987
        def fn(x):
            return aten.avg_pool2d(
                x, kernel_size=3, stride=2, padding=1, ceil_mode=True
            )

        self.common(
            fn,
            (torch.randn(1, 3, 6, 6),),
            check_lowp=not is_halide_backend(self.device),  # misaligned addr fp16
        )

    @skip_if_gpu_halide  # slow
    def test_alexnet_prefix(self):
        def forward(arg6, arg7, arg16):
            convolution = torch.ops.aten.convolution(
                arg16, arg7, arg6, [4, 4], [2, 2], [1, 1], False, [0, 0], 1
            )
            relu = torch.ops.aten.relu(convolution)
            max_pool2d_with_indices = torch.ops.aten.max_pool2d_with_indices(
                relu, [3, 3], [2, 2]
            )
            getitem = max_pool2d_with_indices[0]
            return (getitem,)

        self.common(
            forward,
            (
                rand_strided((64,), (1,), torch.float32, "cpu"),
                rand_strided((64, 3, 11, 11), (363, 121, 11, 1), torch.float32, "cpu"),
                rand_strided(
                    (16, 3, 224, 224), (150528, 50176, 224, 1), torch.float32, "cpu"
                ),
            ),
            # Mismatched elements: 127 / 746496 (0.0%)
            # Greatest absolute difference: 0.0009765625 at index (1, 62, 7, 16) (up to 1e-05 allowed)
            # Greatest relative difference: 0.05187467899332306 at index (14, 18, 11, 0) (up to 0.001 allowed)
            atol=3e-3,
            rtol=2,
        )

    def test_elu(self):
        def fn(x):
            return aten.elu(x, 1.6732632423543772, 1.0507009873554805) + 2, aten.elu(
                x + 1, 2, 3, 4
            )

        self.common(
            fn,
            (torch.randn([16, 16]),),
            rtol=1e-4,
            atol=1e-4,
        )

    def test_tan(self):
        def fn(x):
            return aten.tan(x) + 2, aten.tan(x + 1)

        self.common(
            fn,
            (torch.randn([16, 16]),),
        )

    def test_tanh(self):
        def fn(x):
            return aten.tanh(x) + 2, aten.tanh(x + 1)

        self.common(
            fn,
            (torch.randn([16, 16]),),
        )

    @skip_if_halide  # lgamma not implemented
    def test_lgamma(self):
        def fn(x):
            return aten.lgamma(x) + 2, aten.cos(x + 1)

        self.common(
            fn,
            (torch.randn([16, 16]),),
        )

    def test_cos(self):
        def fn(x):
            return aten.cos(x) + 2, aten.cos(x + 1)

        self.common(
            fn,
            (torch.randn([16, 16]),),
        )

    def test_sin(self):
        def fn(x):
            return aten.sin(x) + 2, aten.sin(x + 1)

        self.common(
            fn,
            (torch.randn([16, 16]),),
        )

    def test_repeat(self):
        def fn(x):
            return (
                x.repeat(0, 1, 1, 1),
                x.repeat(2, 2, 3, 1),
                x.repeat(8, 1, 1, 1),
                x.repeat(2, 1, 1, 1, 1, 1),
            )

        self.common(
            fn,
            (torch.randn([1, 2, 4, 8]),),
        )

    def test_repeat_as_strided(self):
        # Reproducer for #127474

        def fn(x):
            view_size = (3, 2)
            full = x.repeat((3, 2))
            view = torch.as_strided(full, view_size, full.stride())
            result = view + view

            return result

        self.common(fn, (torch.randn(1, 1),))

    def test_repeat_interleave(self):
        def fn(x):
            return (
                x.repeat_interleave(2),
                x.repeat_interleave(3, dim=0),
                x.repeat_interleave(x.size(1), dim=1),
            )

        self.common(
            fn,
            (torch.randn([1, 2, 4, 8]),),
        )

    @config.patch(implicit_fallbacks=True)
    def test_repeat_interleave_2(self):
        def fn(x):
            return torch.ops.aten.repeat_interleave.Tensor(x, output_size=12)

        self.common(
            fn,
            (torch.tensor([2, 4, 6]),),
        )

    @config.patch(fallback_random=True)
    def test_randn_with_dtype_and_device(self):
        if self.device == GPU_TYPE:
            raise unittest.SkipTest("only support cpu randn_with_dtype_and_device test")

        def fn(vectors):
            rotations_shape = (12, vectors.shape[-1], 1, 64)
            random_rotations = torch.randn(
                rotations_shape, device=vectors.device, dtype=vectors.dtype
            )
            random_rotations += 1
            return random_rotations

        self.common(
            fn,
            (torch.randn([4, 12, 2, 64]),),
        )

    def test_embedding(self):
        m = torch.nn.Sequential(
            torch.nn.Embedding(10, 4, padding_idx=0),
            torch.nn.ReLU(),
            ToTuple(),
        )

        self.common(
            m,
            (torch.randint(10, [2, 8]),),
        )

    def test_mean(self):
        def fn(x):
            return (
                x.mean(),
                x.mean(-1),
                torch.mean(x, -2, keepdim=True),
                x.mean([0, 1]),
            )

        self.common(
            fn,
            (torch.randn([1, 2, 4, 8]),),
        )

    def test_var_mean(self):
        def fn(x):
            return (
                *torch.var_mean(x, -1),
                *torch.var_mean(x, [1, 3]),
            )

        self.common(
            fn,
            (torch.randn([1, 2, 4, 8]),),
        )

    def test_var_correction(self):
        def fn(x):
            dim = -1
            return (
                torch.var(x, dim=dim, correction=1.3),
                torch.var(x, dim=dim, correction=3),
                torch.var(x, dim=dim, correction=10),
            )

        self.common(fn, (torch.randn([2, 8]),))
        # Unrolled reduction
        self.common(fn, (torch.randn([2, 4]),))

    @config.patch(pick_loop_orders=True)
    @skipIfWindows
    def test_transposed_propagates(self):
        @torch._dynamo.optimize("inductor", nopython=True)
        def fn(x, y):
            return x + y

        a = torch.randn(1, 4, 4, 4, device=self.device).permute(0, 2, 3, 1)
        b = torch.randn(4, 4, 4, device=self.device).permute(1, 2, 0)
        c = fn(a, b)
        self.assertEqual(a.stride(), c.stride())
        self.assertEqual(c.stride()[2], 1)

    @skip_if_gpu_halide
    def test_std(self):
        def fn(x):
            return (
                torch.var(x, True),
                torch.var(x, False),
                torch.var(x, -1, True),
                torch.var(x, -1, False),
                torch.std(x, False),
                torch.std(x, [0, 1], True),
                torch.std(x, [0, 1], False),
                torch.std(x, -2, True, keepdim=True),
            )

        self.common(
            fn,
            (torch.randn([2, 4, 4, 8]),),
        )

    def test_embedding_bag(self):
        def fn(w, i, o):
            return aten._embedding_bag(w, i, o, False, 0, False, None)

        self.common(
            fn,
            (torch.randn([10, 4]), torch.randint(10, [8]), torch.tensor([0, 2, 6])),
        )

    def test_batch_norm_2d(self):
        m = torch.nn.Sequential(
            torch.nn.BatchNorm2d(10),
            torch.nn.ReLU(),
        )
        m.eval()
        self.common(m, (torch.randn([2, 10, 8, 8]),), check_lowp=False)
        self.common(
            m,
            (torch.randn([3, 10, 16, 16]),),
            check_lowp=False,  # too painful to match types of bn model
        )

    # From yolov3
    @with_tf32_off
    def test_batch_norm_2d_2(self):
        if self.device == "cpu":
            raise unittest.SkipTest(f"requires {GPU_TYPE}")

        class Repro(torch.nn.Module):
            def __init__(self) -> None:
                super().__init__()
                self.self_0 = torch.nn.Conv2d(
                    64,
                    128,
                    kernel_size=(3, 3),
                    stride=(2, 2),
                    padding=(1, 1),
                    bias=False,
                )
                self.self_1 = torch.nn.BatchNorm2d(
                    128,
                    eps=0.0001,
                    momentum=0.03,
                    affine=True,
                    track_running_stats=True,
                )
                self.self_2 = torch.nn.LeakyReLU(negative_slope=0.1, inplace=True)

            def forward(self, l_input_: torch.Tensor):
                self_0 = self.self_0(l_input_)
                self_1 = self.self_1(self_0)
                self_2 = self.self_2(self_1)
                return (self_2,)

        inp = torch.randn((4, 64, 192, 256), dtype=torch.float32, device=GPU_TYPE)
        mod = Repro().to(device=GPU_TYPE)
        o1 = mod(inp)
        o2 = torch.compile(mod)(inp)
        self.assertEqual(o1, o2, rtol=1e-3, atol=1e-3)

    @patch.object(config.trace, "enabled", True)
    def test_layer_norm(self):
        m = torch.nn.Sequential(
            torch.nn.LayerNorm(32),
            torch.nn.ReLU(),
        )
        m.eval()
        with torch.no_grad():
            self.common(m, (torch.randn([16, 32]),), check_lowp=False)
        if self.device != "cpu":
            assertGeneratedKernelCountEqual(self, 1)

    def test_transpose_add(self):
        def fn(a, b):
            return a.t() + b

        self.common(
            fn, (torch.randn([16, 32]), torch.randn([32, 16])), check_lowp=False
        )
        if self.device != "cpu":
            assertGeneratedKernelCountEqual(self, 1)

    @patch.object(config.triton, "persistent_reductions", True)
    def test_softmax_one_kernel_persist(self):
        def fn(x):
            dim = 1
            x_max = torch.amax(x, dim, keepdim=True)
            unnormalized = torch.exp(x - x_max)
            result = unnormalized / torch.sum(unnormalized, dim, keepdim=True)
            return result

        self.common(fn, (torch.randn([16, 32]),), check_lowp=False)
        if self.device != "cpu":
            assertGeneratedKernelCountEqual(self, 1)

    @patch.object(config.triton, "persistent_reductions", False)
    def test_softmax_one_kernel_loop(self):
        def fn(x):
            x_max = torch.amax(x, 1, keepdim=True)
            unnormalized = torch.exp(x - x_max)
            result = unnormalized / torch.sum(unnormalized, 1, keepdim=True)
            return result

        self.common(fn, (torch.randn([16, 32]),), check_lowp=False)
        if self.device != "cpu":
            assertGeneratedKernelCountEqual(self, 1)

    @skipIfWindows
    def test_complex_fallback(self):
        def fn(x):
            return x * x + 10

        self.common(
            fn,
            (torch.randn([1, 2, 4, 8]).to(dtype=torch.complex64),),
        )
        assertGeneratedKernelCountEqual(self, 0)

        class ToComplex(nn.Module):
            def forward(self, x):
                return (x + x + 12).to(torch.complex64)

        self.common(ToComplex(), (torch.rand([1, 2, 4, 8]),), check_lowp=False)

        if self.device != "cpu":
            assertGeneratedKernelCountEqual(self, 1)

    def test_view_as_complex(self):
        class Repro(torch.nn.Module):
            def __init__(self) -> None:
                super().__init__()

            def forward(self, view_2):
                clone = torch.ops.aten.clone.default(
                    view_2, memory_format=torch.contiguous_format
                )
                view_2 = None
                view_as_complex = torch.ops.aten.view_as_complex.default(clone)
                clone = None
                return (view_as_complex,)

        inp = torch.empty_strided((128, 64, 12, 32, 2), (1, 98304, 8192, 256, 128)).to(
            self.device
        )
        mod = Repro()

        o1 = mod(inp)
        o2 = torch.compile(mod)(inp)

        self.assertEqual(o1, o2)

    def test_view_as_real(self):
        def fn(x):
            y = torch.view_as_real(x)
            return y + 1

        x = torch.randn(4, dtype=torch.complex64)

        self.common(fn, (x,))

    def test_polar(self):
        def fn(dist, angle):
            return torch.polar(dist, angle)

        inp = (
            torch.tensor([1, 2], dtype=torch.float64),
            torch.tensor([np.pi / 2, 5 * np.pi / 4], dtype=torch.float64),
        )
        self.common(fn, (*inp,))

    @skip_if_gpu_halide  # incorrect result on CUDA
    def test_cauchy(self):
        def fn(x, y):
            return torch.sum(1 / (torch.unsqueeze(x, -1) - y))

        self.common(
            fn,
            (
                torch.randn(32),
                torch.randn(32),
            ),
            # Absolute difference: 0.0003662109375 (up to 0.0001 allowed)
            # Relative difference: 1.8804297408767818e-05 (up to 1e-05 allowed)
            atol=5 * 1e-4,
            rtol=5 * 1e-5,
            check_lowp=False,
        )
        if self.device != "cpu":
            assertGeneratedKernelCountEqual(self, 1)

    @skipIfWindows
    @skip_if_gpu_halide  # misaligned address error
    def test_fusing_write_into_disjoint_read(self):
        def test_flip(a):
            return a.copy_(torch.flip(a, (0,)))

        self.common(test_flip, (torch.rand([20]),))

        assertGeneratedKernelCountEqual(self, 2)

        # issue only manifests on cuda with large tensors
        if self.device != "cpu":

            def f(a):
                a[:, 20:40] = a[:, 20:40] + 1
                a[:, 2:900025] = a[:, 1:900024] + 2

            a = torch.rand((1, 1000000), device=self.device)
            self.common(f, (a,))

    def test_gather_scatter(self):
        def fn(node_feat, edge_index):
            src_node_feat = node_feat[edge_index[0]]
            dst_node_feat = node_feat[edge_index[1]]
            edge_feat = src_node_feat - dst_node_feat + 1
            new_node_feat = torch.zeros_like(node_feat)
            new_node_feat.scatter_add_(
                0, edge_index[1].unsqueeze(-1).expand_as(edge_feat), edge_feat
            )
            return new_node_feat

        num_nodes = 16
        num_features = 32
        node_feat = torch.randn(num_nodes, num_features)
        edge_index = torch.randint(0, num_nodes, size=(2, num_nodes * 5))
        self.common(
            fn,
            (
                node_feat,
                edge_index,
            ),
            check_lowp=False,
        )
        if self.device != "cpu":
            assertGeneratedKernelCountEqual(self, 2)

    @config.patch(max_fusion_size=1)
    def test_no_mega_fusion_during_lowering(self):
        n = 50

        def fn(*args):
            x = args[0]
            for i in range(n):
                x = torch.add(x, args[i])
            return x

        self.common(
            fn,
            [torch.randn(64) for _ in range(n)],
            check_lowp=False,
        )
        print("-->", torch._inductor.metrics.generated_kernel_count)
        if self.device != "cpu":
            self.assertTrue(torch._inductor.metrics.generated_kernel_count > 1)

    @skipIfWindows
    def test_move_arange(self):
        def fn(x):
            return torch.arange(len(x), device="cpu").to(x.device) + x

        self.common(fn, (torch.randn([32]),), check_lowp=False)
        # if we have a copy there will be more than 1 kernel
        assertGeneratedKernelCountEqual(self, 1)

    def test_leaky_relu(self):
        def fn(x):
            return aten.leaky_relu(x, 0.2) + 2, aten.leaky_relu(x + 1)

        self.common(
            fn,
            (torch.randn([16, 16]),),
        )

    def test_gelu(self):
        def fn(x):
            return aten.gelu(x) + 2, aten.gelu(x + 1)

        self.common(
            fn,
            (torch.randn([16, 16]),),
        )

    def test_clone(self):
        def fn(x):
            return aten.clone(x) + 2, aten.clone(x + 1)

        self.common(
            fn,
            (torch.randn([16, 16]),),
        )

    def test_masked_fill(self):
        def fn(mask, value):
            return aten.masked_fill(value, mask, -10000.0) + 2, aten.masked_fill(
                value / 2.0, torch.logical_not(mask), 667
            )

        self.common(
            fn,
            (
                torch.randint(0, 1, [1, 16], dtype=torch.bool),
                torch.randn([16, 16]),
            ),
        )

    @skipIfWindows
    def test_masked_fill_promotion(self):
        def fn(mask, value):
            return aten.masked_fill(value, mask, torch.tensor(3.5))

        opt_fn = torch._dynamo.optimize("inductor")(fn)
        for inp in (
            torch.randn(
                [16, 16],
                dtype=torch.float16 if self.device == GPU_TYPE else torch.float32,
                device=self.device,
            ),
            torch.randint(16, (16, 16), device=self.device),
        ):
            inputs = (
                torch.randint(0, 1, [1, 16], dtype=torch.bool, device=self.device),
                inp,
            )
            self.assertEqual(fn(*inputs), opt_fn(*inputs))

    def test_masked_scatter(self):
        def fn(value, mask, source):
            return torch.masked_scatter(value, mask, source)

        value = make_tensor(10, 10, dtype=torch.float32, device=self.device)
        mask = make_tensor(10, 10, dtype=torch.bool, device=self.device)
        source = make_tensor(
            mask.count_nonzero(), dtype=torch.float32, device=self.device
        )

        self.common(fn, (value, mask, source))

    def test_fill1(self):
        def fn(x):
            tmp = torch.ones_like(x)
            return tmp, aten.fill.Scalar(tmp, 2)

        self.common(
            fn,
            (torch.randn([16, 16]),),
        )

    def test_fill2(self):
        def fn(x):
            tmp = torch.ones_like(x)
            return tmp, aten.fill.Tensor(tmp, torch.tensor(3.0))

        self.common(
            fn,
            (torch.randn([16, 16]),),
        )

    def test_pow1(self):
        def fn(x):
            return [aten.pow(x, e) for e in range(-8, 9)]

        self.common(
            fn,
            (torch.randn([16, 16]),),
        )

    def test_pow2(self):
        def fn(x):
            return aten.pow(1000, x), aten.pow(x, 1000)

        self.common(
            fn,
            (
                torch.randn(
                    [16, 16],
                    dtype=torch.float32,
                ),
            ),
            # Mismatched elements: 9 / 256 (3.5%)
            # Greatest absolute difference: 2.491354329061828e+28 at index (6, 6) (up to 1e-05 allowed)
            # Greatest relative difference: 2.9793410720160818e-05 at index (4, 5) (up to 1.3e-06 allowed)
            atol=1e-5,
            rtol=3e-05,
        )

    @skip_if_gpu_halide  # https://github.com/halide/Halide/issues/8318
    @config.patch("halide.scheduler_cuda", "Li2018")
    @skipIfWindows
    def test_pow3(self):
        # power of 0.5 is special-cased, arbitrary power would still produce triton codegen error
        def fn(x):
            z = torch.tensor(0.123, device=self.device)
            w = z + x
            return torch.pow(w, 0.5)

        opt = torch._dynamo.optimize("inductor")(fn)
        input = torch.rand((), device=self.device)
        self.assertTrue(same(opt(input), fn(input)))

    def test_pow_int(self):
        def fn(x, y):
            return torch.pow(x, 0x57), torch.pow(x, y)

        for dtype in (torch.uint8, torch.int8, torch.int16, torch.int32, torch.int64):
            intmax = torch.iinfo(dtype).max
            make_arg = functools.partial(
                make_tensor, dtype=dtype, device=self.device, requires_grad=False
            )
            self.common(
                fn,
                (
                    make_arg(16, 16),
                    make_arg(16, 16, high=intmax),
                ),
            )

    def test_pow_symfloat(self):
        def fn(x):
            r = math.sqrt(x.size(0))
            r = r**10
            return x * r

        cfn = torch.compile(fullgraph=True, dynamic=True)(fn)
        x = torch.randn([16, 16], device=self.device)
        self.assertEqual(cfn(x), fn(x))

    def test_glu(self):
        def fn(x):
            return aten.glu(x, -1), aten.glu(x, 1), aten.glu(x, 2)

        self.common(
            fn,
            (torch.randn([8, 16, 8, 8]),),
        )

    @skipIfWindows
    @torch._dynamo.config.patch(capture_dynamic_output_shape_ops=True)
    def test_nonzero_unbacked_refinement(self):
        def fn(x):
            z = x.nonzero()
            torch._check(z.size(0) == 4)
            return z + 3

        self.common(
            fn,
            (torch.tensor([0, 1, 3, 4, 2, 0, 0]),),
        )

        with self.assertRaises(RuntimeError):
            torch.compile(fn)(torch.tensor([0, 0, 0, 0]))

    @torch._dynamo.config.patch(capture_scalar_outputs=True)
    def test_unbacked_floordiv_simplify(self):
        def fn(x, y):
            z = y.item()
            torch._check(z // 2 == 3)
            return x + x.new_ones(z)

        self.common(
            fn,
            (
                torch.randn(6),
                torch.tensor([6]),
            ),
        )

        self.common(
            fn,
            (
                torch.randn(7),
                torch.tensor([7]),
            ),
        )

    @torch._dynamo.config.patch(capture_scalar_outputs=True)
    def test_unbacked_floordiv_simplify_errors(self):
        def fn(x, y):
            z = y.item()
            torch._check(z // 2 == 3)
            return x + x.new_zeros(z)

        # This is a little suboptimal: we actually fail /in the compiler/ but
        # not in a way that causes Dynamo to graph break
        with self.assertRaises(RuntimeError):
            torch.compile(fn)(torch.randn(8), torch.tensor(8))

    def test_cat(self):
        def fn(a):
            tmp = a * 2
            return (
                torch.cat((a, a[:, :4] + 1, a + 2), -1),
                torch.cat((tmp, tmp), 0),
                torch.cat((tmp, tmp.double()), 0),
            )

        self.common(
            fn,
            (torch.randn([8, 16]),),
        )
        self.common(
            fn,
            (torch.randn([1, 3, 3, 16]).to(memory_format=torch.channels_last),),
        )

    def test_cat_uint8(self):
        def fn(x):
            batch_shape = x.shape[:1]
            out = torch.cat([x.new_zeros(1).expand(batch_shape + (1,)), x], dim=-1)
            return out

        self.common(
            fn,
            (torch.randint(0, 256, size=(3, 255), dtype=torch.uint8),),
        )

    def test_cat_empty(self):
        def fn_2(*tensors):
            return torch.cat(tensors)

        self.common(
            fn_2,
            (
                torch.randn([1, 3, 3, 16]),
                torch.ones([0]),
            ),
        )
        self.common(
            fn_2,
            (
                torch.randn([1, 3, 3, 16]),
                torch.ones([0]),
                torch.randn([1, 3, 3, 16]),
            ),
        )
        self.common(
            fn_2,
            (
                torch.ones([0]),
                torch.randn([1, 3, 3, 16]),
            ),
        )

    def test_cat_empty_index(self):
        def fn(out, x):
            return torch.cat([out[0], x], dim=0)

        self.common(fn, (torch.randn(1, 0, 64), torch.randn(128, 64)))

    @torch._dynamo.config.patch(capture_scalar_outputs=True)
    def test_cat_unbacked_legacy_empty(self):
        def fn(x, y):
            z = y.item()
            return torch.cat([x, x.new_ones(z)])

        with self.assertRaisesRegex(
            RuntimeError,
            "Expected 2-D tensors, but got 1-D for tensor number 1 in the list",
        ):
            self.common(
                fn,
                (
                    torch.randn([2, 3]),
                    torch.tensor([0]),
                ),
            )

    @torch._dynamo.config.patch(capture_scalar_outputs=True)
    def test_cat_unbacked_empty_1d(self):
        def fn(x, y):
            z = y.item()
            return torch.cat([x, x.new_ones(z)])

        self.common(
            fn,
            (
                torch.randn([2]),
                torch.tensor([0]),
            ),
        )

        self.common(
            fn,
            (
                torch.randn([2]),
                torch.tensor([3]),
            ),
        )

    @torch._dynamo.config.patch(capture_scalar_outputs=True)
    def test_cat_unbacked_2d(self):
        def fn(x, y):
            z = y.item()
            return torch.cat([x, x.new_ones(z, x.shape[1])])

        self.common(
            fn,
            (
                torch.randn([2, 3]),
                torch.tensor([0]),
            ),
        )

        self.common(
            fn,
            (
                torch.randn([2, 3]),
                torch.tensor([4]),
            ),
        )

    def test_cat_negative_dim(self):
        def fn(*tensors):
            return torch.cat(tensors, dim=-1)

        self.common(
            fn,
            (
                torch.randn([2, 3]),
                torch.randn([2, 4]),
            ),
        )

        self.common(
            fn,
            (
                torch.randn([2, 3]),
                torch.randn([0]),
                torch.randn([2, 4]),
            ),
        )

        self.common(
            fn,
            (
                torch.randn([0]),
                torch.randn([2, 3]),
                torch.randn([2, 4]),
            ),
        )

    @expectedFailureCodegenDynamic
    def test_cat_single_empty(self):
        # fails dynamic check for 'has a dynamic dimension'
        def fn_2(*tensors):
            return torch.cat(tensors)

        self.common(
            fn_2,
            (torch.ones([0]),),
        )

    def test_cat_upcasting(self):
        def fn(arg4_1, slice_7):
            cat_1 = aten.cat.default([arg4_1, slice_7], 1)
            return (cat_1,)

        self.common(
            fn,
            (
                torch.randn([8, 16], dtype=torch.float32),
                torch.randn([8, 20], dtype=torch.float16),
            ),
        )

    def test_cat_extern_kernel(self):
        def fn(x1, x2, x3, x4):
            x = torch.mm(x2, x3)
            s = torch.narrow(x, 1, 0, 100)
            x = torch.mm(s, x4)
            c = torch.cat((x, x1), 1)
            return (c,)

        if self.device == "xpu":
            atol = 3e-4
            rtol = 1e-4
        else:
            # use default
            atol = None
            rtol = None
        self.common(
            fn,
            (
                torch.randn(256, 256),
                torch.randn(256, 1024),
                torch.randn(1024, 1600),
                torch.randn(100, 256),
            ),
            atol=atol,
            rtol=rtol,
            check_lowp=False,  # accuracy issues with relatively large matmuls
        )

    @skip_if_gpu_halide
    @skipCUDAIf(not SM80OrLater, "uses bfloat16 which requires SM >= 80")
    # Constant folding was explicitly turned off due to issue #108388
    # Turn it back on for test
    @torch._inductor.config.patch(joint_graph_constant_folding=True)
    def test_remove_no_ops(self):
        def matmul_with_op(x, y, fn):
            return fn(x @ y)

        foo_opt = torch.compile(matmul_with_op)

        # test no-op
        fns = (
            lambda x: x
            + torch.zeros(
                [256, 256], dtype=torch.float32, device=x.device
            ),  # noqa: E731
            lambda x: x
            - torch.zeros(
                [256, 256], dtype=torch.float32, device=x.device
            ),  # noqa: E731
            lambda x: x
            * torch.ones(
                [256, 256], dtype=torch.float32, device=x.device
            ),  # noqa: E731
            lambda x: x
            / torch.ones(
                [256, 256], dtype=torch.float32, device=x.device
            ),  # noqa: E731
        )

        inps = [torch.rand([256, 256], device=self.device) for _ in range(2)]

        for fn in fns:
            out, source_codes = run_and_get_code(foo_opt, inps[0], inps[1], fn)
            self.assertEqual(out, matmul_with_op(inps[0], inps[1], fn))

            if self.device == "cpu":
                FileCheck().check_not("cpp_fused").run(source_codes[0])
            else:
                FileCheck().check_not("triton.jit").run(source_codes[0])

        # test dtype conversion
        inps = [
            torch.rand([256, 256], device=self.device, dtype=torch.bfloat16)
            for _ in range(2)
        ]
        for fn in fns:
            out, source_codes = run_and_get_code(foo_opt, inps[0], inps[1], fn)
            self.assertEqual(out, matmul_with_op(inps[0], inps[1], fn))

        # test broadcasted shape bail
        fn = lambda x: x + torch.zeros(  # noqa: E731
            [256, 256, 256], dtype=torch.bfloat16, device=self.device
        )
        out, source_codes = run_and_get_code(foo_opt, inps[0], inps[1], fn)
        self.assertEqual(out, matmul_with_op(inps[0], inps[1], fn))

    def test_remove_noop_copy(self):
        def fn(x, y):
            x = x.cos()
            a = x.copy_(y)
            return a.sin()

        self.common(fn, (torch.randn(8, 8), torch.randn(8)))

        def fn2(a, b):
            abs_max = torch.abs(a).max()
            b[0] = abs_max.to(a.dtype)
            return b

        self.common(
            fn2,
            (
                torch.randn(8, 8, dtype=torch.float16),
                torch.randn(8, dtype=torch.float32),
            ),
        )

    def test_remove_noop_clone(self):
        def fn(x):
            y = x.clone().reshape(-1, 4)
            y[:, [2, 0]] = y[:, [0, 2]]
            return y + x

        self.common(fn, (torch.randn(2, 4),))

    @skipIfWindows
    def test_cat_of_loops_and_extern_kernel(self):
        class M(torch.nn.Module):
            def __init__(
                self,
                **kwargs,
            ):
                super().__init__()
                self.conv = torch.nn.Conv2d(
                    64,
                    5,
                    1,
                    **kwargs,
                )
                self.max_pool2d = torch.nn.MaxPool2d(2)

            def forward(self, x, y):
                x1 = self.conv(x)
                y1 = self.max_pool2d(y)
                return torch.cat([x1, y1], 1)

        mod = M()
        opt_mod = torch._dynamo.optimize("inductor")(mod)
        memory_format = torch.channels_last
        inputs = (
            torch.randn([1, 64, 16, 16]).to(memory_format=memory_format),
            torch.randn([1, 64, 32, 32]).to(memory_format=memory_format),
        )
        y = mod(*inputs)
        opt_y = opt_mod(*inputs)
        self.assertEqual(y, opt_y)
        self.assertEqual(y.stride(), opt_y.stride())

    def test_cat_inplace(self):
        def fn(x):
            rt = torch.cat([x])
            v = x.sin_()
            return rt

        # can't use self.common because input is modified inplace
        inp = torch.ones(2)
        opt_fn = torch.compile(fn)
        res = opt_fn(inp.clone())
        expected = fn(inp.clone())
        self.assertEqual(res, expected)

    def test_stack(self):
        def fn(a, b):
            return torch.stack(
                [
                    a.expand(12, 16),
                    b.expand(12, 16),
                ],
                2,
            )

        self.common(fn, (torch.randn([1, 16]), torch.randn([12, 1])))

    def test_hardtanh(self):
        def fn(x):
            return F.hardtanh(x), F.hardtanh(x + 1), F.hardtanh(x - 1)

        self.common(
            fn,
            (torch.randn([64]),),
        )

    def test_hardsigmoid(self):
        def fn(x):
            return F.hardsigmoid(x), F.hardsigmoid(x + 3), F.hardsigmoid(x - 3)

        self.common(
            fn,
            (torch.randn([64]),),
        )

    def test_hardswish(self):
        def fn(x):
            return F.hardswish(x), F.hardswish(x + 3), F.hardswish(x - 3)

        self.common(
            fn,
            (torch.randn([64]),),
        )

    def test_rsqrt(self):
        def fn(x):
            return torch.rsqrt(x), torch.rsqrt(x + 1) - 2

        self.common(
            fn,
            (torch.randn([64]),),
        )

    def test_expm1(self):
        def fn(x):
            return torch.expm1(x), torch.expm1(x) * 2

        for dtype in (torch.float16, torch.float, torch.double, torch.int, torch.int64):
            self.common(
                fn,
                (torch.randn([64]).to(dtype=dtype),),
            )
            self.common(
                fn,
                (torch.arange(-1e-5, 1e-5, 1e-7).to(dtype=dtype),),
            )

    def test_log1p(self):
        def fn(x):
            return torch.log1p(x), torch.log1p(x) * 2

        for dtype in (torch.float16, torch.float, torch.double, torch.int, torch.int64):
            self.common(
                fn,
                (torch.randn([64]).to(dtype=dtype),),
            )
            self.common(
                fn,
                (torch.arange(-1e-5, 1e-5, 1e-7).to(dtype=dtype),),
            )

    def test_flip(self):
        def fn(x):
            return torch.flip(x, (-1,)), torch.flip(x, (0, 2)) - 2

        self.common(
            fn,
            (torch.randn([1, 2, 6, 6]),),
        )

    def test_signbit(self):
        def fn(x):
            return torch.signbit(x), ~torch.signbit(-x) & 1

        self.common(
            fn,
            (torch.randn([1, 2, 6, 6]),),
        )

    def test_sign_dtype(self):
        def fn(x):
            y = torch.sign(x)
            return torch.tanh(y)

        self.common(fn, (torch.randn([1, 2, 6, 6]),))

    def test_fmod(self):
        def fn(a, b):
            return torch.fmod(a, b), torch.fmod(3.0 * a, b) - 2.0

        shape = [1, 2, 6, 6]
        self.common(fn, (torch.randn(shape), torch.randn(shape)))

    def test_fmod_zero_dim(self):
        def fn(a, b):
            return (torch.fmod(a, b),)

        self.common(
            fn,
            (
                make_tensor(10, device=self.device, dtype=torch.float32),
                make_tensor((), device=self.device, dtype=torch.float32),
            ),
        )
        self.common(
            fn,
            (
                make_tensor((), device=self.device, dtype=torch.float32),
                make_tensor(10, device=self.device, dtype=torch.float32),
            ),
        )

    def test_log2(self):
        def fn(x):
            return torch.log2(x), torch.log2(x + 1) - 2

        self.common(
            fn,
            (torch.randn([64]) + 10,),
        )

    def test_logsumexp(self):
        def fn(x):
            return torch.logsumexp(x, -1), torch.logsumexp(x, 0) - 2

        self.common(
            fn,
            (torch.randn([8, 8]) + 10,),
        )

    def test_log_fp64(self):
        def fn(x):
            return torch.log(x), torch.log2(x)

        self.common(
            fn,
            (torch.randn([1024], dtype=torch.float64) + 10,),
        )

    def test_bitwise(self):
        def fn(x, y):
            return (
                torch.bitwise_not(x),
                torch.bitwise_or(x, y),
                torch.bitwise_xor(x, y),
                torch.bitwise_and(x, y),
            )

        self.common(
            fn,
            (
                torch.randint(0, 2**30, [64], dtype=torch.int32),
                torch.randint(0, 2**30, [64], dtype=torch.int32),
            ),
        )

    def test_bitwise2(self):
        # again with bool types
        def fn(x, y):
            return (
                torch.bitwise_not(x),
                torch.bitwise_or(x, y),
                torch.bitwise_xor(x, y),
                torch.bitwise_and(x, y),
            )

        self.common(
            fn,
            (
                torch.randint(0, 2, (2, 20), dtype=torch.bool),
                torch.randint(0, 2, (2, 20), dtype=torch.bool),
            ),
        )

    def test_bitwise3(self):
        # Repro for https://github.com/pytorch/pytorch/issues/97968
        def fn(x, y):
            return (
                torch.max(torch.bitwise_and(x, y), y),
                torch.clamp_max(torch.bitwise_or(x, y), y),
                torch.clamp_min(torch.bitwise_xor(x, y), y),
            )

        self.common(
            fn,
            (
                torch.rand([5, 10, 1]).to(torch.int8),
                torch.rand([10, 1]).to(torch.int8),
            ),
        )

    def test_inf(self):
        def fn(a):
            return a + float("inf"), a + float("-inf"), a * -float("inf")

        self.common(fn, (torch.randn(8),))

    def test_remainder(self):
        def fn(a, b):
            return (
                torch.remainder(a, b),
                torch.remainder(a + 1, b - 1),
                torch.remainder(a - 1, b + 1),
            )

        self.common(fn, (torch.randn(64), torch.randn(64)))

    def test_zeros(self):
        def fn(a):
            return (
                a + 1,
                torch.zeros(
                    (1, 8, 64, 64),
                    dtype=torch.float32,
                    device=a.device,
                ),
                torch.zeros(
                    1,
                    8,
                    64,
                    64,
                    dtype=torch.float32,
                    device=a.device,
                ),
                torch.zeros(2, 3),
                a + torch.ones(8, device=a.device),
                torch.full((2, 3), 3.1416, device=a.device),
            )

        self.common(fn, (torch.randn(8),))

    def test_new_ones(self):
        def fn(a):
            return (
                aten.new_ones(
                    a, [], device=a.device, dtype=6, layout=0, pin_memory=False
                ),
                aten.new_zeros(
                    a, [], device=a.device, dtype=6, layout=0, pin_memory=False
                ),
            )

        self.common(fn, (torch.randn(8),))

    def test_full_like(self):
        def fn(a):
            return torch.full_like(a, 7.777) - 1

        self.common(fn, (torch.randn(8),))

    def test_full_truncation(self):
        def fn(a):
            return a + torch.full_like(a, 7.777)

        for dtype in all_types():
            self.common(fn, (make_tensor(8, dtype=dtype, device=self.device),))

    def test_full_boolean(self):
        def fn(n):
            x = torch.full((1,), n >= 1024, device=self.device)
            return x, x + 1

        self.common(fn, (1024,))
        self.common(fn, (1023,))

    def test_index1(self):
        def fn(a, b, c):
            return aten.index(a, [b, c])

        self.common(
            fn,
            (
                torch.randn(8, 8, 12),
                torch.tensor([0, 0, 2, 2], dtype=torch.int64),
                torch.tensor([3, 4, 4, 3], dtype=torch.int64),
            ),
        )
        self.common(
            fn,
            (
                torch.randn(8, 8, 12),
                torch.tensor([[0, 0, 2, 2]], dtype=torch.int64),
                torch.tensor([[3], [4], [4], [3]], dtype=torch.int64),
            ),
        )

    def test_index2(self):
        def fn(a, b):
            return (
                aten.index(a, [b]),
                aten.index(a, [None, b]),
            )

        self.common(
            fn,
            (
                torch.randn(8, 8, 8),
                torch.tensor([[0, 0, 2, 2]], dtype=torch.int64),
            ),
        )

    def test_index3(self):
        def fn(x, ia, ib):
            return (x[:, ia, None, ib, 0],)

        self.common(
            fn,
            (
                torch.randn(3, 4, 4, 4, 3),
                torch.tensor([0, 2, 1], dtype=torch.int64),
                torch.tensor([0, 2, 1], dtype=torch.int64),
            ),
        )

    @skipIfWindows
    def test_output_strides(self):
        def fn(x):
            y = x.permute(0, 2, 3, 1).contiguous()
            torch._dynamo.graph_break()
            return y.view(-1, 4)

        inp = torch.rand([4, 4, 4, 4], device=self.device)
        fn_opt = torch._dynamo.optimize("inductor")(fn)

        self.assertEqual(fn(inp), fn_opt(inp))
        self.assertEqual(fn(inp).stride(), fn_opt(inp).stride())

        # no redundant copy
        def foo(x):
            return x[0:2:2].T[3:].squeeze(0)

        foo_opt = torch._dynamo.optimize("inductor")(foo)
        out = foo_opt(inp)
        self.assertEqual(inp.storage(), out.storage())

    def test_index_select(self):
        def fn(a, b):
            return (
                torch.index_select(a, 0, b),
                torch.index_select(a, 1, b),
                torch.index_select(torch.index_select(a, 2, b), 1, b),
            )

        for ind_dtype in (torch.int32, torch.int64):
            self.common(
                fn,
                (
                    torch.randn(8, 8, 8),
                    torch.tensor([0, 0, 2, 1], dtype=ind_dtype),
                ),
            )

    @skipCUDAIf(not TEST_CUDNN, "CUDNN not available")
    @skipIfXpu
    @skipIfRocm
    def test_cudnn_rnn(self):
        if self.device == "cpu":
            raise unittest.SkipTest(f"requires {GPU_TYPE}")

        def fn(
            a0,
            b0,
            b1,
            b2,
            b3,
            b4,
            b5,
            b6,
            b7,
            b8,
            b9,
            b10,
            b11,
            b12,
            b13,
            b14,
            b15,
            a3,
            a4,
            a5,
        ):
            a1 = [
                b0,
                b1,
                b2,
                b3,
                b4,
                b5,
                b6,
                b7,
                b8,
                b9,
                b10,
                b11,
                b12,
                b13,
                b14,
                b15,
            ]
            return aten._cudnn_rnn(
                a0,
                a1,
                4,
                a3,
                a4,
                a5,
                2,
                2048,
                0,
                2,
                False,
                0.0,
                False,
                True,
                [],
                None,
            )

        self.common(
            fn,
            (
                torch.randn([92, 8, 2048]),
                torch.randn([8192, 2048]),
                torch.randn([8192, 2048]),
                torch.randn([8192]),
                torch.randn([8192]),
                torch.randn([8192, 2048]),
                torch.randn([8192, 2048]),
                torch.randn([8192]),
                torch.randn([8192]),
                torch.randn([8192, 4096]),
                torch.randn([8192, 2048]),
                torch.randn([8192]),
                torch.randn([8192]),
                torch.randn([8192, 4096]),
                torch.randn([8192, 2048]),
                torch.randn([8192]),
                torch.randn([8192]),
                torch.randn([167837696]),
                torch.randn([4, 8, 2048]),
                torch.randn([4, 8, 2048]),
            ),
            check_lowp=False,  # difference in rnn is too large between half and float inputs
        )

    def test_upsample_nearest1d(self):
        def fn(a):
            return (
                aten.upsample_nearest1d(a, [74], None),
                aten.upsample_nearest1d(a, [70], None),
                aten.upsample_nearest1d(a, [45], None),
                aten.upsample_nearest1d(a, [36], None),
                aten.upsample_nearest1d(a, None, [2.0]),
            )

        self.common(fn, (torch.randn([2, 4, 37]),))

    def test_upsample_nearest2d(self):
        def fn(a):
            return (
                aten.upsample_nearest2d(a, [74, 76]),
                aten.upsample_nearest2d(a, [70, 75]),
                aten.upsample_nearest2d(a, [45, 74]),
                aten.upsample_nearest2d(a, [36, 39]),
                aten.upsample_nearest2d(a, None, [2.0, 2.0]),
            )

        self.common(fn, (torch.randn([2, 4, 37, 38]),))

    def test_upsample_nearest3d(self):
        def fn(a):
            return (
                aten.upsample_nearest3d(a, [74, 76, 78], None),
                aten.upsample_nearest3d(a, [70, 75, 80], None),
                aten.upsample_nearest3d(a, [45, 74, 103], None),
                aten.upsample_nearest3d(a, [36, 39, 40], None),
                aten.upsample_nearest3d(a, None, [2.0, 2.0, 2.0]),
            )

        self.common(fn, (torch.randn([2, 4, 37, 38, 39]),))

    def test_upsample_nearest2d_backward(self):
        func = torch.ops.aten.upsample_nearest2d_backward

        def fn(a):
            return (
                func(a, output_size=[6, 12], input_size=[3, 3, 3, 6]),
                func(a, output_size=[6, 12], input_size=[3, 3, 4, 5]),
                func(a, output_size=[6, 12], input_size=[3, 3, 2, 8]),
                func(a, output_size=[6, 12], input_size=[3, 3, 2, 8]),
                func(a, output_size=[6, 12], input_size=[3, 3, 4, 7]),
            )

        self.common(fn, (torch.randn([3, 3, 6, 12]),))

    @skip_if_x86_mac()
    def test_upsample_bilinear2d_a(self):
        def fn(a):
            return (
                aten.upsample_bilinear2d(a, [45, 45], False, None),
                aten.upsample_bilinear2d(a, None, True, [2.0, 2.0]),
            )

        self.common(fn, (torch.randn([2, 4, 37, 38]),), atol=2.5e-5, rtol=1.3e-6)

    def test_upsample_bilinear2d_b(self):
        def fn(a):
            return aten.upsample_bilinear2d(a, None, True, [2.0, 2.0])

        self.common(
            fn,
            [
                torch.randn([1, 2, 40, 59]),
            ],
            atol=2.5e-5,
            rtol=1.3e-6,
        )

    @skip_if_gpu_halide  # accuracy issue
    def test_reflection_pad2d(self):
        def fn(a, pad):
            return (
                aten.reflection_pad2d(a, [1, 1, 1, 1]),
                aten.reflection_pad2d(a, pad),
            )

        self.common(
            fn,
            (
                torch.randint(0, 999, size=[1, 1, 8, 8], dtype=torch.float32),
                [5, 2, 3, 4],
            ),
        )

    def test_reflection_pad2d_backward(self):
        def template(size, padding):
            def fn(grad_output, x):
                return aten.reflection_pad2d_backward(grad_output, x, padding)

            x = torch.randint(0, 999, size=size, dtype=torch.float32)
            result = aten.reflection_pad2d(x, padding)
            grad_output = torch.randn_like(result)

            self.common(
                fn, (grad_output, x), check_lowp=not is_halide_backend(self.device)
            )

        template([1, 1, 8, 8], [0, 0, 0, 0])
        template([1, 1, 8, 8], [1, 1, 1, 1])
        template([1, 1, 8, 8], [1, 2, 3, 4])
        template([1, 1, 8, 8], [0, -1, 2, 2])
        template([1, 1, 8, 8], [-1, 0, 2, 2])
        template([1, 1, 8, 8], [2, 2, 0, -1])
        template([1, 1, 8, 8], [2, 2, -1, 0])

    def test_grid_sampler_2d(self):
        def fn(a, b):
            return (
                aten.grid_sampler_2d(a, b, 0, 0, True),
                aten.grid_sampler_2d(a, b, 0, 1, False),
            )

        self.common(
            fn,
            (
                torch.randn([4, 3, 352, 352], dtype=torch.float32),
                torch.rand([4, 352, 352, 2], dtype=torch.float32) * 2 - 1,
            ),
            check_lowp=False,
            # Mismatched elements: 154697 / 1486848 (10.4%)
            # Greatest absolute difference: 0.0001976490020751953 at index (0, 0, 101, 243) (up to 1e-05 allowed)
            # Greatest relative difference: 7.332530120481928 at index (1, 1, 258, 301) (up to 1.3e-06 allowed)
            atol=0.0002,
            rtol=1.3e-06,
        )

    def test_upsample_bicubic2d(self):
        def fn(a):
            return (
                aten.upsample_bicubic2d(a, (128, 128), True),
                aten.upsample_bicubic2d(a, (128, 256), False),
            )

        # Mismatched elements: 10 / 196608 (0.0%)
        # Greatest absolute difference: 1.3869255781173706e-05 at index (2, 1, 88, 65) (up to 1e-05 allowed)
        # Greatest relative difference: 0.0033082996811011046 at index (3, 1, 88, 91) (up to 1.3e-06 allowed)
        self.common(
            fn,
            (torch.randn([4, 3, 64, 32], dtype=torch.float32),),
            atol=2e-5,
            rtol=1e-3,
        )

    def test_float_index_expression(self):
        # Test that index propagation doesn't generate bad index_expr calls like
        # ops.index_expr(0.5*x, dtype) where the expression is not integral
        def fn(x):
            return aten.upsample_bicubic2d(x, (256, 256), False)

        x = torch.randn(1, 1, 128, 128, dtype=torch.float32, device=self.device)
        _, source_codes = run_and_get_code(fn, x)

        pattern = r"0\.50*\*[ix][\d]"
        for code in source_codes:
            self.assertIsNone(
                re.search(pattern, code), msg="Found bad index_expr in code:\n" + code
            )

    def test_float_index_expression_type_promotion(self):
        # Test that float indexing expressions participate in type promotion
        def fn(x):
            return x + 1.0 / x.size(0)

        x = torch.arange(10)
        self.common(fn, (x,))

    @skipIfWindows
    def test_sort(self):
        def fn(a, descending):
            return torch.sort(a)

        inp = torch.randint(0, 999, size=[1, 1, 8, 8], dtype=torch.float32)
        self.common(fn, (inp, False))
        self.common(fn, (inp, True))

    @skipIfWindows
    def test_sort_stable(self):
        def fn(a, descending):
            return a.sort(dim=-1, stable=True, descending=descending)

        # Duplicates give deterministic indices when stable sorting
        inp = torch.rand(10, 128, dtype=torch.float32)
        inp[:, 10:20] = 1.0
        inp[:, 30:40] = 1.0
        self.common(fn, (inp, False))
        self.common(fn, (inp, True))

        # Non-power of two
        inp = inp[:, :120]
        self.common(fn, (inp, False))
        self.common(fn, (inp, True))

    @skipIfWindows
    def test_sort_bool(self):
        def fn(a, descending):
            return torch.sort(a.to(torch.int8), stable=True, descending=descending)

        inp = torch.randint(0, 2, size=[10, 128], dtype=torch.bool)
        self.common(fn, (inp, False))
        self.common(fn, (inp, True))

    @skipIfWindows
    def test_sort_transpose(self):
        def fn(a, descending):
            return torch.sort(a, stable=True, descending=descending)

        inp = torch.randn(128, 10).transpose(0, 1)
        self.common(fn, (inp, False))
        self.common(fn, (inp, True))

    def test_topk(self):
        def fn(a):
            return torch.topk(a, 2, -1)

        self.common(
            fn, (torch.randint(0, 999, size=[1, 1, 8, 8], dtype=torch.float32),)
        )

    def test_long_tensor(self):
        def fn(a):
            return (
                torch.LongTensor([294]).to(a.device) - a,
                torch.as_tensor([295]).to(a.device) + a,
            )

        self.common(fn, (torch.randint(0, 999, size=[8, 8]),))

    @skip_if_gpu_halide  # correctness issue
    def test_constant_pad_1d(self):
        def fn(a):
            return (
                aten.constant_pad_nd(a, [0, 1], 6.0),
                aten.constant_pad_nd(a, [2, 3], 99.0),
            )

        self.common(fn, (torch.randint(0, 999, size=[2, 16, 31], dtype=torch.float32),))

    def test_constant_pad_fill_dtype(self):
        def fn(a, b):
            return (
                aten.constant_pad_nd(a, (1, 1), 1.0) & b,
                aten.constant_pad_nd(a, (1, 1), 0.0) & b,
            )

        self.common(
            fn,
            (torch.randint(2, (4,), dtype=torch.bool), torch.ones(6, dtype=torch.bool)),
        )

    @skip_if_gpu_halide  # misaligned address
    def test_constant_pad_2d(self):
        def fn(a):
            return (
                aten.constant_pad_nd(a, [1, 1, 1, 1], 6.0),
                aten.constant_pad_nd(a, [1, 2, 3, 4], 99.0),
            )

        self.common(
            fn, (torch.randint(0, 999, size=[1, 1, 8, 8], dtype=torch.float32),)
        )

    @skip_if_gpu_halide  # misaligned address
    def test_constant_pad_3d(self):
        def fn(a):
            return (
                aten.constant_pad_nd(a, [1, 2, 3, 4, 5, 6], 6.0),
                aten.constant_pad_nd(a, [0, 0, 3, 4, 0, 0], 6.0),
            )

        self.common(
            fn, (torch.randint(0, 999, size=[2, 4, 4, 4], dtype=torch.float32),)
        )

    def test_constant_pad_float64(self):
        # Repro for https://github.com/pytorch/pytorch/issues/93351
        def fn(input):
            v1 = torch.nn.functional.pad(input, pad=(1, 0))
            return torch.gt(v1, input)

        x = torch.rand([1, 2, 2, 1], dtype=torch.float64)
        self.common(fn, (x,))

    def test_constant_pad_nd_inplace(self):
        def fn(a):
            return aten.constant_pad_nd(a, [0, 0])

        x = torch.randn([2], device=self.device)
        fn_compiled = torch.compile(fn)
        y = fn_compiled(x)
        self.assertTrue(y is not x)

    def test_l1_loss(self):
        def fn(a, b):
            return torch.nn.functional.l1_loss(a, b), torch.nn.functional.mse_loss(a, b)

        self.common(
            fn,
            (
                torch.randn([2, 3, 16, 16]),
                torch.randn([2, 3, 16, 16]),
            ),
            check_lowp=False,
        )

    def test_triu(self):
        def fn(a):
            return aten.triu(a, 1), aten.triu(a, 0), aten.triu(a, 2)

        self.common(fn, (torch.randn([2, 10, 10]),))

    def test_no_op_reduction(self):
        def fn(a):
            return a.sum(-1), torch.amax(a + 1, 1, keepdim=True)

        self.common(fn, (torch.randn([8, 1, 1]),))

    @skipIfWindows
    def test_inplace_add(self):
        @torch._dynamo.optimize("inductor")
        def fn(x, y):
            return x.add_(y)

        inputs = (
            rand_strided((4, 4), (4, 1), device=self.device),
            rand_strided((4, 4), (4, 1), device=self.device),
        )
        inp_clone = inputs[0].clone()
        out = fn(*inputs)
        self.assertTrue(same(out, inp_clone + inputs[1]))
        self.assertTrue(out is inputs[0])

    # The following 2 tests are meant to check the logic that drops
    # xmask from triton load/store if xnumel = 1
    @requires_gpu()
    def test_single_elem(self):
        def fn(a):
            b = a + 1
            return (b,)

        self.common(fn, (torch.randn(1),))

    @requires_gpu()
    def test_single_elem_indirect(self):
        def fn(a, b):
            c = a[b] + 1
            return (c,)

        a = torch.randn(1)
        b = (torch.tensor([0], dtype=torch.int64),)

        self.common(fn, (a, b))

    # This test is meant to check for issues from the logic
    # that drops xmask from trito load/store if XBLOCK divides xnumel

    @requires_gpu()
    def test_xblock_divides_xnumel(self):
        def fn(a):
            b = a + 1
            return (b,)

        # assumption is that XBLOCK is always a divisor of 1024
        # so xmask will be dropped iff xnumel is multiple of 1024
        self.common(fn, (torch.randn(1024),))
        self.common(fn, (torch.randn(1025),))

    @skipIfWindows
    def test_inplace_mixed_dtype_ops(self):
        @torch._dynamo.optimize("inductor")
        def fn(x, y):
            z = x + y.float()
            w = z.add_(y)
            return w.mul_(y)

        inputs = (
            rand_strided((4, 4), (4, 1), device=self.device, dtype=torch.float),
            rand_strided((4, 4), (4, 1), device=self.device, dtype=torch.double),
        )
        out = fn(*inputs)
        out_eager = (inputs[0] + inputs[1].float()).add_(inputs[1]).mul_(inputs[1])
        self.assertTrue(same(out, out_eager))

    @config.patch(
        {"triton.unique_kernel_names": True, "triton.descriptive_names": False}
    )
    @skipIfWindows
    def test_kernel_names(self):
        @torch._dynamo.optimize("inductor")
        def fn(x):
            return 2 * x

        inputs = (rand_strided((8,), (1,), device=self.device),)
        self.assertTrue(same(fn(*inputs), 2 * inputs[0]))

    @config.patch({"triton.cudagraphs": True})
    @dynamo_config.patch(automatic_dynamic_shapes=True)
    @skipIfWindows
    def test_strided_inputs(self):
        @torch._dynamo.optimize("inductor")
        def fn(x, y):
            return x + y

        inputs = (
            rand_strided((8, 16), (32, 2), device=self.device),
            rand_strided((8, 16), (16, 1), device=self.device),
        )
        self.assertTrue(same(fn(*inputs), inputs[0] + inputs[1]))

    @config.patch({"triton.cudagraphs": True})
    @dynamo_config.patch(automatic_dynamic_shapes=True)
    def test_input_mutation1(self):
        def fn(a):
            b = a + 1
            a.copy_(b)
            c = a + 2
            return a * b / c

        arg1 = torch.randn(64, device=self.device)
        arg2 = arg1.clone()
        arg3 = torch.randn(64, device=self.device)
        arg4 = arg3.clone()
        correct1 = fn(arg1)
        correct2 = fn(arg3)
        opt_fn = torch._dynamo.optimize_assert(compile_fx)(fn)
        actual1 = opt_fn(arg2)
        actual2 = opt_fn(arg4)

        self.assertTrue(same(actual1, correct1))
        self.assertTrue(same(actual2, correct2))
        self.assertTrue(same(arg1, arg2))
        self.assertTrue(same(arg3, arg4))

    def test_input_mutation2(self):
        def fn(a):
            b = a + 1
            a.view(64).copy_(torch.tensor([66.0], device=a.device))
            c = a + 2
            return b, c

        # NOTE: this test fails when none of the inputs require grad.
        # That seems like an inductor bug.
        arg1 = torch.randn([1, 64], device=self.device).requires_grad_(True).add(1)
        arg2 = arg1.clone()
        correct1 = fn(arg1)
        opt_fn = torch._dynamo.optimize_assert(compile_fx)(fn)
        actual1 = opt_fn(arg2)

        self.assertTrue(same(actual1, correct1))
        self.assertTrue(same(arg1, arg2))

    def test_input_mutation3(self):
        def fn(a):
            a += 1
            a *= 2
            aten.sigmoid_(a)
            a = a.view(64)
            a += 3
            a *= 4
            aten.relu_(a)
            return a

        arg1 = torch.randn([1, 64], device=self.device)
        arg2 = arg1.clone()
        correct1 = fn(arg1)
        opt_fn = torch._dynamo.optimize_assert(compile_fx)(fn)
        actual1 = opt_fn(arg2)

        self.assertTrue(same(actual1, correct1))
        self.assertTrue(same(arg1, arg2))

    def test_input_mutation4(self):
        def fn(a):
            torch.relu_(a)
            return a

        arg1 = torch.randn([1, 64], device=self.device)
        arg2 = arg1.clone()
        correct1 = fn(arg1)
        opt_fn = torch._dynamo.optimize_assert(compile_fx)(fn)
        actual1 = opt_fn(arg2)

        self.assertTrue(same(actual1, correct1))
        self.assertTrue(same(arg1, arg2))

    @skipIfWindows
    def test_input_mutation5(self):
        def fn(x):
            tmp = x.ceil()
            x.add_(10)
            return tmp

        opt_fn = torch._dynamo.optimize()(fn)

        a = torch.zeros((), dtype=torch.int64, device=self.device)
        a_expect = a.clone()
        expect = fn(a_expect)

        a_actual = a.clone()
        actual = opt_fn(a_actual)

        self.assertEqual(a_expect, a_actual)
        self.assertEqual(expect, actual)

    def test_slice_mutation1(self):
        def fn(a):
            x = torch.zeros_like(a)
            b = x + 1
            x[:, 3] = 3.0
            c = torch.clone(x)
            x[4, :] = 4.0
            d = x + 1
            return x, b, c, d

        self.common(fn, (torch.randn([8, 8]),))

    @skip_if_gpu_halide  # accuracy issue
    def test_slice_mutation2(self):
        def fn(a):
            a[:, 20:40] = a[:, 20:40] + 1
            a[:, 2:11] = a[:, 1:10] + 2

        arg1 = torch.randn([1, 64], device=self.device)
        arg2 = arg1.clone()
        fn(arg1)
        opt_fn = torch._dynamo.optimize_assert(compile_fx)(fn)
        opt_fn(arg2)
        self.assertTrue(same(arg1, arg2))

    def test_slice_mutation3(self):
        def fn(a):
            a[:2, :2].fill_(10)

        opt_fn = torch._dynamo.optimize_assert(compile_fx)(fn)

        x1 = torch.randn(8, 8, device=self.device)
        x2 = x1.clone()
        fn(x1)
        opt_fn(x2)
        self.assertEqual(x1, x2)

    def test_tensor_index_slice(self):
        def fn(a):
            x = torch.tensor([1, 2], device=self.device)
            y = torch.tensor([2, 3], device=self.device)
            xx = torch.tensor([1, 2], device=self.device).view(1, 2)
            yy = torch.tensor([1, 2, 3], device=self.device).view(3, 1)
            return [
                a[x, y],
                a[:, x, y],
                a[:, x, y, :],
                a[x, :, y],
                a[:, x, :, y, :],
                a[xx, yy],
                a[:, xx, yy],
                a[xx, :, yy],
                a[xx, yy, :],
                a[:, xx, :, yy],
            ]

        a = torch.arange(3 * 4 * 5 * 6 * 7, device=self.device).view(3, 4, 5, 6, 7)
        refs = fn(a)
        tests = torch.compile(fn)(a)
        for ref, test in zip(refs, tests):
            torch.testing.assert_close(ref, test)

    @torch._dynamo.config.patch(cache_size_limit=10)
    def test_tensor_index_put_slice(self):
        def fn(a, version):
            x = torch.tensor([1, 2], device=self.device, dtype=torch.int32)
            y = torch.tensor([2, 3], device=self.device, dtype=torch.int32)

            xx = torch.tensor([1, 2], device=self.device).view(1, 2)
            yy = torch.tensor([1, 2, 3], device=self.device).view(3, 1)

            if version == 0:
                a[x, y] = torch.zeros_like(a[x, y])
            elif version == 1:
                a[:, x, y] = torch.zeros_like(a[:, x, y])
            elif version == 2:
                a[:, x, y, :] = torch.zeros_like(a[:, x, y, :])
            elif version == 3:
                a[x, :, y] = torch.zeros_like(a[x, :, y])
            elif version == 4:
                a[:, x, :, y, :] = torch.zeros_like(a[:, x, :, y, :])
            elif version == 5:
                a[xx, yy] = torch.zeros_like(a[xx, yy])
            elif version == 6:
                a[:, xx, yy] = torch.zeros_like(a[:, xx, yy])
            elif version == 7:
                a[xx, :, yy] = torch.zeros_like(a[xx, :, yy])
            elif version == 8:
                a[xx, yy, :] = torch.zeros_like(a[xx, yy, :])
            elif version == 9:
                a[:, xx, :, yy] = torch.zeros_like(a[:, xx, :, yy])

            return a

        a = torch.arange(3 * 4 * 5 * 6 * 7, device=self.device, dtype=torch.int32).view(
            3, 4, 5, 6, 7
        )
        for i in range(10):
            ref = fn(torch.clone(a), i)
            test = torch.compile(fn)(torch.clone(a), i)
            torch.testing.assert_close(ref, test)

    def test_indirect_load_broadcast(self):
        def fn(in_ptr0, in_ptr1, in_ptr2):
            return torch.gather(in_ptr1, 0, in_ptr2) + in_ptr0

        arg190 = rand_strided((32, 21), (1, 32), device=self.device, dtype=torch.int64)
        arg190.fill_(0)
        arg111 = rand_strided(
            (9521, 512), (512, 1), device=self.device, dtype=torch.float32
        )
        self.common(
            fn,
            (
                torch.randn(32, 1),
                arg111,
                arg190,
            ),
        )

    @skipIfWindows
    def test_roi_align(self):
        if not has_torchvision_roi_align():
            raise unittest.SkipTest("requires torchvision")

        def fn(a, b):
            return torch.ops.torchvision.roi_align(a, b, 0.25, 7, 7, 2, False)

        self.common(fn, (torch.zeros([4, 256, 296, 304]), torch.zeros([2292, 5])))

    # https://github.com/halide/Halide/issues/8256
    @config.patch("halide.scheduler_cuda", "Li2018")
    def test_nll_loss_forward(self):
        def fn(a, b):
            return aten.nll_loss_forward(a, b, None, 1, -100)

        labels = (
            torch.zeros([5], dtype=torch.int64),
            torch.tensor([-100, -100, 3, -100, -100], dtype=torch.int64),
        )
        inps = (torch.randn(5, 5), torch.randn(5, 5))
        for a, b in zip(inps, labels):
            self.common(
                fn,
                (a, b),
            )

    def test_nll_loss_backward(self):
        def fn(a, b, c):
            return aten.nll_loss_backward(
                a, b, c, None, 1, -100, torch.tensor(1.0, device=self.device)
            )

        labels = (
            torch.zeros([5], dtype=torch.int64),
            torch.tensor([-100, -100, 3, -100, -100], dtype=torch.int64),
        )
        inps = (torch.randn(5, 5), torch.randn(5, 5))
        grad_outs = (torch.randn(()), torch.randn(()))
        for a, b, c in zip(grad_outs, inps, labels):
            self.common(
                fn,
                (a, b, c),
            )

    def test_isinf(self):
        def fn(x):
            return x.isinf(), x.isnan()

        self.common(
            fn, [torch.tensor([1, float("inf"), 2, float("-inf"), float("nan")])]
        )
        self.common(
            fn,
            [
                torch.tensor(
                    [1, float("inf"), 2, float("-inf"), float("nan")],
                    dtype=torch.float64,
                )
            ],
        )

    @skip_if_halide  # different nan behavior in ==
    def test_isinf2(self):
        def fn(x):
            y = torch.tensor(
                [1, float("inf"), 2, float("-inf"), float("nan")], device=self.device
            )
            return x == y

        self.common(
            fn, (torch.tensor([1, float("inf"), 2, float("-inf"), float("nan")]),)
        )

    def test_any(self):
        def fn(x):
            return (
                x.any(-1),
                x.isinf().any(),
                torch.all(x.isinf(), dim=0),
                torch.all(torch.logical_not(x.isinf())),
            )

        self.common(fn, [-torch.rand(64)])
        tmp = torch.randn(16, 8)
        tmp[1, 1] = float("inf")
        self.common(fn, [tmp])

    @skip_if_gpu_halide
    def test_multilayer_any(self):
        def fn(x):
            return (x.isinf().any(), x.isfinite().all())

        sample = torch.rand(9, 3, 353, 353)
        self.common(fn, [sample])

        sample.view(-1)[-1] = float("inf")
        self.common(fn, [sample])

    def test_inplace_activations(self):
        def fn(x):
            a = aten.hardswish_(x + 1)
            b = aten.hardtanh_(x + 1)
            c = aten.leaky_relu_(x + 1)
            d = aten.silu_(x + 1)
            e = aten.log1p(x + 1)
            f = aten.masked_fill_(x + 1, torch.zeros_like(x, dtype=torch.bool), 99.0)
            h = aten.masked_fill_(x + 1, torch.ones_like(x, dtype=torch.bool), 99.0)
            return (a, b, c, d, e, f, h)

        self.common(fn, [torch.randn(64) * 10])

    def test_baddbmm(self):
        def fn(a, b, c, beta):
            return aten.baddbmm(a, b, c, beta=beta)

        b = torch.randn(6, 128, 64)
        c = torch.randn(6, 64, 100)
        options = itertools.product(
            [torch.randn(6, 1, 100), torch.randn(6, 1, 100).fill_(torch.nan)],
            [0.0, 1.0],
        )
        for a, beta in options:
            self.common(
                fn,
                [a, b, c, beta],
                # Mismatched elements: 1212 / 76800 (1.6%)
                # Greatest absolute difference: 0.001953125 at index (0, 0, 93) (up to 1e-05 allowed)
                # Greatest relative difference: 1.0 at index (3, 19, 4) (up to 0.001 allowed)
                atol=0.002,
                rtol=0.001,
            )

    @config.patch({"triton.max_tiles": 2})
    def test_fuse_tiled(self):
        def fn(a, b, c):
            return a + b, c + 1

        self.common(
            fn, [torch.randn(128, 1), torch.randn(1, 128), torch.randn(128, 128)]
        )

    def test_expand_as(self):
        def fn(a, b):
            return aten.expand_as(a, b), aten.expand_as(a + 1, b + 1) + 1

        self.common(
            fn,
            [
                torch.randn(6, 1, 100),
                torch.randn(6, 128, 100),
            ],
        )

    def test_index_put1(self):
        def fn(a, b, c):
            return (
                torch.index_put(a, [b], c),
                torch.index_put_(a + 1, [b + 1], c + 1) + 1,
            )

        self.common(
            fn,
            [
                torch.randn([800, 256, 7, 7]),
                torch.randperm(601),
                torch.randn([601, 256, 7, 7]),
            ],
        )
        self.common(
            fn, [torch.randn(1024, 4, 2), torch.arange(4), torch.randn(4, 1, 1)]
        )

    def test_index_put2(self):
        def fn(a, b, c):
            return torch.index_put(a, [b], c, True)

        self.common(
            fn,
            [
                torch.randn([100, 256, 7, 7]),
                torch.randint(0, 100, size=[600], dtype=torch.int64),
                torch.randn([600, 256, 7, 7]),
            ],
            # workaround for https://github.com/openai/triton/issues/558
            check_lowp=False,
        )

    def test_index_put3(self):
        def fn(a, b, c):
            torch.ops.aten.index_put_(a, (None, b, None), c)
            a1 = a + 1
            torch.ops.aten.index_put_(a1, (None, b + 1, None), c + 1)
            return (a, a1)

        self.common(
            fn,
            [
                torch.randn([1024, 4, 2]),
                torch.arange(3),
                torch.randn([1024, 1, 2]),
            ],
        )

    def test_index_put4(self):
        # a, b[0] are not broadcastable
        # https://github.com/pytorch/pytorch/issues/97104
        def fn(a, b, c):
            return torch.index_put(a, [b], c)

        self.common(
            fn,
            [
                torch.rand([8, 2]),
                torch.rand([8]) > 0.5,
                torch.rand([]),
            ],
        )

    def test_index_put_as_masked_fill(self):
        def fn(a, b, c, d):
            a = a.clone()
            torch.ops.aten.index_put_(a, [b], c, d)
            return a

        self.common(
            fn,
            (
                torch.randn([1024, 4, 2]),
                torch.randn([1024, 4, 2]) > 0,
                torch.randn([]),
                False,
            ),
        )

        self.common(
            fn,
            (
                torch.randn([1024, 4, 2]),
                torch.randn([1024, 4, 2]) > 0,
                torch.randn([]),
                True,
            ),
        )

    def test_index_put_fallback1(self):
        def fn(a, b, c, d):
            a = a.clone()
            torch.ops.aten.index_put_(a, [b], c, d)
            return a

        self.common(
            fn,
            (
                torch.randn([3]),
                torch.as_tensor([True, True, False]),
                torch.randn([2]),
                False,
            ),
        )

        self.common(
            fn,
            (
                torch.randn([3]),
                torch.as_tensor([True, True, False]),
                torch.randn([2]),
                True,
            ),
        )

    def test_index_put_fallback2(self):
        def fn(a, b, c, d, e):
            a = a.clone()
            torch.ops.aten.index_put_(a, [None, b, c], d, e)
            return a

        self.common(
            fn,
            (
                torch.randn([1, 2, 3]),
                torch.as_tensor([0, 1]),
                torch.as_tensor([True, True, False]),
                torch.randn([]),
                False,
            ),
        )
        self.common(
            fn,
            (
                torch.randn([1, 2, 3]),
                torch.as_tensor([0, 1]),
                torch.as_tensor([True, True, False]),
                torch.randn([]),
                True,
            ),
        )

    def test_index_put_deterministic_fallback(self):
        with DeterministicGuard(True):

            def fn(a, b, c):
                return torch.index_put(a, [b], c, True)

            self.common(
                fn,
                [
                    torch.randn([100, 32]),
                    torch.randint(0, 100, size=[600], dtype=torch.int64),
                    torch.randn([600, 32]),
                ],
                check_lowp=False,
            )

    @skip_if_gpu_halide  # https://github.com/halide/Halide/issues/8312
    def test_index_put_index(self):
        def fn(ind, x, src):
            y = torch.ops.aten.index_put.default(x, [ind], src)
            return torch.ops.aten.index.Tensor(y, [ind])

        args = [torch.tensor([1], dtype=torch.int64), torch.randn(8, 4), torch.randn(4)]
        self.common(fn, args)

    @skipIfWindows
    def test_index_put_reinplace(self):
        def fn(x, idx):
            src = torch.ones(idx.size(0), device=x.device)
            x.index_put_((idx,), src)
            return x.expand((2, x.shape[0]))

        a = torch.randn(1024)
        idx = torch.arange(10)
        torch._inductor.metrics.generated_kernel_count = 0
        self.common(fn, (a, idx))
        assertGeneratedKernelCountEqual(self, 1)

    @skipIfWindows
    def test_index_put_failed_reinplace(self):
        def fn(x, idx):
            src = torch.ones(idx.size(0), device=x.device)
            y = x.index_put((idx,), src)
            return x, y

        a = torch.randn(1024)
        idx = torch.arange(10)
        torch._inductor.metrics.generated_kernel_count = 0
        self.common(fn, (a, idx))
        assertGeneratedKernelCountEqual(self, 2)

    def test_adding_tensor_offsets(self):
        @torch.compile(fullgraph=True)
        def fn(x):
            return x[16:32]

        with torch.no_grad():
            x = torch.randn(1024, device=self.device)
            self.assertEqual(fn(x[0:]), x[16:][:16])
            self.assertEqual(fn(x[128:]), x[128 + 16 :][:16])

    # from GPT2ForSequenceClassification
    @skip_if_gpu_halide
    def test_index_tensor(self):
        def fn(x, y):
            ne = torch.ops.aten.ne.Scalar(x, 0)
            sum = torch.ops.aten.sum.dim_IntList(ne, [-1])
            sub = torch.ops.aten.sub.Tensor(sum, 1)
            iota = torch.ops.prims.iota.default(
                1,
                start=0,
                step=1,
                dtype=torch.int64,
                device=x.device,
                requires_grad=False,
            )
            return torch.ops.aten.index.Tensor(y, [iota, sub])

        self.common(fn, [torch.randn(1, 1024), torch.randn(1, 1024, 2)])

    @config.patch(fallback_random=True)
    def test_bernoulli1(self):
        def fn(a):
            b = torch.empty_like(a)
            return aten.bernoulli_(b), b

        self.common(
            fn,
            [
                torch.randn([100]),
            ],
        )

    def test_bernoulli2(self):
        def fn(a):
            return aten.bernoulli(a)

        self.common(
            fn,
            [torch.tensor([1.0, 1.0, 0.0, 0.0, 1.0, 0.0, 1.0, 1.0])],
        )

    def test_narrow(self):
        def fn(x):
            return (
                aten.narrow(x, 1, 10, 16),
                aten.narrow(x + 2, 0, 10, 16) + 1,
                aten.narrow_copy(x, 1, 10, 16),
            )

        self.common(fn, [torch.randn(64, 64)])

    def test_as_strided(self):
        def fn(x):
            return (
                aten.as_strided(x, (8, 8, 64), (8 * 64, 64, 1), 0),
                aten.as_strided(x + 1, (8, 8, 64), (8 * 64, 64, 1), 0) + 2,
            )

        def fn_channels_last(x):
            return (
                aten.as_strided(
                    x, (8, 384, 2, 20, 12), (153600, 1, 61440, 384, 7680), 0
                ),
                aten.as_strided(
                    x + 1, (8, 384, 2, 20, 12), (153600, 1, 61440, 384, 7680), 0
                )
                + 2,
            )

        self.common(fn, [torch.randn(64, 64)])
        self.common(
            fn_channels_last,
            [torch.randn(8, 384, 20, 20).to(memory_format=torch.channels_last)],
        )

    def test_exact_stride(self):
        full = torch.randn((16, 16), device=self.device)
        view = torch.as_strided(full, (16, 8), full.stride())

        def fn(x):
            result = x + x
            result_strided = torch.empty_strided(
                x.size(), x.stride(), device=self.device
            )
            result_strided[:] = result
            return result_strided

        self.common(fn, [view])
<<<<<<< HEAD
=======
        reference_out = fn(view)
        compiled_fn = torch.compile(fn)
        actual_out = compiled_fn(view)
        self.assertEqual(reference_out.stride(), actual_out.stride())
>>>>>>> 24a1a8b3

    def test_like_channels_last(self):
        def foo():
            randn = torch.randn((4, 3, 8, 8), device=self.device, dtype=torch.float32)
            xc = randn.contiguous(memory_format=torch.channels_last)
            clone = torch.zeros_like(xc, memory_format=torch.preserve_format)
            rand_like = torch.rand_like(randn)
            return (xc, clone, rand_like)

        out = foo()
        out_comp = torch.compile()(foo)()

        for t, t_comp in zip(out, out_comp):
            self.assertEqual(t.stride(), t_comp.stride())

    def test_as_strided_scatter(self):
        def fn(a, b):
            return aten.as_strided_scatter(
                a * 8 + 10,
                b * 2 - 4,
                size=(a.shape[0], a.shape[1] // 2),
                stride=(a.shape[1], 2),
                storage_offset=0,
            )

        self.common(fn, [torch.randn(10, 1024), torch.randn(10, 512)])

    def test_select_scatter(self):
        def fn(x, a, b):
            return (
                aten.select_scatter(x, a, 1, 0),
                aten.select_scatter(x, b, 0, 1),
            )

        self.common(
            fn,
            [
                torch.randn(8, 197, 38),
                torch.randn(8, 38),
                torch.randn(197, 38),
            ],
        )

    @skip_if_gpu_halide  # accuracy issue
    def test_slice_scatter(self):
        def fn(x, a):
            return (
                aten.slice_scatter(x, a, 2, 10, -10),
                aten.slice_scatter(x, a[:, :, :40], 2, 10, -10, 2),
            )

        self.common(
            fn,
            [
                torch.randn(4, 8, 100),
                torch.randn(4, 8, 80),
            ],
        )

    def test_slice_scatter2(self):
        def fn(a, b):
            return aten.slice_scatter(a, b, 0, 0, 9223372036854775807)

        self.common(
            fn,
            [
                torch.randn([8, 197, 384]),
                torch.randn([8, 197, 384]),
            ],
        )

    def test_slice_scatter3(self):
        def fn(a, b):
            return aten.slice_scatter.default(a, b, 1, 1, 9223372036854775807, 2)

        self.common(
            fn,
            [
                torch.randn([1, 4]),
                torch.randn([1, 2]),
            ],
        )

    def test_slice_scatter4(self):
        def fn(a, b):
            return aten.slice_scatter.default(a, b, 1, 2, 9223372036854775807, 3)

        self.common(
            fn,
            [
                torch.randn([1, 9]),
                torch.randn([1, 3]),
            ],
        )

    def test_slice_scatter5(self):
        # empty slices that require clamping the start or end
        def fn(a, b):
            return (
                aten.slice_scatter.default(a, b, 0, 2, 0, 1),
                aten.slice_scatter.default(a, b, 0, a.shape[0], a.shape[0] + 10, 1),
                aten.slice_scatter.default(a, b, 0, -20, 0, 1),
                aten.slice_scatter.default(a, b, 0, -20, -16, 1),
            )

        a = torch.arange(10, dtype=torch.float)
        b = torch.empty(0)
        self.common(fn, [a, b])

    @skipIfWindows
    def test_slice_scatter_reinplace(self):
        class M(nn.Module):
            def __init__(self, device):
                super().__init__()
                self.linear1 = nn.Linear(64, 64, bias=False)
                self.cache_k = torch.zeros((56, 384, 8, 64), device=device)

            def forward(self, x, start_pos):
                bsz, seqlen, _, _ = x.shape
                xk = self.linear1(x)
                with torch.no_grad():
                    self.cache_k[:bsz, start_pos : start_pos + seqlen] = xk
                keys = self.cache_k[:bsz, : start_pos + seqlen]
                scores = torch.matmul(
                    xk.transpose(1, 2), keys.transpose(1, 2).transpose(2, 3)
                )
                return scores

        kv_cache_module = M(self.device)
        inp = torch.randn(1, 32, 8, 64)

        # Test that the cache update is reinplaced such that the cache is updated inplace
        # rather than copy-scatter-copy-back.

        torch._inductor.metrics.generated_kernel_count = 0
        with torch.no_grad():
            self.common(kv_cache_module, (inp, 1), check_lowp=False)
        assertGeneratedKernelCountEqual(self, 1)

    @skip_if_gpu_halide  # compile error on gpu
    def test_scatter1(self):
        def fn(a, dim, index, b):
            return aten.scatter(a, dim, index, b)

        self.common(
            fn,
            [
                torch.zeros(2, 3),
                -1,
                torch.tensor([[0]]),
                torch.ones(2, 3),
            ],
        )

    def test_scatter2(self):
        if self.device == "cuda":
            raise unittest.SkipTest("unstable on sm86")

        check_lowp = True
        if self.device == "xpu":
            check_lowp = False

        def fn(a, dim, index, b):
            return aten.scatter.reduce(a, dim, index, b, reduce="add")

        self.common(
            fn,
            [
                torch.zeros(64, 512),
                0,
                torch.zeros((64, 512), dtype=torch.int64),
                torch.ones(64, 512),
            ],
            check_lowp=check_lowp,
        )

    def test_scatter3(self):
        def fn(a, dim, index, b):
            return aten.scatter(a, dim, index, b, reduce="add")

        check_lowp = True
        if self.device == "xpu":
            check_lowp = False

        self.common(
            fn,
            [
                torch.randn(5, 29, 13),
                2,
                torch.tensor([[[3, 5, 7, 9]]]),
                0.8,  # src can be a scalar
            ],
            # Mismatched elements: 1 / 1885 (0.1%)
            # Greatest absolute difference: 0.00018310546875 at index (0, 0, 3) (up to 1e-05 allowed)
            # Greatest relative difference: 0.0022371364653243847 at index (0, 0, 3) (up to 0.001 allowed)
            atol=2e-4,
            rtol=1e-3,
            check_lowp=check_lowp,
        )

    def test_scatter4(self):
        def fn(x, ind, src):
            return torch.scatter(x, 0, ind, src)

        check_lowp = True
        if self.device == "xpu":
            check_lowp = False

        for deterministic in [False, True]:
            with DeterministicGuard(deterministic):
                self.common(
                    fn,
                    [
                        torch.randn(196, 992),
                        torch.randint(196, (1, 992)),
                        torch.randn(1, 992),
                    ],
                    check_lowp=check_lowp,
                )

    def test_scatter5(self):
        def fn(a, dim, index, b, reduce):
            a = a.clone()
            a.scatter_(dim, index, b, reduce=reduce)
            a1 = a + 1.0
            a1.scatter_(dim, index, b, reduce=reduce)
            return (a, a1)

        check_lowp = True
        if self.device == "xpu":
            check_lowp = False

        for reduce in ["add", "multiply"]:
            self.common(
                fn,
                [
                    torch.ones((4, 5)),
                    0,
                    torch.tensor([[1], [2], [3]], dtype=torch.int64),
                    torch.randn(4, 5),
                    reduce,
                ],
                check_lowp=check_lowp,
            )

    def test_scatter6(self):
        def fn(a, dim, index, b):
            return aten.scatter(a, dim, index, b)

        check_lowp = True
        if self.device == "xpu":
            check_lowp = False

        for deterministic in [False, True]:
            with DeterministicGuard(deterministic):
                self.common(
                    fn,
                    [
                        torch.randn(5, 8, 13),
                        2,
                        torch.tensor([[[3, 5, 7, 9]]]),
                        0.8,  # src can be a scalar
                    ],
                    check_lowp=check_lowp,
                )

    @unittest.skip("Flaky test, needs debugging")
    def test_scatter_add1(self):
        def fn(a, dim, index, b):
            return aten.scatter_add(a, dim, index, b)

        check_lowp = True
        if self.device == "xpu":
            check_lowp = False

        self.common(
            fn,
            [
                torch.randn(2, 3),
                0,
                torch.tensor([[0]]),
                torch.randn(2, 3),
            ],
            check_lowp=check_lowp,
        )

    def test_scatter_add2(self):
        def fn(a, dim, index, b):
            return aten.scatter_add(a, dim, index, b)

        check_lowp = True
        if self.device == "xpu":
            check_lowp = False

        self.common(
            fn,
            [
                torch.randn(2, 3),
                0,
                torch.tensor([[0, 0, 0], [1, 1, 1]]),
                torch.randn(2, 3),
            ],
            check_lowp=check_lowp,
        )

    def test_scatter_add3(self):
        def fn(a, dim, index, b):
            return aten.scatter_add(a, dim, index, b)

        check_lowp = True
        if self.device == "xpu":
            check_lowp = False

        for deterministic in [False, True]:
            with DeterministicGuard(deterministic):
                self.common(
                    fn,
                    [
                        torch.randn(5, 29, 13),
                        2,
                        torch.tensor([[[3, 5, 7, 9]]]),
                        torch.randn(1, 1, 10),
                    ],
                    check_lowp=check_lowp,
                )

    def test_scatter_reduce1(self):
        def fn(a, dim, index, b):
            return aten.scatter_reduce(a, dim, index, b, "sum")

        check_lowp = True
        if self.device == "xpu":
            check_lowp = False

        self.common(
            fn,
            [
                torch.randn(5, 29, 13),
                2,
                torch.tensor([[[3, 5, 7, 9]]]),
                torch.randn(1, 1, 10),
            ],
            check_lowp=check_lowp,
        )

    def test_scatter_reduce2(self):
        def fn(a, dim, index, b, reduce):
            return aten.scatter_reduce(a, dim, index, b, reduce, include_self=False)

        check_lowp = True
        if self.device == "xpu":
            check_lowp = False

        for reduce in ["sum", "amax"]:
            self.common(
                fn,
                [
                    torch.randn(2, 3),
                    0,
                    torch.zeros((2, 3), dtype=torch.int64),
                    torch.randn(2, 3),
                    reduce,
                ],
                check_lowp=check_lowp,
            )

    def test_scatter_reduce3(self):
        def fn(a, dim, index, b, reduce):
            a = a.clone()
            a.scatter_reduce_(dim, index, b, reduce=reduce)
            a1 = a + 1.0
            a1.scatter_reduce_(dim, index, b, reduce=reduce)
            return (a, a1)

        check_lowp = True
        if self.device == "xpu":
            check_lowp = False

        for reduce in ["sum", "prod"]:
            self.common(
                fn,
                [
                    torch.ones((4, 5)),
                    0,
                    torch.tensor([[1], [2], [3]], dtype=torch.int64),
                    torch.randn(4, 5),
                    reduce,
                ],
                check_lowp=check_lowp,
            )

    @skip_if_gpu_halide
    def test_dense_mask_index(self):
        r"""
        There will be a little difference for reduce order between aten and inductor
        https://github.com/pytorch/pytorch/pull/122289
        Absolute difference: 0.00067138671875 (up to 1e-05 allowed)
        Relative difference: 3.1747371732500974e-06 (up to 1.3e-06 allowed)
        """
        kwargs = {}
        if self.device == "cpu":
            kwargs["atol"] = 1e-4
            kwargs["rtol"] = 1.3e-5

        def fn(x, y):
            y = torch.ops.aten.select.int(y, 0, 2)
            z = x * y
            return z.sum()

        self.common(fn, [torch.randn(102400), torch.randn(3)], **kwargs)

    def test_empty1(self):
        def fn():
            return torch.empty((1, 128, 128))

        self.common(fn, [], assert_equal=False)

    def test_empty2(self):
        def fn():
            return aten.empty((1, 128, 128))

        self.common(fn, [], assert_equal=False)

    def test_new_empty(self):
        def fn(a):
            return aten.new_empty(a, [1, 128, 128])

        self.common(fn, [torch.randn(55)], assert_equal=False)

    def test_empty_strided(self):
        def fn():
            return aten.empty_strided([1, 128, 128], [16384, 128, 1])

        self.common(fn, [], assert_equal=False)

    def test_new_empty_strided(self):
        def fn(a):
            return aten.new_empty_strided(a, [1, 128, 128], [16384, 128, 1])

        self.common(fn, [torch.randn(55)], assert_equal=False)

    def test_dropout_trivial_0(self):
        def fn1(a):
            return torch.nn.functional.dropout(a, 0.0, True) + a

        self.common(fn1, [torch.randn(55)])

    def test_dropout_trivial_1(self):
        def fn2(a):
            return torch.nn.functional.dropout(a, 1.0, True) + a

        self.common(fn2, [torch.randn(55)])

    @config.patch({"triton.cudagraphs": True})
    @dynamo_config.patch(automatic_dynamic_shapes=True)
    @skipIfWindows
    def test_dropout(self):
        random.seed(1234)
        torch.manual_seed(1234)

        @torch._dynamo.optimize("inductor")
        def fn1(a):
            return torch.nn.functional.dropout(a)

        x = torch.ones(1000, device=self.device, dtype=torch.float32)
        result1 = fn1(x)
        self.assertTrue(400 < result1.nonzero().shape[0] < 600)
        self.assertTrue(0.9 < result1.mean().item() < 1.1)

        random.seed(1234)
        torch.manual_seed(1234)

        @torch._dynamo.optimize("inductor")
        def fn2(a):
            return torch.nn.functional.dropout(a, 0.5, True)

        result2 = fn2(x)
        self.assertTrue(400 < result2.nonzero().shape[0] < 600)
        self.assertTrue(0.9 < result2.mean().item() < 1.1)

    @dynamo_config.patch(automatic_dynamic_shapes=True)
    @skipIfWindows
    def test_dropout_deterministic(self):
        @torch._dynamo.optimize("inductor")
        def fn(a):
            return torch.nn.functional.dropout(a, 0.55, True)

        for cg in [False, True]:
            with patch.object(config.triton, "cudagraphs", cg):
                torch._dynamo.reset()

                x = torch.ones(1024, device=self.device, dtype=torch.float32)

                torch.manual_seed(1234)
                a0 = fn(x).clone()
                a1 = fn(x).clone()
                a2 = fn(x).clone()

                torch.manual_seed(1234)
                b0 = fn(x).clone()
                b1 = fn(x).clone()
                b2 = fn(x).clone()

                # same seed, same values
                self.assertTrue(torch.allclose(a0, b0))
                self.assertTrue(torch.allclose(a1, b1))
                self.assertTrue(torch.allclose(a2, b2))

                # different calls, different values
                self.assertFalse(torch.allclose(a0, a1))
                self.assertFalse(torch.allclose(a1, a2))

    @skipIfWindows
    def test_rand_like_deterministic(self):
        @torch._dynamo.optimize("inductor")
        def fn(a):
            return torch.rand_like(a), torch.rand_like(a)

        x = torch.ones(1024, device=self.device, dtype=torch.float32)

        torch.manual_seed(1234)
        a0 = fn(x)[0].clone()
        a1 = fn(x)[0].clone()
        a2 = fn(x)[0].clone()

        torch.manual_seed(1234)
        b0 = fn(x)[0].clone()
        b1 = fn(x)[0].clone()
        b2 = fn(x)[0].clone()

        # same seed, same values
        self.assertTrue(torch.allclose(a0, b0))
        self.assertTrue(torch.allclose(a1, b1))
        self.assertTrue(torch.allclose(a2, b2))

        # different calls, different values
        self.assertFalse(torch.allclose(a0, a1))
        self.assertFalse(torch.allclose(a1, a2))

        c, d = fn(x)
        self.assertFalse(torch.allclose(c, d))
        self.assertTrue((c >= 0).all())
        self.assertTrue((c < 1).all())
        self.assertTrue((d >= 0).all())
        self.assertTrue((d < 1).all())

    @config.patch(implicit_fallbacks=True)
    def test_fallback_mutable_op_basic(self):
        with torch.library._scoped_library("mylib", "FRAGMENT") as m:

            def impl(a, b, c, d, e=2):
                a.add_(b[0] * c * e),
                if d is not None:
                    d.add_(b[1])

            m.define(
                "inplace_(Tensor(a!) a, Tensor[] b, SymInt c, *, Tensor(b!)? d, SymInt e=2) -> ()"
            )
            m.impl("inplace_", impl, "CompositeExplicitAutograd")

            # We do some clones and copy_ to test that Inductor doesn't reorder
            # the copy_ w.r.t. inplace_.
            def f(a, b1, b2, c, d):
                a_ = a.clone()
                d_ = d if d is None else d.clone()
                torch.ops.mylib.inplace_(a_, (b1, b2), c, d=d_)
                a.copy_(a_)
                if d is not None:
                    d.copy_(d_)
                return ()

            a = torch.tensor([0.0, 1.0, 2])
            b = [torch.tensor([2.0, 3.0, 5.0]), torch.tensor([1.0, 4.0, 6.0])]
            c = 4
            d = torch.tensor([2.0, 1, 0])
            args = (a, b[0], b[1], c, d)
            cloned_args = pytree.tree_map_only(torch.Tensor, torch.clone, args)
            mod = make_fx(f)(*cloned_args)
            cloned_args = pytree.tree_map_only(torch.Tensor, torch.clone, args)
            compiled_f = compile_fx_inner(mod, cloned_args)

            cloned_args = pytree.tree_map_only(torch.Tensor, torch.clone, args)
            compiled_f(list(cloned_args))
            f(*args)
            self.assertEqual(cloned_args, args)

    @config.patch(implicit_fallbacks=True)
    def test_fallback_mutable_op_with_return(self):
        with torch.library._scoped_library("mylib", "FRAGMENT") as m:

            def impl(a, b, c, d, e=2):
                a.add_(b[0] * c * e),
                if d is not None:
                    d.add_(b[1])
                return b[0] + b[1]

            m.define(
                "inplace_(Tensor(a!) a, Tensor[] b, SymInt c, *, Tensor(b!)? d, SymInt e=2) -> Tensor"
            )
            m.impl("inplace_", impl, "CompositeExplicitAutograd")

            # We do some clones and copy_ to test that Inductor doesn't reorder
            # the copy_ w.r.t. inplace_.
            def f(a, b0, b1, c, d):
                a_ = a.clone()
                d_ = d if d is None else d.clone()
                res = torch.ops.mylib.inplace_(a_, (b0, b1), c, d=d_)
                a.copy_(a_)
                if d is not None:
                    d.copy_(d_)
                return (res,)

            a = torch.tensor([0.0, 1.0, 2])
            b = [torch.tensor([2.0, 3.0, 5.0]), torch.tensor([1.0, 4.0, 6.0])]
            c = 4
            d = torch.tensor([2.0, 1, 0])
            args = (a, b[0], b[1], c, d)

            cloned_args = pytree.tree_map_only(torch.Tensor, torch.clone, args)
            mod = make_fx(f)(*cloned_args)
            cloned_args = pytree.tree_map_only(torch.Tensor, torch.clone, args)
            compiled_f = compile_fx_inner(mod, cloned_args)

            cloned_args = pytree.tree_map_only(torch.Tensor, torch.clone, args)
            compiled_out = compiled_f(list(cloned_args))
            out = f(*args)
            self.assertEqual(cloned_args, args)
            self.assertEqual(compiled_out, out)

    @config.patch(implicit_fallbacks=True)
    def test_fallback_mutable_op_no_mutated_tensors(self):
        with torch.library._scoped_library("mylib", "FRAGMENT") as m:

            def impl(a, b):
                if b is not None:
                    b.add_(1)

            m.define("inplace_(Tensor a, Tensor(b!)? b) -> ()")
            m.impl("inplace_", impl, "CompositeExplicitAutograd")

            def f(a):
                torch.ops.mylib.inplace_(a, None)
                return ()

            a = torch.tensor([0.0, 1.0, 2])
            args = (a,)
            cloned_args = pytree.tree_map_only(torch.Tensor, torch.clone, args)
            mod = make_fx(f)(*cloned_args)
            cloned_args = pytree.tree_map_only(torch.Tensor, torch.clone, args)
            compiled_f = compile_fx_inner(mod, cloned_args)

            cloned_args = pytree.tree_map_only(torch.Tensor, torch.clone, args)
            compiled_f(list(cloned_args))
            f(*args)
            self.assertEqual(cloned_args, args)

    @config.patch(implicit_fallbacks=True)
    def test_fallback_mutable_op_list(self):
        with torch.library._scoped_library("mylib", "FRAGMENT") as m:

            def impl(a, b):
                for bi in b:
                    bi.add_(a)

            m.define("inplace_(Tensor a, Tensor(a!)[] b) -> ()")
            m.impl("inplace_", impl, "CompositeExplicitAutograd")

            def f(a, b):
                torch.ops.mylib.inplace_(a, b)
                return None

            a = torch.tensor([0.0, 1.0, 2])
            b = [torch.tensor([2.0, 3.0, 5.0]), torch.tensor([1.0, 4.0, 6.0])]
            args = (a, b)
            cloned_args = pytree.tree_map_only(torch.Tensor, torch.clone, args)
            mod = make_fx(f)(*cloned_args)
            cloned_args = pytree.tree_map_only(torch.Tensor, torch.clone, args)

            compiled_f = compile_fx_inner(mod, cloned_args)

        @torch.library.custom_op("mylib::sin_out", mutates_args={"outs"})
        def sin_out(x: torch.Tensor, outs: typing.List[torch.Tensor]) -> None:
            x_np = x.numpy()
            assert len(outs) == 2
            out_np0 = out[0].numpy()
            out_np1 = out[1].numpy()
            np.sin(x_np, out=out_np0)
            np.sin(x_np, out=out_np1)

        @torch.compile
        def g(x):
            outs = [torch.empty_like(x) for _ in range(2)]
            sin_out(x, outs)
            return outs

        x = torch.randn(3)
        out = [torch.empty_like(x) for _ in range(2)]
        y = g(x)

    @expectedFailureXPU
    def test_functionalize_rng_wrappers(self):
        # Ideally, we would like to use torch.compile for these operators. But
        # currently the plan is to introduce these operators at the partitioner
        # level, obviating the need to support them fully through the
        # torch.compile stack. To ensure that we have good enough debugging with
        # minifiers, we have ensure that they work with make_fx. This test uses
        # make_fx to do the testing. In future, we can move on torch.compile.
        def fn():
            rng_state1, a1 = torch._prims.rng_prims.run_and_save_rng_state(
                torch.ops.aten.rand.default,
                [4, 4],
                dtype=torch.float32,
                device=self.device,
            )
            rng_state2, a2 = torch._prims.rng_prims.run_and_save_rng_state(
                torch.ops.aten.rand.default,
                [4, 4],
                dtype=torch.float32,
                device=self.device,
            )

            b1 = torch._prims.rng_prims.run_with_rng_state(
                rng_state1,
                torch.ops.aten.rand.default,
                [4, 4],
                dtype=torch.float32,
                device=self.device,
            )
            b2 = torch._prims.rng_prims.run_with_rng_state(
                rng_state2,
                torch.ops.aten.rand.default,
                [4, 4],
                dtype=torch.float32,
                device=self.device,
            )

            return (a1, a2, b1, b2)

        mod = make_fx(fn)()
        compiled_f = compile_fx_inner(mod, ())
        a1, a2, b1, b2 = compiled_f(())
        self.assertEqual(a1, b1)
        self.assertEqual(a2, b2)

    @patch.object(torch._functorch.config, "functionalize_rng_ops", True)
    @expectedFailureXPU
    @skip_if_gpu_halide  # rand
    def test_philox_rand(self):
        if self.device == "cpu":
            raise unittest.SkipTest(
                f"functionalization of rng ops supported only on {GPU_TYPE}"
            )

        @torch._dynamo.optimize("inductor")
        def fn(x):
            a = torch.rand_like(x) * x
            a = torch.rand_like(x) * a
            return a

        def check(x):
            torch.manual_seed(123)
            a = fn(x)

            torch.manual_seed(1234)
            b = fn(x)

            torch.manual_seed(123)
            c = fn(x)

            # same seed, same values
            self.assertTrue(torch.allclose(a, c))

            # different calls, different values
            self.assertFalse(torch.allclose(a, b))

        check(torch.ones(1024, device=self.device, dtype=torch.float32))
        # Need comment: should we add "_get_rng_state_offset" to common device interface?
        self.assertEqual(getattr(torch, self.device)._get_rng_state_offset(), 2048)
        # Check non-multiple of 4 numel
        check(torch.ones(3, device=self.device, dtype=torch.float32))
        self.assertEqual(getattr(torch, self.device)._get_rng_state_offset(), 8)

    @skipIfWindows
    # Already on by default, just want to make sure
    @patch.object(torch._inductor.config, "allow_buffer_reuse", True)
    def test_reuse_buffers_with_aliasing(self):
        def f(x):
            z = x + 1
            z = torch.view_as_complex(z)
            a = torch.view_as_real(z)
            out = a + 1
            return out, torch.view_as_real(z + 1)

        self.common(f, (torch.zeros((4, 2)),))

        code = run_and_get_triton_code(torch.compile(f), torch.zeros((4, 2)))
        # Make sure that we haven't added complex support and made this test
        # invalid. If we've added complex support please update the test to use
        # a different set of view ops we don't lower
        self.assertTrue("aten.view_as_real" in code)

        def f2(x):
            z = x + 1
            z = torch.view_as_complex(z)
            z = torch.view_as_real(z)
            z = torch.view_as_complex(z)
            a = torch.view_as_real(z)
            out = a + 1
            return out, torch.view_as_real(z + 1)

        self.common(f, (torch.zeros((4, 2)),))

    def test_randn_like_empty(self):
        class Model(torch.nn.Module):
            def __init__(
                self,
            ):
                super().__init__()

            def forward(self, v1: torch.Tensor):
                vx = v1.min(dim=1).values
                v2 = torch.randn_like(vx)
                return v2

        model = Model()
        x = torch.rand(10, 3, 0)

        self.common(model, (x,))

    def test_randint(self):
        @torch.compile(fullgraph=True)
        def fn(x):
            return (
                torch.randint(10, [1024], device=x.device),
                torch.randint(-4, 7, [1024], dtype=torch.int32, device=x.device),
                torch.randint_like(x, 2**50),
            )

        torch.manual_seed(12345)
        a0, b0, c0 = fn(torch.zeros([40, 40], device=self.device))
        self.assertEqual(a0.shape, [1024])
        self.assertEqual(b0.shape, [1024])
        self.assertEqual(c0.shape, [40, 40])
        torch.manual_seed(12345)
        a1, b1, c1 = fn(torch.zeros([40, 40], device=self.device))
        self.assertEqual(a0, a1)
        self.assertEqual(b0, b1)
        self.assertEqual(c0, c1)

        self.assertEqual(a0.min(), 0)
        self.assertEqual(a0.max(), 9)

        self.assertEqual(b0.min(), -4)
        self.assertEqual(b0.max(), 6)

        self.assertGreaterEqual(c0.min(), 0)
        self.assertGreater(c0.max(), 2**40)
        self.assertLess(c0.max(), 2**50)

    @config.patch(fallback_random=True)
    def test_like_rands(self):
        def fn(x):
            return torch.rand_like(x), torch.randn_like(x)

        self.common(fn, [torch.zeros([20, 20])])

    def test_like_rands2(self):
        # rand_like with kwargs `device` of str type
        d = self.device
        assert isinstance(d, str)

        @torch.compile
        def fn(x):
            return torch.rand_like(x, device=d)

        x = torch.ones(10, device=self.device, dtype=torch.float32)
        a0 = fn(x).clone()
        a1 = fn(x).clone()
        self.assertFalse(torch.allclose(a0, a1))

    @requires_gpu()
    def test_like_rands3(self):
        # rand_like with `device` which is different from `x.device`
        def test_like_rands_on_different_device(device1, device2):
            @torch.compile
            def fn(x, device):
                return torch.rand_like(x, device=device)

            x = torch.ones(10, device=device1, dtype=torch.float32)
            return fn(x, device2).clone()

        a0 = test_like_rands_on_different_device("cpu", GPU_TYPE)
        a1 = test_like_rands_on_different_device(GPU_TYPE, "cpu")
        self.assertTrue(a0.device.type == GPU_TYPE)
        self.assertTrue(a1.device.type == "cpu")

    def test_max_pool2d_with_indices_backward(self):
        def fn(a, b, c):
            return aten.max_pool2d_with_indices_backward(
                a, b, [2, 2], [2, 2], [0, 0], [1, 1], False, c
            )

        x = torch.randn([2, 4, 18, 14])
        result, indices = aten.max_pool2d_with_indices(
            x,
            [2, 2],
            [2, 2],
            [0, 0],
            [1, 1],
            False,
        )

        self.common(
            fn,
            [
                torch.randn_like(result),
                x,
                indices,
            ],
        )

    @skip_if_gpu_halide  # slow
    def test_max_pool2d_with_indices_backward2(self):
        def fn(a, b, c):
            return aten.max_pool2d_with_indices_backward(
                a, b, [3, 3], [2, 2], [1, 1], [1, 1], True, c
            )

        x = torch.randn([2, 4, 40, 56])
        result, indices = aten.max_pool2d_with_indices(
            x,
            [3, 3],
            [2, 2],
            [1, 1],
            [1, 1],
            True,
        )

        self.common(
            fn,
            [
                torch.randn_like(result),
                x,
                indices,
            ],
        )

    # From https://github.com/pytorch/torchdynamo/issues/1200
    def test_max_pool2d_with_indices_backward3(self):
        def fn(a, b, c):
            return aten.max_pool2d_with_indices_backward(
                a, b, [1, 1], [2, 2], [0, 0], [1, 1], False, c
            )

        x = torch.randn([32, 256, 37, 38])
        result, indices = aten.max_pool2d_with_indices(
            x,
            [1, 1],
            [2, 2],
            0,
            1,
            False,
        )
        self.common(
            fn,
            [
                torch.randn_like(result),
                x,
                indices,
            ],
        )

    # From https://github.com/pytorch/torchdynamo/issues/1352
    @skip_if_halide  # hangs forever
    @skipIfWindows
    def test_max_pool2d_with_indices_backward4(self):
        def fn(a, b, c):
            return aten.max_pool2d_with_indices_backward(
                a, b, [5, 5], [1, 1], [2, 2], [1, 1], False, c
            )

        torch._inductor.metrics.generated_kernel_count = 0
        x = torch.randn([2, 64, 3, 4])
        result, indices = aten.max_pool2d_with_indices(
            x,
            [5, 5],
            [1, 1],
            2,
            1,
            False,
        )
        self.common(
            fn,
            [
                torch.randn_like(result),
                x,
                indices,
            ],
        )
        assertGeneratedKernelCountEqual(self, 1)

    @expectedFailureXPU
    def test_max_pool2d_with_indices_backward5(self):
        # Window size is too big. Should fallback
        def fn(a, b, c):
            return aten.max_pool2d_with_indices_backward(
                a, b, [13, 13], [1, 1], [2, 2], [1, 1], False, c
            )

        torch._inductor.metrics.generated_kernel_count = 0
        x = torch.randn([2, 64, 20, 20])
        result, indices = aten.max_pool2d_with_indices(
            x,
            [13, 13],
            [1, 1],
            2,
            1,
            False,
        )
        self.common(
            fn,
            [
                torch.randn_like(result),
                x,
                indices,
            ],
        )
        assertGeneratedKernelCountEqual(self, 0)

    # From https://github.com/pytorch/pytorch/issues/93384
    def test_max_pool2d_with_indices_backward6(self):
        # dilation is not 1. Should fallback
        def fn(a, b, c):
            return aten.max_pool2d_with_indices_backward(
                a, b, [3, 2], [2, 1], [1, 1], [1, 2], False, c
            )

        torch._inductor.metrics.generated_kernel_count = 0
        x = torch.randn([2, 2, 3, 6])
        result, indices = aten.max_pool2d_with_indices(
            x,
            [3, 2],
            [2, 1],
            [1, 1],
            [1, 2],
            False,
        )
        self.common(
            fn,
            [
                torch.randn_like(result),
                x,
                indices,
            ],
        )
        assertGeneratedKernelCountEqual(self, 0)

    def test_issue102546(self):
        def fn(x):
            return x.mean(0)

        self.common(fn, [torch.rand(())])

    def test_avg_pool2d_backward(self):
        def fn(a, b):
            return aten.avg_pool2d_backward(
                a,
                b,
                [2, 2],
                [2, 2],
                [0, 0],
                True,
                False,
                None,
            )

        self.common(
            fn,
            [
                torch.randn([2, 4, 7, 7]),
                torch.randn([2, 4, 14, 14]),
            ],
        )

    @skip_if_gpu_halide  # slow
    def test_avg_pool2d_backward2(self):
        def fn(a, b):
            return aten.avg_pool2d_backward(
                a,
                b,
                [3, 3],
                [1, 1],
                [1, 1],
                True,
                False,
                None,
            )

        self.common(
            fn,
            [
                torch.randn([1, 1, 20, 15]),
                torch.randn([1, 1, 20, 15]),
            ],
        )

    @skipIfWindows
    def test_avg_pool2d_backward3(self):
        def fn(a, b):
            return aten.avg_pool2d_backward(
                a,
                b,
                [1, 1],
                [2, 2],
                [0, 0],
                False,
                False,
                None,
            )

        torch._inductor.metrics.generated_kernel_count = 0
        self.common(
            fn,
            [
                torch.randn([1, 2016, 11, 11]),
                torch.randn([1, 2016, 21, 21]),
            ],
        )
        assertGeneratedKernelCountEqual(self, 1)

    def test_avg_pool2d_backward4(self):
        def fn(a, b):
            return aten.avg_pool2d_backward(
                a,
                b,
                [13, 13],
                [1, 1],
                [0, 0],
                True,
                False,
                None,
            )

        torch._inductor.metrics.generated_kernel_count = 0
        self.common(
            fn,
            [
                torch.randn([1, 16, 12, 12]),
                torch.randn([1, 16, 24, 24]),
            ],
            check_lowp=False,
        )
        assertGeneratedKernelCountEqual(self, 0)

    def test_avg_pool3d_backward(self):
        def fn(a, b):
            return aten.avg_pool3d_backward(
                a,
                b,
                [2, 2, 2],
                [2, 2, 2],
                [0, 0, 0],
                True,
                False,
                None,
            )

        self.common(
            fn,
            [
                torch.randn([2, 4, 7, 7, 7]),
                torch.randn([2, 4, 14, 14, 14]),
            ],
        )

    @skip_if_halide  # compiles for 5+ minutes
    def test_avg_pool3d_backward2(self):
        def fn(a, b):
            return aten.avg_pool3d_backward(
                a,
                b,
                [3, 3, 3],
                [1, 1, 1],
                [1, 1, 1],
                True,
                False,
                None,
            )

        self.common(
            fn,
            [
                torch.randn([1, 1, 20, 20, 15]),
                torch.randn([1, 1, 20, 20, 15]),
            ],
        )

    @skipIfWindows
    def test_avg_pool3d_backward3(self):
        def fn(a, b):
            return aten.avg_pool3d_backward(
                a,
                b,
                [1, 1, 1],
                [2, 2, 2],
                [0, 0, 0],
                False,
                False,
                None,
            )

        torch._inductor.metrics.generated_kernel_count = 0
        self.common(
            fn,
            [
                torch.randn([1, 2016, 11, 11, 11]),
                torch.randn([1, 2016, 21, 21, 21]),
            ],
        )
        assertGeneratedKernelCountEqual(self, 1)

    def test_avg_pool3d_backward4(self):
        def fn(a, b):
            return aten.avg_pool3d_backward(
                a,
                b,
                [13, 13, 13],
                [1, 1, 1],
                [0, 0, 0],
                True,
                False,
                None,
            )

        torch._inductor.metrics.generated_kernel_count = 0
        self.common(
            fn,
            [
                torch.randn([1, 16, 12, 12, 12]),
                torch.randn([1, 16, 24, 24, 24]),
            ],
            check_lowp=False,
        )
        assertGeneratedKernelCountEqual(self, 0)

    @config.patch(search_autotune_cache=False)
    def test_mm_views(self):
        def fn(a, b):
            return torch.mm(a.view(32, 32), b.view(32, 32))

        self.common(
            fn,
            (
                torch.randn([32, 32]).transpose(0, 1),
                torch.randn([1, 32, 32]).transpose(0, 1),
            ),
            check_lowp=False,
        )
        expected_kernel = 0
        # codegen mm kernel from template
        self.assertEqual(
            torch._inductor.metrics.generated_kernel_count, expected_kernel
        )

    @torch._dynamo.config.patch(assume_static_by_default=False)
    @skipIfWindows
    def test_dtype_sympy_expr(self):
        @torch._dynamo.optimize_assert("inductor")
        def fn(a):
            y = a[..., :-1, :].contiguous()
            return y

        result = fn(torch.randn([1, 2, 16, 4]).requires_grad_())
        result.sum().backward()

    @skipIfWindows
    def test_dropout2(self):
        n = 100000
        weight = torch.ones(
            n, device=self.device, dtype=torch.float32, requires_grad=True
        )
        ones = torch.ones(n, device=self.device, dtype=torch.float32)

        @torch._dynamo.optimize_assert("inductor")
        def run(x, train=True):
            return F.dropout(x * weight, 0.33, train)

        def check(r, g):
            rmean = r.mean().item()
            gmean = g.mean().item()
            rcount = len(r.nonzero())
            gcount = len(g.nonzero())

            # dropped elements should match
            self.assertTrue(same(r.nonzero(), g.nonzero()))
            self.assertEqual(rcount, gcount)

            # dropped should be close to 0.33
            self.assertGreater(rcount, 0.64 * n)
            self.assertGreater(0.68 * n, rcount)

            self.assertAlmostEqual(rmean, gmean)
            self.assertAlmostEqual(rmean, 1.0, places=2)

        r1 = run(ones, train=False)
        r1.sum().backward()
        g1 = weight.grad.clone()
        # eval mode should be all ones
        self.assertTrue(same(r1, torch.ones_like(r1)))
        self.assertTrue(same(g1, torch.ones_like(g1)))

        torch.manual_seed(1234)
        weight.grad.zero_()
        r2, (fw_code, bw_code) = run_fw_bw_and_get_code(lambda: run(ones))
        if is_halide_backend(self.device):
            self.assertEqual(fw_code.count("halide_helpers.rand"), 1)
            self.assertEqual(bw_code.count("halide_helpers.rand"), 0)
        elif self.device == GPU_TYPE:
            self.assertEqual(fw_code.count("tl.rand"), 1)
            self.assertEqual(bw_code.count("tl.rand"), 0)
        g2 = weight.grad.clone()
        check(r2, g2)

        torch.manual_seed(1234)
        weight.grad.zero_()
        r3 = run(ones)
        r3.sum().backward()
        g3 = weight.grad.clone()
        check(r3, g3)

        # second run is same result as first
        self.assertTrue(same(r2, r3))
        self.assertTrue(same(g2, g3))

    @config.patch(search_autotune_cache=False)
    @skipIfWindows
    def test_dropout3(self):
        m = torch.nn.Sequential(
            torch.nn.Linear(32, 32, bias=False),
            torch.nn.Dropout(),
            torch.nn.Linear(32, 32, bias=False),
            torch.nn.Dropout(),
        ).to(self.device)

        @torch._dynamo.optimize_assert("inductor")
        def run(x):
            return m(x)

        torch._inductor.metrics.generated_kernel_count = 0

        result, (fw_code, bw_code) = run_fw_bw_and_get_code(
            lambda: run(torch.randn([8, 32], device=self.device))
        )

        if is_halide_backend(self.device):
            self.assertEqual(fw_code.count("halide_helpers.rand"), 2)
            self.assertEqual(bw_code.count("halide_helpers.rand"), 0)
        elif self.device == GPU_TYPE:
            self.assertEqual(fw_code.count("tl.rand"), 2)
            self.assertEqual(bw_code.count("tl.rand"), 0)
        self.assertEqual(torch._inductor.metrics.generated_kernel_count, 4)

    @skipIfWindows
    def test_randint_kernel_count(self):
        @torch._dynamo.optimize_assert("inductor")
        def fn1():
            random_tensor1 = torch.randint(10, [32], device=self.device)
            random_tensor2 = torch.randint(10, [32], device=self.device)
            random_tensor3 = torch.randint(10, [32], device=self.device)
            return random_tensor1, random_tensor2, random_tensor3

        _, source_codes = run_and_get_code(fn1)
        if self.device == GPU_TYPE:
            self.assertEqual(len(source_codes), 1)
            self.assertEqual(source_codes[0].count("async_compile.triton"), 2)

    @skipIfWindows
    def test_roll(self):
        def fn(a):
            return (
                aten.roll(a, [-3, 10], [1, 2]),
                aten.roll(a, [5]),
            )

        self.common(
            fn,
            [
                torch.randn([2, 56, 56, 16]),
            ],
        )

    def test_argmax_min_int32(self):
        # https://github.com/pytorch/pytorch/issues/94055
        def fn(a, b):
            c = a.argmax(3)
            return torch.min(b, c)

        a = torch.rand(3, 4, 2, 1).int()
        b = torch.rand(2, 2, 1, 4, 1).int()
        self.common(fn, (a, b))

    def test_argmax_argmin1(self):
        def fn(x):
            return (aten.argmax(x), aten.argmin(x))

        self.common(
            fn,
            [
                torch.randn([8, 256, 256]),
            ],
        )

    def test_argmax_argmin2(self):
        def fn(x):
            return (
                aten.argmax(x, 0),
                aten.argmin(x, 0),
                aten.argmax(x, 1),
                aten.argmin(x, 1),
            )

        self.common(fn, (torch.randn([144, 144]),))

    def test_argmax_argmin_with_duplicates(self):
        def fn(x):
            return (
                aten.argmax(x, 0),
                aten.argmin(x, 0),
                aten.argmax(x, 1),
                aten.argmin(x, 1),
            )

        # Unrolled reduction
        t1 = torch.randint(2, size=(6, 6))
        self.common(fn, (t1,))

        # Persistent reduction
        t1 = torch.randint(8, size=(32, 32))
        self.common(fn, (t1,))

        # Non-persistent reduction
        t1 = torch.randint(8, size=(1028, 1028))
        self.common(fn, (t1,))

    @skip_if_halide  # nan behavior
    def test_argmax_argmin_with_nan(self):
        def fn(x):
            return (
                aten.argmax(x, 0),
                aten.argmin(x, 0),
                aten.argmax(x, 1),
                aten.argmin(x, 1),
            )

        # Unrolled reduction
        t1 = torch.randn((6, 6))
        t1[:, 1] = float("nan")
        t1[:, 3] = float("nan")
        self.common(fn, (t1,))

        # Persistent reduction
        t1 = torch.randn((32, 32))
        t1[:, 4] = float("nan")
        t1[:, 8] = float("nan")
        self.common(fn, (t1,))

        # Non-persistent reduction
        t1 = torch.randn((1028, 1028))
        t1[:, 40] = float("nan")
        t1[:, 100] = float("nan")
        self.common(fn, (t1,))

    def test_conv_backward(self):
        def fn(rank4_inps, rank3_inps, rank5_inps):
            out1 = aten.convolution_backward(
                *rank4_inps,
                [C],
                [1, 1],
                [0, 0],
                [1, 1],
                False,
                [0, 0],
                1,
                [True, True, True],
            )
            out2 = aten.convolution_backward(
                *rank4_inps,
                [C],
                [1, 1],
                [0, 0],
                [1, 1],
                False,
                [0, 0],
                1,
                [True, False, False],
            )
            out3 = aten.convolution_backward(
                *rank3_inps,
                [C],
                [1],
                [0],
                [1],
                False,
                [0],
                1,
                [True, True, True],
            )
            out4 = aten.convolution_backward(
                *rank5_inps,
                [C],
                [1, 1, 1],
                [0, 0, 0],
                [1, 1, 1],
                False,
                [0, 0, 0],
                1,
                [True, True, True],
            )
            return (out1, out2, out3, out4)

        B = 3
        C = 4
        H = 5
        grad_out = torch.randn(B, C, H - 2, H - 2, H - 2)
        inp = torch.randn(B, C, H, H, H)
        weight = torch.randn(C, C, 3, 3, 3)

        def shrink_rank(x, rank):
            res = x
            while res.dim() > rank:
                res = torch.select(res, -1, 0)
            return res.contiguous()

        rank4_inps = [shrink_rank(x, 4) for x in [grad_out, inp, weight]]
        rank3_inps = [shrink_rank(x, 4) for x in [grad_out, inp, weight]]
        rank5_inps = [shrink_rank(x, 5) for x in [grad_out, inp, weight]]

        with torch.backends.cudnn.flags(enabled=True, allow_tf32=False):
            self.common(
                fn,
                [rank4_inps, rank3_inps, rank5_inps],
            )

    def test_argmax_argmin3(self):
        def fn(x):
            return (
                aten.argmax(x, 0),
                aten.argmin(x, 0),
                aten.argmax(x, -1),
                aten.argmin(x, -1),
            )

        self.common(
            fn,
            [torch.randint(0, 5, [64, 64])],
        )

    def test_vdd_clamp(self):
        def fn(x):
            return torch.clamp_min(x, 3)

        self.common(
            fn,
            [
                torch.randn([16], requires_grad=True) * 10,
            ],
        )

    def test_tmp_not_defined_issue1(self):
        def forward(
            primals_3,
            primals_4,
            add_tensor,
            convert_element_type_default,
            div_default,
            reciprocal_default,
        ):
            var_default = torch.ops.aten.var(
                convert_element_type_default, [2], correction=0
            )
            sub_tensor = torch.ops.aten.sub.Tensor(add_tensor, div_default)
            mul_tensor_1 = torch.ops.aten.mul.Tensor(sub_tensor, reciprocal_default)
            mul_tensor_2 = torch.ops.aten.mul.Tensor(mul_tensor_1, primals_3)
            add_tensor_2 = torch.ops.aten.add.Tensor(mul_tensor_2, primals_4)
            convert_element_type_default_1 = add_tensor_2.to(dtype=torch.float32)
            convert_element_type_default_2 = convert_element_type_default_1.to(
                dtype=torch.float32
            )
            var_default_1 = torch.ops.aten.var(
                convert_element_type_default_2, [2], correction=0
            )
            broadcast_in_dim_default_2 = var_default_1.reshape(1, 512, 1)
            sum_default_1 = convert_element_type_default_2.sum(2)
            add_tensor_3 = torch.ops.aten.add.Tensor(broadcast_in_dim_default_2, 1e-05)
            return (var_default, sum_default_1, add_tensor_3)

        inps = [
            (torch.Size([1024]), torch.float32),
            (torch.Size([1024]), torch.float32),
            (torch.Size([1, 512, 1024]), torch.float32),
            (torch.Size([1, 512, 1024]), torch.float32),
            (torch.Size([1, 512, 1]), torch.float32),
            (torch.Size([1, 512, 1]), torch.float32),
        ]
        inps = [torch.randn(shape, dtype=dtype) for (shape, dtype) in inps]
        self.common(forward, inps, atol=1e-05, rtol=2e-05)

    @unittest.skipIf(
        os.environ.get("BUILD_ENVIRONMENT", "").startswith("parallelnative"),
        "TODO: debug this with asan",
    )
    @skip_if_gpu_halide
    def test_tmp_not_defined_issue2(self):
        def forward(arg38_1, arg81_1, getitem_17, new_zeros_default_4):
            div_tensor_7 = torch.ops.aten.div.Tensor(getitem_17, arg81_1)
            mul_tensor_24 = torch.ops.aten.mul.Tensor(div_tensor_7, arg38_1)
            sum_default_7 = torch.ops.aten.sum.default(mul_tensor_24)
            return (new_zeros_default_4, sum_default_7)

        dtype = torch.float32
        args = [
            ((1, 88, 40, 40), (140800, 1600, 40, 1), dtype),
            ((), (), dtype),
            ((1, 88, 40, 40), (140800, 1600, 40, 1), dtype),
            ((3,), (1,), dtype),
        ]
        args = [
            rand_strided(shape, stride, dtype).requires_grad_(True).add(1)
            for shape, stride, dtype in args
        ]
        self.common(forward, args, atol=1e-5, rtol=1e-5)

    @requires_gpu()
    @skip_if_halide  # cascading accuracy issues due rsqrt fallback
    def test_tmp_not_defined_issue3(self):
        from torch import device

        def forward(
            self,
            primals_1: "f32[1001, 6]",
            primals_2: "f32[1001]",
            primals_3: "f32[1001, 64]",
            primals_4: "f32[4190]",
            primals_5: "f32[4190]",
            primals_6: "f32[1739, 4190]",
            primals_48: "f32[6144, 4191]",
        ):
            _tensor_constant0: "i64[4190]" = self._tensor_constant0
            lift_fresh_copy: "i64[4190]" = torch.ops.aten.lift_fresh_copy.default(
                _tensor_constant0
            )

            index: "f32[6144, 4190]" = torch.ops.aten.index.Tensor(
                primals_48, [None, lift_fresh_copy]
            )

            _tensor_constant1: "i64[6]" = self._tensor_constant1
            lift_fresh_copy_1: "i64[6]" = torch.ops.aten.lift_fresh_copy.default(
                _tensor_constant1
            )
            index_1: "f32[6144, 6]" = torch.ops.aten.index.Tensor(
                primals_48, [None, lift_fresh_copy_1]
            )
            primals_48 = lift_fresh_copy_1 = None
            permute: "f32[6, 1001]" = torch.ops.aten.permute.default(primals_1, [1, 0])
            addmm: "f32[6144, 1001]" = torch.ops.aten.addmm.default(
                primals_2, index_1, permute
            )
            amax: "f32[6144, 1]" = torch.ops.aten.amax.default(addmm, [-1], True)
            sub: "f32[6144, 1001]" = torch.ops.aten.sub.Tensor(addmm, amax)
            exp: "f32[6144, 1001]" = torch.ops.aten.exp.default(sub)
            sum_1: "f32[6144, 1]" = torch.ops.aten.sum.dim_IntList(exp, [-1], True)
            div: "f32[6144, 1001]" = torch.ops.aten.div.Tensor(exp, sum_1)

            full_default: "i32[6144, 1001]" = torch.ops.aten.full.default(
                [6144, 1001],
                1,
                dtype=torch.int32,
                layout=torch.strided,
                device=device(type=GPU_TYPE, index=0),
                pin_memory=False,
            )

            iota: "i32[1001]" = torch.ops.prims.iota.default(
                1001,
                start=0,
                step=1,
                dtype=torch.int32,
                device=device(type=GPU_TYPE),
                requires_grad=False,
            )

            mul: "i32[6144, 1001]" = torch.ops.aten.mul.Tensor(full_default, iota)
            iota_1: "i32[6144]" = torch.ops.prims.iota.default(
                6144,
                start=0,
                step=1001,
                dtype=torch.int32,
                device=device(type=GPU_TYPE, index=0),
                requires_grad=False,
            )
            view: "i32[6150144]" = torch.ops.aten.reshape.default(mul, [-1])
            view_1: "f32[6150144]" = torch.ops.aten.reshape.default(div, [-1])
            _embedding_bag = torch.ops.aten._embedding_bag.default(
                primals_3, view, iota_1, False, 0, False, view_1
            )
            getitem: "f32[6144, 64]" = _embedding_bag[0]
            getitem_1: "i32[6150144]" = _embedding_bag[1]
            getitem_2: "i32[6144]" = _embedding_bag[2]
            getitem_3: "i32[0]" = _embedding_bag[3]
            unsqueeze: "f32[6144, 1, 64]" = torch.ops.aten.unsqueeze.default(getitem, 1)
            var_mean = torch.ops.aten.var_mean.correction(
                index, [1], correction=0, keepdim=True
            )
            getitem_4: "f32[6144, 1]" = var_mean[0]
            getitem_5: "f32[6144, 1]" = var_mean[1]
            add: "f32[6144, 1]" = torch.ops.aten.add.Tensor(getitem_4, 1e-05)
            rsqrt: "f32[6144, 1]" = torch.ops.aten.rsqrt.default(add)
            sub_1: "f32[6144, 4190]" = torch.ops.aten.sub.Tensor(index, getitem_5)
            mul_1: "f32[6144, 4190]" = torch.ops.aten.mul.Tensor(sub_1, rsqrt)
            mul_2: "f32[6144, 4190]" = torch.ops.aten.mul.Tensor(mul_1, primals_4)
            add_1: "f32[6144, 4190]" = torch.ops.aten.add.Tensor(mul_2, primals_5)
            permute_1: "f32[4190, 1739]" = torch.ops.aten.permute.default(
                primals_6, [1, 0]
            )

            return [
                index,
                index_1,
                addmm,
                amax,
                sum_1,
                iota_1,
                view,
                view_1,
                getitem_1,
                getitem_2,
                getitem_3,
                unsqueeze,
                getitem_5,
                rsqrt,
                add_1,
                permute_1,
            ]

        kwargs = aot_graph_input_parser(forward, device=GPU_TYPE)
        self.common(forward, [], kwargs=kwargs)

    @skip_if_gpu_halide
    @config.patch("halide.scheduler_cpu", "Mullapudi2016")
    def test_misaligned_address_issue1(self):
        def forward(sub_tensor_1, unsqueeze_default):
            gather_default = torch.ops.aten.gather.default(
                sub_tensor_1, 1, unsqueeze_default
            )
            return gather_default

        args = [
            ((1, 1000), (1000, 1), torch.float32),
            ((1, 1), (1, 1), torch.int64),
        ]
        args = [rand_strided(shape, stride, dtype) for shape, stride, dtype in args]
        self.common(forward, args)

    def test_invalid_operand_issue1(self):
        def forward(arg0_1, arg1_1, arg3_1, squeeze, view_1, slice_1):
            slice_scatter = torch.ops.aten.slice_scatter.default(
                slice_1, arg3_1, 1, 1, 9223372036854775807
            )
            slice_scatter_1 = torch.ops.aten.slice_scatter.default(
                arg1_1, slice_scatter, 0, 0, 9223372036854775807
            )
            slice_2 = torch.ops.aten.slice.Tensor(
                slice_scatter_1, 0, 0, 9223372036854775807
            )
            select_scatter = torch.ops.aten.select_scatter.default(
                slice_2, squeeze, 1, 0
            )
            slice_scatter_2 = torch.ops.aten.slice_scatter.default(
                slice_scatter_1, select_scatter, 0, 0, 9223372036854775807
            )
            view = torch.ops.aten.view.default(slice_scatter_2, [-1, 128])
            embedding = torch.ops.aten.embedding.default(arg0_1, view, 1)
            return [embedding, view_1]

        args = [
            ((50005, 768), (768, 1), torch.float32),
            ((8, 128), (128, 1), torch.int64),
            ((8, 127), (127, 1), torch.int64),
            ((8,), (1,), torch.int64),
            ((1024,), (1,), torch.int64),
            ((8, 128), (128, 1), torch.int64),
        ]
        args = [rand_strided(shape, stride, dtype) for shape, stride, dtype in args]
        self.common(forward, args)

    def test_sizehint_issue1(self):
        def forward(x):
            return torch.nn.functional.unfold(
                x, kernel_size=[4, 4], dilation=1, padding=0, stride=[4, 4]
            )

        args = [((2, 24, 56, 56), (75264, 3136, 56, 1), torch.float32, False)]
        args = [
            rand_strided(sh, st, dt).requires_grad_(rg) for (sh, st, dt, rg) in args
        ]
        self.common(forward, args)

    @skipIfWindows
    def test_zero_dim_reductions(self):
        for kd in [True, False]:
            inps0 = (torch.zeros(2, 0, device=self.device, dtype=torch.float16), 1, kd)
            failed_ops = [aten.argmin, aten.argmax, aten.max, aten.min]
            for fo in failed_ops:
                with self.assertRaisesRegex(
                    IndexError, "Expected reduction dim 1 to have non-zero size"
                ):
                    mod = make_fx(fo)(*inps0)
                    _ = compile_fx_inner(mod, inps0)

            pass_ops = [
                lambda *x: fn(*x) for fn in [aten.sum, aten.prod, aten.any, aten.all]
            ]
            for po in pass_ops:
                compiled = torch._dynamo.optimize("inductor")(po)
                expected = po(*inps0)
                actual = compiled(*inps0)

            self.assertTrue(torch.allclose(actual, expected, atol=1e-3, rtol=1e-3))

    def test_unfold_zero_dimension_tensor(self):
        def forward(x):
            return torch.unfold_copy(dimension=1, input=x, size=0, step=7)

        x = torch.rand([1, 0], dtype=torch.float32)

        y = forward(x)
        compiled_y = torch.compile(forward, fullgraph=True)(x)

        self.assertEqual(y, compiled_y)

    def test_zero_element_mutation(self):
        class CustomModel(nn.Module):
            def __init__(self) -> None:
                super().__init__()
                self.layer1 = nn.LeakyReLU(negative_slope=5.2955089, inplace=True)

            def forward(self, inputs):
                return self.layer1(inputs)

        ip_size = [0]
        input_tensor = torch.randn(ip_size)

        mymodel = CustomModel()
        self.common(mymodel, (input_tensor,))

    def test_lerp(self):
        # non-contiguous inputs for lerp
        def fn0(i0, i1):
            x1 = i0.transpose(-2, -3)
            return torch.lerp(i1, x1, 70000)

        # contiguous inputs for lerp
        def fn1(i0, i1):
            return torch.lerp(i1, i0, 70000)

        self.common(fn0, [torch.rand(10, 3, 10), torch.rand(3, 10, 10)])
        self.common(fn1, [torch.rand(3, 10, 10), torch.rand(3, 10, 10)])

    @skip_if_gpu_halide  # https://github.com/halide/Halide/issues/8318
    def test_unspec_inputs(self):
        if self.device == "cpu":
            raise unittest.SkipTest("Testing mixed devices")

        def fn(x, y):
            return x + y, x * y, x / y

        opt = torch._dynamo.optimize("inductor")(fn)
        dtypes = [
            torch.float16,
            torch.bfloat16,
            torch.float32,
            torch.float64,
            torch.int32,
            torch.int64,
        ]

        for d in dtypes:
            inputs = (
                rand_strided((2, 3), (3, 1), dtype=torch.float32, device=GPU_TYPE),
                rand_strided((), (), dtype=d, device="cpu"),
            )
            self.assertTrue(same(opt(*inputs), fn(*inputs)))
            inputs = (inputs[1], inputs[0])
            self.assertTrue(same(opt(*inputs), fn(*inputs)))

    @dynamo_config.patch(automatic_dynamic_shapes=True)
    def test_list_clearing(self):
        if self.device == "cpu":
            contexts = [contextlib.nullcontext]
        else:
            contexts = [
                contextlib.nullcontext,
                lambda: config.patch({"triton.cudagraphs": True}),
            ]

        for context in contexts:
            with context():
                inps = [
                    torch.rand([5, 5]).to(self.device),
                    torch.rand([5, 5]).to(self.device),
                ]
                inp_refs = [weakref.ref(inp) for inp in inps]

                def fn(x, y):
                    a = x + y
                    return (a @ a,)

                fn_fx = make_fx(fn)(inps[0], inps[1])
                fn_compiled = compile_fx_inner(fn_fx, inps)

                test_self = self
                matmul_seen = False

                class TestRefMode(TorchDispatchMode):
                    def __torch_dispatch__(self, func, types, args=(), kwargs=None):
                        kwargs = kwargs if kwargs else {}

                        nonlocal inps
                        nonlocal inp_refs
                        nonlocal test_self
                        nonlocal matmul_seen

                        # by matmul, inputs should be deallocated
                        # TODO: should not be necessary, ref-cycle ?
                        gc.collect()
                        if func is aten.mm.out:
                            matmul_seen = True
                            test_self.assertEqual(len(inps), 0)
                            test_self.assertIsNone(inp_refs[0]())
                            test_self.assertIsNone(inp_refs[1]())

                        return func(*args, **kwargs)

                with TestRefMode():
                    fn_compiled(inps)

                # do an extra run to make sure we are deallocating on warmup and record
                if self.device == GPU_TYPE:
                    inps.extend(
                        [
                            torch.rand([5, 5]).to(self.device),
                            torch.rand([5, 5]).to(self.device),
                        ]
                    )
                    inp_refs.extend([weakref.ref(inp) for inp in inps])
                    matmul_seen = False

                    with TestRefMode():
                        fn_compiled(inps)

                # for some reason, TorchDispatch doesnt capture the
                # cuda mm call (even without cudagraphs)
                if self.device == "cpu":
                    self.assertTrue(matmul_seen)
                else:
                    self.assertEqual(len(inps), 0)

    def test_dtype_mismatch_issue(self):
        def fn(x):
            attn = torch.nn.functional.pad(x, [0, 1])
            return attn.softmax(dim=-1)

        x = torch.rand(128, 32, 63)
        self.common(fn, (x,))

    def test_vectorized_ops_masked(self):
        def fn(x):
            index = torch.arange(64, device=x.device)
            mask = index.view(1, 1, 64) < 63
            indices = [None, None, index]
            return torch.ops.aten._unsafe_masked_index(x, mask, indices, 7)

        x = torch.rand(128, 32, 63)
        self.common(fn, (x,))

    def test_vectorized_ops_masked_var_novec(self):
        def fn(x):
            index = torch.arange(10, device=x.device)
            mask = (index < 5).view(1, 1, 1, 10)
            indices = [None, None, None, index]
            return torch.ops.aten._unsafe_masked_index(x, mask, indices, 7)

        x = torch.rand(1, 1, 8, 8)
        self.common(fn, (x,))

    def test_diagonal_copy(self):
        def fn(x):
            return torch.diagonal_copy(x)

        for x in (torch.randn(2, 3), torch.randn(2, 2), torch.randn(3, 2)):
            self.common(fn, (x,))

    def test_kwargs(self):
        if self.device == GPU_TYPE:
            raise unittest.SkipTest("histogramdd only supports cpu")

        def fn(x, y):
            return torch.histogramdd(
                x,
                bins=[3, 3],
                weight=y,
            )

        self.common(
            fn,
            [torch.randn((4, 2)), torch.randn(4)],
        )

    # Shape padding causes the inputs to all get specialized, so the codegen
    # test fails
    @expectedFailureCodegenDynamic
    @requires_gpu()
    @torch._inductor.config.patch("shape_padding", True)
    def test_shape_padding(self):
        dtypes = [
            torch.float16,
            torch.float32,
        ]

        b, m, n, k = 7, 11, 13, 15

        def gen(*shape, dtype=torch.float32):
            return torch.randn(*shape, device=GPU_TYPE, dtype=dtype) / k + 1.0

        for dtype in dtypes:
            x = gen(m, k, dtype=dtype)
            y = gen(k, n, dtype=dtype)
            z = gen(n, dtype=dtype)
            self.common(lambda x, y: torch.mm(x, y), (x, y))
            self.common(lambda x, y: torch.matmul(x, y), (x, y))
            self.common(lambda x, y, z: torch.addmm(z, x, y), (x, y, z))

        for dtype in dtypes:
            x = gen(b, m, k, dtype=dtype)
            y = gen(b, k, n, dtype=dtype)
            z = gen(n, dtype=dtype)
            self.common(lambda x, y: torch.bmm(x, y), (x, y))
            self.common(lambda x, y: torch.matmul(x, y), (x, y))
            self.common(lambda x, y, z: torch.baddbmm(z, x, y), (x, y, z))

    @requires_gpu()
    @torch._inductor.config.patch("layout_optimization", True)
    def test_inductor_layout_optimization_input_mutations(self):
        # channel dim must be > 64 for inductor to do layout optimization and use NHWC
        mod = nn.Conv2d(3, 128, 1, stride=1, bias=False).to(GPU_TYPE)

        def f(x):
            x.mul_(2)
            out = mod(x)
            return out

        f_compiled = torch.compile(f)
        x_ref = torch.rand(2, 3, 128, 128, device=GPU_TYPE)
        x_test = x_ref.clone().detach()
        with torch.no_grad():
            out_ref = f(x_ref)
            out_test = f_compiled(x_test)
            self.assertEqual(out_ref, out_test)
            self.assertEqual(out_ref.shape, out_test.shape)
            # Importantly, since inductor._config.keep_output_stride is True,
            # the outputs should have matching strides here.
            self.assertEqual(out_ref.stride(), out_test.stride())
            self.assertEqual(x_ref, x_test)

    def test_int_input_dynamic_shapes(self):
        @torch.compile(dynamic=True)
        def fn(x, i):
            y = x * i
            return y

        # Constant must not get matched as constant
        self.common(fn, [torch.randn(3, 1, 1, 1, 1), 9132])

    def test_sqrt_dynamic_shapes(self):
        # TIMM convit_base model: https://github.com/pytorch/pytorch/issues/97877.
        # TODO: support cuda path.
        if self.device == GPU_TYPE:
            raise unittest.SkipTest("sqrt dynamic shapes only supports cpu")

        class Model(torch.nn.Module):
            def __init__(self) -> None:
                super().__init__()

            def forward(self, x):
                B, N, C = x.shape
                return self.get_rel_indices(N)

            def get_rel_indices(self, num_patches: int) -> torch.Tensor:
                img_size = int(num_patches**0.5)
                ind = torch.arange(img_size)
                return ind

        self.common(
            Model(),
            [
                torch.randn(8, 4, 4),
            ],
        )

    def test_rsqrt_dynamic_shapes(self):
        # From HF hf_BigBird model.
        @torch.compile(dynamic=True)
        def fn(a, b):
            r = 1 / math.sqrt(a.size(1))
            return torch.bmm(a, b) / r

        self.common(
            fn,
            [
                torch.randn(2, 4, 4),
                torch.randn(2, 4, 4),
            ],
        )

    def test_index_dynamic_shapes(self):
        # Repro from vision_maskrcnn
        def fn(arg0_1):
            unsqueeze = arg0_1.unsqueeze(0)
            sym_size = arg0_1.size(1)
            ceil = math.ceil(sym_size * 1.8735363483428955)
            iota = torch.ops.prims.iota.default(
                ceil,
                start=0,
                step=1,
                dtype=torch.int64,
                device=arg0_1.device,
                requires_grad=False,
            )
            convert_element_type_1 = iota.to(torch.float32)
            sym_size_1 = arg0_1.size(2)
            floor_1 = math.floor(sym_size_1 * 1.8735363483428955)
            ceil_1 = math.ceil(floor_1)
            iota_1 = torch.ops.prims.iota.default(
                ceil_1,
                start=0,
                step=1,
                dtype=torch.int64,
                device=arg0_1.device,
                requires_grad=False,
            )
            convert_element_type_3 = iota_1.to(torch.float32)
            sub_2 = (convert_element_type_1 + 0.5) * (sym_size / ceil) - 0.5
            clamp_min = sub_2.clamp_min(0.0)
            sub_3 = (convert_element_type_3 + 0.5) * (sym_size_1 / floor_1) - 0.5
            clamp_min_1 = sub_3.clamp_min(0.0)
            convert_element_type_4 = clamp_min.to(torch.int64)
            sub_4 = sym_size - 1
            clamp_max = clamp_min.ceil().clamp_max(sub_4)
            convert_element_type_5 = clamp_max.to(torch.int64)
            convert_element_type_6 = clamp_min_1.to(torch.int64)
            unsqueeze_2 = convert_element_type_4.unsqueeze(1)
            index = torch.ops.aten.index.Tensor(
                unsqueeze, [None, None, unsqueeze_2, convert_element_type_6]
            )
            index_1 = torch.ops.aten.index.Tensor(
                unsqueeze,
                [
                    None,
                    None,
                    convert_element_type_5.unsqueeze(1),
                    convert_element_type_6,
                ],
            )
            sub_6 = clamp_min.unsqueeze(1) - unsqueeze_2
            mul_10 = (index * (1.0 - sub_6) + index_1 * (sub_6)) * (
                1.0 - (clamp_min_1 - convert_element_type_6)
            )
            select = torch.ops.aten.select.int(mul_10, 0, 0)
            return (select,)

        x = torch.randn(15, 20, 3)
        self.common(
            fn,
            [x],
        )

    @skipIfWindows
    def test_setitem_with_int_parameter(self):
        x = torch.zeros(7, device=self.device)

        def fn(n, a):
            a[n] = -1
            return a

        cnts = CompileCounterWithBackend("inductor")
        opt_fn = torch._dynamo.optimize(cnts, nopython=True)(fn)

        for n in range(2, x.shape[0]):
            opt_fn(n, x)
            self.assertEqual(x[n], -1)

        # If assume_static_by_default is set, the calls above will trigger
        # 3 function compilation:
        #   1. assuming 'n' is static (equals 2)
        #   2. making 'n' dynamic, but with the guard 'end <= x.shape[0]'
        #      (from: torch._inductor.ir.SliceView.create)
        frame_count = 2 if torch._dynamo.config.assume_static_by_default else 1
        self.assertEqual(cnts.frame_count, frame_count)

        # Negative index triggers new compilation.
        opt_fn(-x.shape[0], x)
        self.assertEqual(x[0], -1)
        self.assertEqual(cnts.frame_count, frame_count + 1)

    @config.patch(profiler_mark_wrapper_call=True)
    @skipIfWindows
    def test_profiler_mark_wrapper_call(self):
        from torch.profiler import profile

        @torch._dynamo.optimize("inductor", nopython=True)
        def fn(a, b):
            return a + b

        a = torch.rand((100,), device=self.device)
        b = torch.rand((100,), device=self.device)
        with profile() as prof:
            fn(a, b)
        assert any(
            "inductor_wrapper_call" in e.name for e in prof.profiler.function_events
        )

    def test_insignificant_strides(self):
        def f(x):
            tmp = x + 1
            return tmp.view(-1, 1, 2)

        x = torch.arange(8, device=self.device, dtype=torch.float32)
        out = f(x)
        compiled_out = torch.compile(f)(x)

        self.assertEqual(out.stride(), compiled_out.stride())
        self.assertEqual(out, compiled_out)

    @unittest.skipIf(IS_X86 and not HAS_AVX2, "Requires AVX2")
    def test_pixel_shuffle_channels_last(self):
        def fn(x):
            x = torch.nn.functional.pixel_shuffle(x, 2)
            x = torch.nn.functional.relu(x)
            return x

        self.common(
            fn,
            (torch.randn(1, 16, 64, 72).to(memory_format=torch.channels_last),),
        )

    def test_where_broadcast(self):
        # https://github.com/pytorch/pytorch/issues/93374
        def fn(x, p1, p0):
            o = torch.where(x, p1, p0)
            return o

        # https://github.com/pytorch/pytorch/issues/94725
        class Repro(torch.nn.Module):
            def __init__(self) -> None:
                super().__init__()
                self._tensor_constant0 = nn.Buffer(torch.randn([], dtype=torch.float32))

            def forward(self, arg0_1, arg1_1):
                convert_element_type = torch.ops.prims.convert_element_type.default(
                    arg1_1, torch.bool
                )
                bitwise_not = torch.ops.aten.bitwise_not.default(convert_element_type)
                _tensor_constant0 = self._tensor_constant0
                lift_fresh_copy = torch.ops.aten.lift_fresh_copy.default(
                    _tensor_constant0
                )
                where = torch.ops.aten.where.self(bitwise_not, lift_fresh_copy, arg0_1)
                return (where, bitwise_not)

        self.common(
            fn,
            (torch.tensor([[True]]), torch.rand(13, 7, 3), torch.rand(1, 1)),
        )

        args = [
            torch.randn(1, 4, 64, 64),
            torch.zeros(1, 1, 64, 64, dtype=torch.uint8),
        ]
        args[1][:, :, :32, :32] = 1
        eager_args = [x.clone() for x in args]
        eager_mod = Repro()
        mod = make_fx(eager_mod, tracing_mode="real")(*args)
        compiled = compile_fx_inner(mod, args)
        inductor_out = compiled(args)
        eager_out = eager_mod(*eager_args)
        self.assertEqual(inductor_out, eager_out)

    @skipIfRocm
    def test_require_stride_expanded(self):
        def forward(arg6, arg7, arg16):
            convolution = torch.ops.aten.convolution(
                arg16.unsqueeze(0), arg7, arg6, [4, 4], [2, 2], [1, 1], False, [0, 0], 1
            )
            return (convolution,)

        self.common(
            forward,
            (
                None,
                rand_strided(
                    (64, 3, 11, 11),
                    (363, 121, 11, 1),
                    torch.float32,
                    device=self.device,
                ).to(memory_format=torch.channels_last),
                rand_strided(
                    (1, 3, 224, 224),
                    (150528, 50176, 224, 1),
                    torch.float32,
                    device=self.device,
                )
                .to(memory_format=torch.channels_last)
                .squeeze(0),
            ),
            atol=1e-3,
            rtol=0.001,
        )

        # expanded dim should not cause copy in require_stride_order
        assertGeneratedKernelCountEqual(self, 0)

    @requires_gpu()
    @parametrize("prefer_nd_tiling", (False, True))
    @parametrize("use_block_ptr", (False, True))
    @unittest.skipIf(
        not PLATFORM_SUPPORTS_FLASH_ATTENTION,
        "Does not support SDPA or pre-SM80 hardware",
    )
    @skipIfRocm
    def test_sdpa(self, use_block_ptr: bool, prefer_nd_tiling: bool):
        def foo(arg0_1, arg1_1, arg2_1, arg3_1, arg4_1):
            view = torch.ops.aten.view.default(arg3_1, [23760, 128])
            arg3_1 = None
            mm = torch.ops.aten.mm.default(view, arg4_1)
            view = arg4_1 = None
            view_1 = torch.ops.aten.view.default(mm, [3, 99, 80, 8])
            mm = None
            view_2 = torch.ops.aten.view.default(view_1, [3, 99, 80, 8])
            view_1 = None
            permute = torch.ops.aten.permute.default(view_2, [0, 3, 1, 2])
            view_2 = None
            view_3 = torch.ops.aten.view.default(permute, [3, 8, 99, 80])
            permute = None

            clone = torch.ops.aten.clone.default(
                view_3, memory_format=torch.contiguous_format
            )
            view_3 = None

            expand = torch.ops.aten.expand.default(clone, [3, 8, 99, 80])
            clone = None
            _scaled_dot_product_efficient_attention = (
                torch.ops.aten._scaled_dot_product_efficient_attention.default(
                    arg0_1, arg1_1, arg2_1, expand, False
                )
            )
            arg0_1 = arg1_1 = arg2_1 = expand = None
            getitem = _scaled_dot_product_efficient_attention[0]
            _scaled_dot_product_efficient_attention = None
            return (getitem,)

        if self.device == "cpu":
            raise unittest.SkipTest(f"requires {GPU_TYPE}")

        DEVICE = torch.device(f"{GPU_TYPE}:0")
        DTYPE = torch.float16
        B = 3
        H = 8
        Q = 99
        K = 80
        D = 32
        C_bias = 128

        # inputs
        query = torch.randn((B, H, Q, D), device=DEVICE, dtype=DTYPE)
        key = torch.randn((B, H, K, D), device=DEVICE, dtype=DTYPE)
        value = torch.randn((B, H, K, D), device=DEVICE, dtype=DTYPE)
        bias = torch.randn((B, Q, K, C_bias), device=DEVICE, dtype=DTYPE)
        weights = torch.randn((C_bias, H), device=DEVICE, dtype=DTYPE)
        inps = (query, key, value, bias, weights)

        with config.patch(
            {
                "triton.prefer_nd_tiling": prefer_nd_tiling,
                "triton.use_block_ptr": use_block_ptr,
            }
        ):
            # Check accuracy
            self.common(
                foo,
                inps,
                atol=0.02,
                rtol=1e4,
            )

            # Check code for block pointers
            foo_opt = torch._dynamo.optimize("inductor")(foo)
            code = run_and_get_triton_code(foo_opt, *inps)
            have_block_ptr = code.count("tl.make_block_ptr") > 0
            if not is_halide_backend(self.device):
                self.assertEqual(have_block_ptr, use_block_ptr)

    @requires_gpu()
    @unittest.skipIf(
        not PLATFORM_SUPPORTS_MEM_EFF_ATTENTION,
        "Does not support mem_eff_attention",
    )
    def test_sdpa_unaligned_mask(self):
        def foo(
            arg0_1: "f32[8, 8, 16, 16]",
            arg1_1: "f32[8, 8, 15, 16]",
            arg2_1: "f32[8, 8, 15, 16]",
            arg3_1: "f32[1, 1, 16, 15]",
        ):
            constant_pad_nd: "f32[1, 1, 16, 16]" = (
                torch.ops.aten.constant_pad_nd.default(arg3_1, [0, 1], 0.0)
            )
            arg3_1 = None
            slice_1: "f32[1, 1, 16, 15]" = torch.ops.aten.slice.Tensor(
                constant_pad_nd, -1, 0, 15
            )
            constant_pad_nd = None
            expand: "f32[8, 8, 16, 15]" = torch.ops.aten.expand.default(
                slice_1, [8, 8, 16, 15]
            )
            slice_1 = None
            _scaled_dot_product_efficient_attention = (
                torch.ops.aten._scaled_dot_product_efficient_attention.default(
                    arg0_1, arg1_1, arg2_1, expand, False
                )
            )
            arg0_1 = arg1_1 = arg2_1 = expand = None
            getitem: "f32[8, 8, 16, 16]" = _scaled_dot_product_efficient_attention[0]
            _scaled_dot_product_efficient_attention = None
            return (getitem,)

        query = torch.rand(8, 8, 16, 16, device=GPU_TYPE)
        key = torch.rand(8, 8, 15, 16, device=GPU_TYPE)
        value = torch.rand(8, 8, 15, 16, device=GPU_TYPE)
        bias = torch.rand(1, 1, 16, 15, device=GPU_TYPE)
        self.common(
            foo,
            (query, key, value, bias),
            atol=0.02,
            rtol=1e4,
        )

    @requires_gpu()
    @unittest.skipIf(
        not PLATFORM_SUPPORTS_MEM_EFF_ATTENTION,
        "Does not support mem_eff_attention",
    )
    @config.patch(freezing=True)
    def test_sdpa_unaligned_mask_freezing(self):
        class Mod(torch.nn.Module):
            def __init__(self) -> None:
                super().__init__()
                self.arg3_1 = torch.rand(1, 1, 16, 15, device=GPU_TYPE)

            def forward(
                self,
                arg0_1: "f32[8, 8, 16, 16]",
                arg1_1: "f32[8, 8, 15, 16]",
                arg2_1: "f32[8, 8, 15, 16]",
            ):
                arg3_1 = self.arg3_1
                constant_pad_nd: "f32[1, 1, 16, 16]" = (
                    torch.ops.aten.constant_pad_nd.default(arg3_1, [0, 1], 0.0)
                )
                arg3_1 = None
                slice_1: "f32[1, 1, 16, 15]" = torch.ops.aten.slice.Tensor(
                    constant_pad_nd, -1, 0, 15
                )
                constant_pad_nd = None
                expand: "f32[8, 8, 16, 15]" = torch.ops.aten.expand.default(
                    slice_1, [8, 8, 16, 15]
                )
                slice_1 = None
                _scaled_dot_product_efficient_attention = (
                    torch.ops.aten._scaled_dot_product_efficient_attention.default(
                        arg0_1, arg1_1, arg2_1, expand, False
                    )
                )
                arg0_1 = arg1_1 = arg2_1 = expand = None
                getitem: "f32[8, 8, 16, 16]" = _scaled_dot_product_efficient_attention[
                    0
                ]
                _scaled_dot_product_efficient_attention = None
                return (getitem,)

        query = torch.rand(8, 8, 16, 16, device=GPU_TYPE)
        key = torch.rand(8, 8, 15, 16, device=GPU_TYPE)
        value = torch.rand(8, 8, 15, 16, device=GPU_TYPE)

        mod = Mod()
        out_eager = mod(query, key, value)

        with torch.no_grad():
            out_compiled = torch.compile(mod)(query, key, value)
            self.assertEqual(out_eager, out_compiled, atol=0.02, rtol=1e4)

    def test_where_with_logical_op(self):
        def fn_and(x, y):
            return torch.where(torch.logical_and(x, y), 1.0, 0.0)

        def fn_or(x, y):
            return torch.where(torch.logical_or(x, y), 1.0, 0.0)

        self.common(
            fn_and,
            (torch.randn(32), torch.randn(32)),
        )
        self.common(
            fn_or,
            (torch.randn(32), torch.randn(32)),
        )

    @skipIfRocm
    def test_conv_with_as_strided(self):
        class Model(nn.Module):
            def __init__(self) -> None:
                super().__init__()
                self.kv = torch.nn.Conv2d(
                    256, 384, kernel_size=(1, 1), stride=(1, 1), bias=False
                )

            def forward(self, x):
                convolution = self.kv(x)
                constant_pad_nd = torch.ops.aten.constant_pad_nd.default(
                    convolution, [2, 2, 2, 2], 0.0
                )
                # as_strided inputs are depend on input's size and stide.
                as_strided = torch.ops.aten.as_strided.default(
                    constant_pad_nd, [8, 384, 2, 20, 12], [153600, 400, 160, 1, 20]
                )
                as_strided_1 = torch.ops.aten.as_strided.default(
                    as_strided, [8, 384, 2, 2, 12, 12], [153600, 400, 160, 8, 20, 1]
                )
                clone = torch.ops.aten.clone.default(
                    as_strided_1, memory_format=torch.contiguous_format
                )
                return clone

        self.common(
            Model(),
            (torch.randn(8, 256, 16, 16),),
            check_lowp=not is_halide_backend(self.device),
        )

    def test_inplace_where_pointwise(self):
        # https://github.com/pytorch/pytorch/issues/96446
        def fn(a, b):
            a[0] = 2
            return a * b

        self.common(fn, (torch.rand(1), torch.rand(2)))

    def test_view_on_aliased(self):
        # https://github.com/pytorch/pytorch/issues/96728
        def fn1(a, b):
            a = a.max(0).values
            c = torch.cat((a, b))
            c = c.round()
            b >= a[0]  # noqa: B015
            return c

        some_const = torch.tensor(6324)

        def fn2():
            a = torch.tensor([[0.6324]])
            ret = torch.cat((a, a), dim=0)
            some_const >= a[0]  # noqa: B015
            return ret

        self.common(fn1, (torch.tensor([[4.0]]), torch.tensor([5.0])))
        self.common(fn2, ())

    def test_argmax_to_float(self):
        # https://github.com/pytorch/pytorch/issues/97127
        def fn():
            a = torch.zeros([2, 2])
            b = a.argmax(0)
            return b.float().mean()

        self.common(fn, ())

    def test_const_int32_to_float(self):
        # https://github.com/pytorch/pytorch/issues/97124
        def fn():
            a = torch.zeros([1, 2], dtype=torch.int32)
            a = a + a
            b = a.to(dtype=torch.float32)
            return b * 0.8

        self.common(fn, ())

    def test_getitem(self):
        out_features = ["p3", "p4", "p5", "p6", "p7"]
        in_feature = "p5"

        def fn(a):
            return a[out_features.index(in_feature)]

        x = [
            torch.rand([1, 256, 100, 152], device=self.device),
            torch.rand([1, 256, 50, 76], device=self.device),
            torch.rand([1, 256, 25, 38], device=self.device),
        ]
        opt_fn = torch._dynamo.optimize("inductor")(fn)
        same(fn(x), opt_fn(x))

    def test_pad_view(self):
        def fn(a):
            y = torch.nn.functional.pad(a, (0, 0, 0, 1))
            y = y.view(*y.size()[:-2], y.size(-1), y.size(-2))
            return y

        x = torch.rand(48, 3, 512, 512)
        self.common(fn, (x,))

    def test_pad_cast(self):
        def fn(x):
            return torch.nn.functional.pad(x.to(torch.float32), (0, 3, 0, 0))

        for dtype in [torch.int32, torch.int64]:
            self.common(fn, (torch.ones(1, 1, 13, dtype=dtype),))

    @unittest.skipIf(not HAS_CPU, "requires C++ compiler")
    @skip_if_halide  # bf16
    def test_data_type_propogation(self):
        from torch._dynamo.utils import detect_fake_mode
        from torch._inductor.codegen.common import boolean_ops
        from torch._inductor.compile_fx import shape_env_from_inputs
        from torch._inductor.debug import DebugContext
        from torch._inductor.decomposition import decompositions
        from torch._inductor.graph import GraphLowering
        from torch._inductor.virtualized import V
        from torch.fx.passes.fake_tensor_prop import FakeTensorProp

        def get_data_type(node: torch.fx.Node):
            if OptimizationContext.key in node.meta:
                return node.meta[OptimizationContext.key].dtype
            else:
                return None

        def func(arg0_1):
            max_pool2d_with_indices = torch.ops.aten.max_pool2d_with_indices.default(
                arg0_1, [3, 3], [2, 2], [1, 1]
            )
            arg0_1 = None
            getitem = max_pool2d_with_indices[0]
            max_pool2d_with_indices = None
            return (getitem,)

        example_inputs = [
            torch.randn(10, 32, 20, 20, dtype=torch.bfloat16).to(
                memory_format=torch.channels_last
            )
        ]

        gm = make_fx(func, decomposition_table=decompositions, tracing_mode="fake")(
            *example_inputs
        )

        shape_env = shape_env_from_inputs(example_inputs)

        fake_mode = detect_fake_mode(example_inputs)
        if not fake_mode:
            fake_mode = torch._subclasses.FakeTensorMode(allow_non_fake_inputs=True)
            FakeTensorProp(gm, mode=fake_mode).propagate(*example_inputs)
        else:
            FakeTensorProp(gm, mode=fake_mode).propagate_dont_convert_inputs(
                *example_inputs
            )
        with V.set_fake_mode(fake_mode):
            graph = GraphLowering(
                gm,
                shape_env=shape_env,
            )
            with V.set_graph_handler(graph), V.set_debug_handler(DebugContext()):
                graph.run(*example_inputs)
                graph.compile_to_module()
                scheduler_node = graph.scheduler.nodes[0]
                DataTypePropagation.propagate_scheduler_node(scheduler_node)
                root_graph = scheduler_node._body.root_block.graph
                for node in root_graph.nodes:
                    if node.op == "placeholder":
                        self.assertEqual(get_data_type(node), None)
                    elif node.target in boolean_ops():
                        self.assertEqual(get_data_type(node), torch.bool)
                    elif node.target in (
                        "constant",
                        "to_dtype",
                        "index_expr",
                    ):
                        self.assertEqual(get_data_type(node), node.args[-1])
                    elif node.target in (
                        "get_index",
                        "index_expr",
                    ):
                        self.assertEqual(get_data_type(node), torch.int64)
                    elif node.target in (
                        "load",
                        "store",
                    ):
                        self.assertEqual(
                            get_data_type(node), V.graph.get_dtype(node.args[1])
                        )
                    elif node.target == "reduction":
                        _, _, dtype, _, _, _, _ = node.args
                        self.assertEqual(get_data_type(node), dtype)
                    elif node.target.startswith("masked_subblock"):
                        """
                        masked_subblocks:
                        opcode       name       target     args                        kwargs
                        -----------  ---------  ---------  --------------------------  --------
                        placeholder  ops        ops        ()                          {}
                        call_module  get_index  get_index  ('index2',)                 {}
                        call_method  load       load       (ops, 'arg0_1', get_index)  {}
                        call_method  to_dtype   to_dtype   (ops, load, torch.float32)  {}
                        output       output     output     (to_dtype,)                 {}
                        """
                        self.assertEqual(get_data_type(node), torch.float)
                    elif node.target == "and_":
                        """
                        and_'s input is boolean_ops:
                        -----------  ---------  ---------  --------------------------  --------
                        call_method  and__22           and_              (ops, ge_15, lt_15)
                        -----------  ---------  ---------  --------------------------  --------
                        """
                        self.assertEqual(get_data_type(node), torch.bool)
                    elif node.target == "maximum":
                        """
                        maximum's input is maximum or masked_subblock:
                        -----------  ---------  ---------  --------------------------  --------
                        call_method  maximum_6         maximum           (ops, masked_subblock8, maximum_5)
                        -----------  ---------  ---------  --------------------------  --------
                        """
                        self.assertEqual(get_data_type(node), torch.float)
                    elif node.target == "output":
                        self.assertEqual(get_data_type(node), torch.bfloat16)

    # Calling div only torch.SymInt arguments is not yet supported.
    # To support this behavior, we need to allow const-propping tensors that store symint data.
    # For now, dynamo will explicitly graph break when it encounters user code with this behavior.
    @expectedFailureCodegenDynamic
    @skip_if_gpu_halide  # accuracy error
    @skipIfWindows  # TODO: need to fix
    def test_AllenaiLongformerBase_repro(self):
        def fn(query, scores, window_overlap):
            batch_size, seq_len, num_heads, _ = query.size()
            chunks_count = torch.div(seq_len, window_overlap, rounding_mode="trunc") - 1
            diagonal_attention_scores = scores.new_zeros(
                (
                    batch_size * num_heads,
                    chunks_count + 1,
                    window_overlap,
                    window_overlap * 2 + 1,
                )
            )
            diagonal_attention_scores[:, :-1, :, window_overlap:] = scores[
                :, :, :window_overlap, : window_overlap + 1
            ]
            input_tensor = diagonal_attention_scores.view(
                batch_size, num_heads, seq_len, 2 * window_overlap + 1
            ).transpose(2, 1)
            beginning_input = input_tensor[:, :window_overlap, :, : window_overlap + 1]
            input_tensor[:, :window_overlap, :, : window_overlap + 1] = torch.full_like(
                beginning_input, -float("inf")
            )
            return input_tensor

        args = [
            ((4, 1024, 12, 64), (768, 3072, 64, 1)),
            ((48, 3, 512, 513), (787968, 262656, 513, 1)),
        ]
        args = [rand_strided(sh, st) for (sh, st) in args]
        args.append(256)

        if is_cpp_backend(self.device):
            opt_fn = torch._dynamo.optimize("inductor")(fn)
            _, code = run_and_get_cpp_code(opt_fn, *args)
            FileCheck().check_count(
                "static_cast<int64_t>(256)",
                2,
                exactly=True,
            ).run(code)

        self.common(fn, args)

    def test_cumsum_pattern_matcher_issue(self):
        def fn(input_ids) -> torch.Tensor:
            input_shape = input_ids.size()
            input_ids = input_ids.view(-1, input_shape[-1])
            batch_size, seq_length = input_shape
            past_key_values_length = 0
            mask_seq_length = past_key_values_length + seq_length
            attention_mask = torch.ones(
                batch_size, mask_seq_length, device=input_ids.device
            )
            attention_mask = attention_mask.long()
            return torch.cumsum(attention_mask, dim=1)

        x = torch.randn(2, 2)
        self.common(fn, (x,), atol=0, rtol=0)

    @staticmethod
    def _check_resize_common(
        self, fn, x, size_or_y, memory_format, inplace, deterministic
    ):
        x = x.to(self.device)
        x_ref_arg = x.clone()
        x_opt_arg = x.clone()
        x_numel = x.numel()
        torch._dynamo.reset_code_caches()
        opt_fn = torch._dynamo.optimize_assert(compile_fx)(fn)
        correct = fn(x_ref_arg, size_or_y, memory_format)
        actual = opt_fn(x_opt_arg, size_or_y, memory_format)

        def get_numel(size_or_y):
            if isinstance(size_or_y, torch.Tensor):
                return size_or_y.numel()
            else:
                # assume shape
                return functools.reduce(lambda x, y: x * y, size_or_y, 1)

        if deterministic:
            nele_check = correct.numel()
        else:
            nele_check = min(x_numel, get_numel(size_or_y))

        correct_values = correct.as_strided((nele_check,), (1,))
        actual_values = actual.as_strided((nele_check,), (1,))
        self.assertTrue(same(correct_values, actual_values, equal_nan=deterministic))
        correct_strides = correct.stride()
        actual_strides = actual.stride()
        self.assertEqual(correct_strides, actual_strides)

    @staticmethod
    def _cases_resize_common():
        sizes = [
            ((2,), (1, 3, 2, 3)),
            ((100,), (1, 3, 2, 3)),
            ((1, 3, 2, 3), (1, 3, 2, 3)),
            ((2,), (1, 3, 2, 3, 1)),
            ((100,), (1, 3, 2, 3, 1)),
            ((1, 3, 2, 3, 1), (1, 3, 2, 3, 1)),
            ((2, 0, 1), (2, 2)),
        ]
        for x_size, y_size in sizes:
            memory_formats = [torch.contiguous_format]
            if len(y_size) == 4:
                memory_formats.append(torch.channels_last)
            if len(y_size) == 5:
                memory_formats.append(torch.channels_last_3d)
            for memory_format in memory_formats:
                x = torch.randn(*x_size)
                yield x, y_size, memory_format
                # check some non-contiguous tensors
                if x.numel() == 100:
                    x_strided = x[::2].reshape(25, 2).transpose(0, 1)
                    yield x_strided, y_size, memory_format

    def test_resize(self):
        def fn(x, size, memory_format):
            # NOTE: Tensor.resize() =/= aten::resize()
            return torch.ops.aten.resize(x, size, memory_format=memory_format)

        for deterministic in [True, False]:
            with DeterministicGuard(
                deterministic, fill_uninitialized_memory=deterministic
            ):
                for x, y_size, memory_format in CommonTemplate._cases_resize_common():
                    CommonTemplate._check_resize_common(
                        self,
                        fn,
                        x,
                        y_size,
                        memory_format,
                        inplace=False,
                        deterministic=deterministic,
                    )

    @staticmethod
    def _cases_resize_as_common():
        for x, y_size, memory_format in CommonTemplate._cases_resize_common():
            # each sizes /memory_format combintation tested in 2 ways:
            # 1. y is contiguous fn gets memory_format kwargs
            # 2. y has memory_format contiguity and fn gets preserve kwarg
            # 3. y has some other strides (not contiguous or channels last) and fn gets preserve
            yield x, torch.randn(*y_size), memory_format
            yield x, torch.randn(*y_size).contiguous(
                memory_format=memory_format
            ), torch.preserve_format
            yield x, torch.randn(*y_size).permute(
                tuple(reversed(range(len(y_size))))
            ), torch.preserve_format

    @skipIfXpu
    def test_resize_as(self):
        def fn(x, y, memory_format):
            return torch.ops.aten.resize_as(x, y, memory_format=memory_format)

        for deterministic in [True, False]:
            with DeterministicGuard(
                deterministic, fill_uninitialized_memory=deterministic
            ):
                for x, y, memory_format in CommonTemplate._cases_resize_as_common():
                    CommonTemplate._check_resize_common(
                        self,
                        fn,
                        x,
                        y,
                        memory_format,
                        inplace=False,
                        deterministic=deterministic,
                    )

    def test_inplace_resize_as(self):
        def fn(x, y):
            x.resize_as_(y)
            return x

        x = torch.randn(2, 3)
        y = torch.randn(200, 300)
        x_clone = x.clone()
        opt_fn = torch._dynamo.optimize("inductor")(fn)
        same(fn(x, y), opt_fn(x_clone, y))

    def test_erfc(self):
        def fn(x):
            return torch.erfc(x)

        self.common(fn, (torch.randn(8, 8),))

    @skip_if_halide  # erfinv not implemented
    def test_erfinv(self):
        def fn(x):
            return torch.erfinv(x)

        # domain for erfinv is (-1, 1)
        x = torch.empty(8, 8).uniform_(-1, 1)
        self.common(fn, (x,))

    def test_uint(self):
        def fn(z):
            x = torch.tensor(5, device=z.device, dtype=torch.uint8)
            y = torch.neg(x)
            return x < y

        self.common(fn, (torch.randn(26),))

    def test_scaled_dot_product_attention(self):
        if self.device == "cuda" and not PLATFORM_SUPPORTS_FLASH_ATTENTION:
            raise unittest.SkipTest("Can't run flash attention on this platform")
        if self.device == "cuda" and TEST_WITH_ROCM:
            raise unittest.SkipTest(
                "Flash attention support is incomplete on this platform"
            )

        def fn(q, k, v):
            return torch.nn.functional.scaled_dot_product_attention(
                q.transpose(1, 2).contiguous(),
                k.transpose(1, 2),
                v.transpose(1, 2),
                scale=0.125,
            )[:2]

        self.common(
            fn,
            (
                torch.randn(4, 2, 4, 2),
                torch.randn(4, 2, 4, 2),
                torch.randn(4, 2, 4, 2),
            ),
            atol=2e-4,  # to pass lowp check on GPU
            rtol=1e-2,  # to pass lowp check on GPU
        )

    @skipIfRocm
    @expectedFailureXPU
    def test_scaled_dot_product_efficient_attention(self):
        if self.device == "cpu":
            raise unittest.SkipTest(f"requires {GPU_TYPE}")

        # The first two values should be the same, attention output
        # and logsumexp since dropout is not being set
        def fn(q, k, v, attn_bias, compute_log_sumexp):
            return aten._scaled_dot_product_efficient_attention(
                q, k, v, attn_bias, compute_log_sumexp
            )[:2]

        self.common(
            fn,
            (
                torch.randn(4, 4, 36, 36),
                torch.randn(4, 4, 36, 36),
                torch.randn(4, 4, 36, 36),
                torch.randn(4, 4, 36, 36),
                False,
            ),
            check_lowp=False,
        )

    def test_fft_real_input(self):
        def fn(x):
            return torch.fft.fftn(x)

        self.common(fn, (torch.randn((16, 16, 16)),), check_lowp=False)

    def test_fft_real_input_real_output(self):
        def fn(x):
            return torch.fft.fftn(x).real

        self.common(fn, (torch.randn((16, 16, 16)),), check_lowp=False)

    def test_bucketize(self):
        def fn(input, boundaries, out_int32, right):
            return torch.bucketize(input, boundaries, out_int32=out_int32, right=right)

        input = torch.rand((64, 64)) * 2 - 1
        boundaries = torch.tensor([-0.9, -0.8, 0.1, 0.2, 0.5, 0.9])

        for out_int32 in [True, False]:
            for right in [True, False]:
                out_int32 = True
                right = False
                self.common(fn, (input, boundaries, out_int32, right), check_lowp=False)

    def test_bucketize_default_kwargs(self):
        def fn(input, offsets):
            return torch.bucketize(input, offsets)

        input = torch.tensor(
            [-1.0, -0.9, -0.8, -0.5, 0.0, 0.1, 0.2, 0.4, 0.5, 0.6, 0.9, 0.91]
        )
        offsets = torch.tensor([-0.9, -0.8, 0.1, 0.2, 0.5, 0.9])

        self.common(fn, (input, offsets), check_lowp=False)

    def test_bucketize_int(self):
        def fn(input, offsets, out_int32, right):
            return torch.bucketize(input, offsets, out_int32=out_int32, right=right)

        input = torch.randint(0, 102, (64, 64))
        offsets = torch.arange(10, dtype=torch.int32) ** 2 + 1

        for out_int32 in [True, False]:
            for right in [True, False]:
                self.common(fn, (input, offsets, out_int32, right), check_lowp=False)

    @skipIfWindows
    @patch.object(config.triton, "autotune_pointwise", True)
    def test_bucketize_add_autotune(self):
        # Causes a @pointwise(size_hints) where size_hints is 2D

        def fn(input, offsets, add_value):
            return torch.bucketize(input, offsets) + add_value

        input = torch.rand((16, 16, 64, 64))
        boundaries = torch.tensor([-0.9, -0.8, 0.1, 0.2, 0.5, 0.9])
        add_value = torch.randint(0, 1024, (16, 16, 64, 64)).to(
            memory_format=torch.channels_last
        )

        self.common(fn, (input, boundaries, add_value), check_lowp=False)

        assertGeneratedKernelCountEqual(self, 1)

    def test_bucketize_computed_offsets(self):
        def fn(inp, offsets):
            return torch.bucketize(inp, offsets + 0.01)

        inp = torch.tensor(
            [-1.0, -0.9, -0.8, -0.5, 0.0, 0.1, 0.2, 0.4, 0.5, 0.6, 0.9, 0.91]
        )
        offsets = torch.tensor([-0.9, -0.8, 0.1, 0.2, 0.5, 0.9]) - 0.01

        self.common(fn, (inp, offsets), check_lowp=False)

    @requires_gpu()
    @config.patch(assume_aligned_inputs=False)
    def test_config_option_dont_assume_alignment(self):
        def fn(x: torch.Tensor) -> torch.Tensor:
            return x.sin() + x.cos()

        # Inductor specializes on the (unguarded) alignment of the initial input.
        # Make sure that for different configurations, nothing breaks.
        for offset in (0, 1, 2, 3, 4):
            base = torch.randn(64 * 64 + 64, dtype=torch.float32, device=self.device)
            inp = torch.as_strided(base, (64, 64), (64, 1), offset)
            torch._dynamo.reset()
            fn_c = torch.compile(fn)

            ref = fn(inp)
            res = fn_c(inp)
            self.assertEqual(ref, res)

            for offset2 in (0, 1, 2, 3, 4):
                base2 = torch.randn(
                    64 * 64 + 64, dtype=torch.float32, device=self.device
                )
                inp2 = torch.as_strided(base2, (64, 64), (64, 1), offset2)
                ref2 = fn(inp2)
                res2 = fn_c(inp2)
                self.assertEqual(ref2, res2, atol=1e-5, rtol=1e-5)

    @requires_gpu()
    @config.patch(assume_aligned_inputs=False)
    def test_config_option_dont_assume_alignment_recompiles(self):
        # Inputs:
        #  1. (32, 32) shape
        #  2. (64, 64) shape -> causes a recompile
        #  3. (64, 64) shape with different storage offset -> should NOT cause a recompile
        failed_guards = []

        def fail(guard):
            nonlocal failed_guards
            failed_guards.append(guard)

        def fn(x: torch.Tensor) -> torch.Tensor:
            return x.sin() + x.cos()

        base = torch.randn(64 * 64 + 64, dtype=torch.float32, device=self.device)

        inp1 = torch.as_strided(base, (32, 32), (32, 1), 4)
        inp2 = torch.as_strided(base, (64, 64), (64, 1), 4)
        inp3 = torch.as_strided(base, (64, 64), (64, 1), 5)

        torch._dynamo.reset()

        fn_c = torch._dynamo.optimize("inductor", guard_fail_fn=fail)(fn)

        ref1 = fn(inp1)
        res1 = fn_c(inp1)
        self.assertEqual(ref1, res1)
        self.assertEqual(0, len(failed_guards))

        ref2 = fn(inp2)
        res2 = fn_c(inp2)
        self.assertEqual(ref2, res2)
        # if dynamic shapes isn't already turned on, we might have a guard failure as we turn
        # on dynamic shapes
        self.assertLessEqual(len(failed_guards), 1)
        failed_guard_count_iteration_2 = len(failed_guards)

        failed_guards = []
        ref3 = fn(inp3)
        res3 = fn_c(inp3)
        self.assertEqual(ref3, res3)
        # we might still have the dynamics shapes failure, but offset change shouldn't be guarded on
        # see Note: [Input Alignment handling in Inductor]
        self.assertLessEqual(len(failed_guards), failed_guard_count_iteration_2)

    @requires_gpu()
    @config.patch(assume_aligned_inputs=False)
    def test_config_option_dont_assume_alignment_cudagraphs(self):
        def fn(x):
            return x.cos() * x.sin()

        fn_c = torch.compile(fn, mode="reduce-overhead", dynamic=True)

        for size, stride, offset in (
            ((32, 32), (32, 1), 4),
            ((48, 48), (48, 1), 4),
            ((64, 64), (64, 1), 5),
        ):
            torch.manual_seed(42)
            base = torch.randn(64 * 64 + 64, dtype=torch.float32, device=self.device)
            torch.manual_seed(42)
            base_ref = torch.randn(
                64 * 64 + 64, dtype=torch.float32, device=self.device
            )

            inp = torch.as_strided(base, size, stride, offset)
            inp_ref = torch.as_strided(base_ref, size, stride, offset)

            inp.requires_grad_(True)
            inp_ref.requires_grad_(True)

            res = fn_c(inp)
            ref = fn(inp_ref)
            self.assertEqual(ref, res)

            res.sum().backward()
            ref.sum().backward()
            self.assertEqual(base.grad, base_ref.grad)

    @config.patch(implicit_fallbacks=True)
    def test_custom_op_1(self):
        import torch.library

        def foo_cpu(x):
            return 3 * x

        def foo_cuda(x):
            return 3 * x

        def foo_xpu(x):
            return 3 * x

        def foo_meta(x):
            return torch.empty_like(x)

        define_custom_op_for_test("foo", foo_cpu, foo_cuda, foo_xpu, foo_meta)

        def fn(x):
            a = torch.nn.functional.relu(x)
            b = torch.ops.test.foo(a)
            c = torch.cos(b)
            return c

        self.common(fn, (torch.randn((16, 32)),), check_lowp=False)

    @config.patch(implicit_fallbacks=True)
    def test_custom_op_2(self):
        import torch.library

        def foo_cpu(x, scale: float):
            return scale * x, torch.cos(x)

        def foo_cuda(x, scale: float):
            return scale * x, torch.cos(x)

        def foo_xpu(x, scale: float):
            return scale * x, torch.cos(x)

        def foo_meta(x, scale: float):
            return torch.empty_like(x), torch.empty_like(x)

        define_custom_op_2_for_test("foo2", foo_cpu, foo_cuda, foo_xpu, foo_meta)

        def fn(x, scale: float):
            a = torch.nn.functional.relu(x)
            return torch.ops.test.foo2(a, scale)

        self.common(fn, (torch.randn((16, 32)), 2.0), check_lowp=False)

    @skipIfWindows
    @config.patch(implicit_fallbacks=True)
    def test_custom_op_3(self):
        import torch.library

        def foo_cpu(x):
            result = torch.zeros_like(x[0])
            for t in x:
                result += t
            return result

        def foo_cuda(x):
            result = torch.zeros_like(x[0])
            for t in x:
                result += t
            return result

        def foo_xpu(x):
            result = torch.zeros_like(x[0])
            for t in x:
                result += t
            return result

        def foo_meta(x):
            return torch.empty_like(x[0])

        define_custom_op_3_for_test("foo3", foo_cpu, foo_cuda, foo_xpu, foo_meta)

        def fn(x):
            return torch.ops.test.foo3(x)

        self.common(
            fn,
            ([torch.randn((16, 32)), torch.randn((16, 32)), torch.randn((16, 32))],),
            check_lowp=False,
        )

    @requires_gpu()
    @torch._inductor.config.patch("layout_optimization", True)
    @torch._inductor.config.patch("keep_output_stride", False)
    @config.patch(implicit_fallbacks=True)
    def test_custom_op_fixed_layout_sequential(self):
        import torch.library

        mod = nn.Conv2d(3, 128, 1, stride=1, bias=False).to(device=GPU_TYPE)
        inp = torch.rand(2, 3, 128, 128, device=GPU_TYPE)
        expected_stride = mod(inp).stride()

        def bar_cpu(x):
            self.assertEqual(x.stride(), expected_stride)
            return x.clone()

        def bar_cuda(x):
            self.assertEqual(x.stride(), expected_stride)
            return x.clone()

        def bar_xpu(x):
            self.assertEqual(x.stride(), expected_stride)
            return x.clone()

        def bar_meta(x):
            return torch.empty_like(x)

        define_custom_op_for_test(
            "bar",
            bar_cpu,
            bar_cuda,
            bar_xpu,
            bar_meta,
            tags=[torch._C.Tag.needs_fixed_stride_order],
        )

        def fn(x):
            z = mod(x)
            output = torch.ops.test.bar(z)
            return output

        with torch.no_grad():
            # With keep_output_stride False, inductor would normally have different layout from eager execution
            # But because our custom op needs fixed layout, the assertions in the custom op will pass
            self.common(fn, (inp,), check_lowp=False)

    @requires_gpu()
    @config.patch(implicit_fallbacks=True)
    def test_custom_op_fixed_layout_channels_last(self):
        class Block(nn.Module):
            def __init__(
                self,
            ):
                super().__init__()

                self.in_layers = nn.Sequential(
                    nn.Dropout(p=0.1),
                )

            def helper(self, x):
                out = F.gelu(x)
                out = self.in_layers(out)
                return out

            def forward(self, x):
                out = self.helper(x)
                out = torch.ops.test.baz(out)
                return out

        model = Block()
        model = model.to(GPU_TYPE).to(memory_format=torch.channels_last)
        input_t = torch.randn([1, 320, 128, 128], dtype=torch.float32, device=GPU_TYPE)
        input_t = input_t.to(memory_format=torch.channels_last)
        expected_strides = model.helper(input_t).stride()

        def baz_cpu(x):
            self.assertEqual(expected_strides, x.stride())
            return x.clone()

        def baz_cuda(x):
            self.assertEqual(expected_strides, x.stride())
            return x.clone()

        def baz_xpu(x):
            self.assertEqual(expected_strides, x.stride())
            return x.clone()

        def baz_meta(x):
            return torch.empty_like(x)

        define_custom_op_for_test(
            "baz",
            baz_cpu,
            baz_cuda,
            baz_xpu,
            baz_meta,
            tags=[torch._C.Tag.needs_fixed_stride_order],
        )

        with torch.no_grad():
            net = torch.compile(model)
            out = net(input_t)

    @skip_if_gpu_halide  # cuda error
    def test_buffer_use_after_remove(self):
        # https://github.com/pytorch/pytorch/issues/102857

        def rotvec_to_rotmat(rotvec) -> torch.Tensor:
            """Simplified rotvec to rotmat code from RoMa
            (https://github.com/naver/roma/blob/06e4b0cdc1c802a60a012bb19c581d6600c63358/roma/mappings.py#L371)
            """
            theta = torch.norm(rotvec, dim=-1)
            axis = rotvec / theta[..., None]
            kx, ky, kz = axis[:, 0], axis[:, 1], axis[:, 2]
            sin_theta = torch.sin(theta)
            cos_theta = torch.cos(theta)
            one_minus_cos_theta = 1 - cos_theta
            xs = kx * sin_theta
            ys = ky * sin_theta
            zs = kz * sin_theta
            xyc = kx * ky * one_minus_cos_theta
            xzc = kx * kz * one_minus_cos_theta
            yzc = ky * kz * one_minus_cos_theta
            xxc = kx**2 * one_minus_cos_theta
            yyc = ky**2 * one_minus_cos_theta
            zzc = kz**2 * one_minus_cos_theta
            R_rodrigues = torch.stack(
                [
                    1 - yyc - zzc,
                    xyc - zs,
                    xzc + ys,
                    xyc + zs,
                    1 - xxc - zzc,
                    -xs + yzc,
                    xzc - ys,
                    xs + yzc,
                    1 - xxc - yyc,
                ],
                dim=-1,
            ).reshape(-1, 3, 3)
            R = R_rodrigues
            return R

        def f(coord, rot, trans):
            rot_mat = rotvec_to_rotmat(rot)
            coord = torch.einsum("...ij,...bj->...bi", rot_mat, coord) + trans
            return coord.sum()

        foo_c = torch.compile(f, dynamic=True)

        def run(fn):
            coord = torch.ones((2, 3), device=self.device)
            rot = nn.Parameter(torch.ones((2, 3), device=self.device))
            trans = nn.Parameter(torch.ones((2, 3), device=self.device))

            U = fn(coord, rot, trans)
            U.backward()

            return U, rot, trans

        U_e, rot_e, trans_e = run(f)
        U, rot, trans = run(foo_c)

        self.assertEqual(U, U_e)
        self.assertEqual(rot.grad, rot_e.grad)
        self.assertEqual(trans.grad, trans_e.grad)

    # If we serve from the cache, the init hook isn't called
    @config.patch({"fx_graph_cache": False, "fx_graph_remote_cache": False})
    @skipIfWindows
    def test_inner_fn_str_and_stride(self):
        def f(x):
            x = x + 1
            x = test_operators.realize(x)
            x = x * 2
            x = test_operators.realize(x)
            return x

        x = torch.rand(3, 2, device=self.device).t()
        ref = f(x)
        called = False

        def hook_fn(scheduler, nodes):
            nonlocal called
            called = True

            if self.device != "cpu":
                self.assertEqual(len(nodes), 3)
                _, mul_buf, _ = nodes
                self.assertTrue(
                    all(
                        V.graph.sizevars.size_hints(buf.get_stride()) == (1, 2)
                        for buf in nodes
                    )
                )
                # before the fix, the wrong index expression
                # 'i1 + 3 * i0' is cached.
                self.assertTrue(
                    "i0 + 2 * i1" in mul_buf.data.inner_fn_str()
                    or "i0 + i1 * s1" in mul_buf.data.inner_fn_str()
                )

        with add_scheduler_init_hook(hook_fn):
            actual = torch.compile(f, fullgraph=True)(x)
        self.assertEqual(ref, actual)
        self.assertTrue(called)

    @skip_if_gpu_halide  # cuda error
    def test_mutations_loop_fusion(self):
        def fn(tensor, index, source):
            out = tensor.index_add(0, index, source, alpha=2.0) / 2
            return out

        device = "cpu"
        tensor = torch.rand((1,), dtype=torch.double, device=device)
        index = torch.tensor([0], dtype=torch.long, device=device)
        source = torch.rand((1,), dtype=torch.double, device=device)
        self.common(
            fn,
            (
                tensor,
                index,
                source,
            ),
        )

    @config.patch(
        "triton.autotune_pointwise", True
    )  # needed to introduce config that exceed max shared memory usage
    @serialTest()
    def test_large_block_sizes(self):
        """
        Inductor will try triton configs like x = 64 and y = 1024 which will
        result in out of shared memory if dtype is fp32.

        Currently inductor will skip such bad configs and pick the best one
        from the remaining configs.
        """
        if not _has_sufficient_memory(self.device, 3 * 2**24 * 65 * 4):
            raise unittest.SkipTest("insufficient memory")

        @torch.compile
        def fn(x, y):
            return x.t() + y

        # Use shape (2**24, 65) rather than (2**24, 128) potentially avoid OOM in
        # CI while still keep the same up-rounded size-hints.
        a = torch.randn(2**24, 65, device=self.device)
        b = torch.randn(65, 2**24, device=self.device)
        fn(a, b)

    # Skipped on ROCm until https://github.com/ROCm/triton/issues/443 resolved
    def test_fuse_large_params(self):
        def pt2_optimizer_step(optimizer):
            @torch.compile()
            def f():
                optimizer.step()

            f()

        params = [
            torch.rand(10, 10, dtype=torch.float32, device=self.device)
            for _ in range(194)
        ]
        for p in params:
            p.grad = torch.rand_like(p)

        o = torch.optim.AdamW(params)
        pt2_optimizer_step(o)

    @skip_if_gpu_halide
    def test_adaptive_avg_pool1d_argmax(self):
        # https://github.com/pytorch/pytorch/issues/113013
        def fn(x):
            x = torch.adaptive_avg_pool1d(input=x, output_size=2)
            x = torch.argmax(input=x)
            return x

        x = torch.rand([4, 4, 3], dtype=torch.float64)
        self.common(fn, (x,))

    @skipIfWindows
    @skipCUDAIf(not SM80OrLater, "uses bfloat16 which requires SM >= 80")
    # We only support dtypeview for abi_conpatible aoti
    @torch._inductor.config.patch(abi_compatible=True)
    def test_dtypeview(self):
        if TEST_WITH_ASAN:
            return

        # https://github.com/pytorch/pytorch/issues/126338
        def fn(x, y, x_dtype, x2):
            x = x.view(x_dtype)
            y = y.view(x_dtype) + 1
            x2 = x2.view(x_dtype) + 1
            return x @ y, x2 @ x

        test_dtypes = [
            torch.float32,
            torch.float64,
            torch.float16,
            torch.bfloat16,
            torch.uint8,
            torch.int8,
            torch.int16,
            torch.int32,
            torch.int64,
        ]
        for test_dtype_x in test_dtypes:
            for test_dtype_y in test_dtypes:
                # @ operation needs arguments to be the same dtype
                for view_dtype in test_dtypes:
                    try:
                        # print(f"({test_dtype_x}, {test_dtype_y}, {view_dtype})")
                        x = rand_strided(
                            (2, 2), (2, 1), device=self.device, dtype=test_dtype_x
                        )
                        y = rand_strided(
                            (2, 2), (2, 1), device=self.device, dtype=test_dtype_y
                        )
                        x2 = x.clone()
                        fn(x, y, view_dtype, x2)
                    except Exception as e:
                        continue
                    self.common(
                        fn,
                        (x, y, view_dtype, x2),
                        reference_in_float=False,
                        check_lowp=False,
                    )

    @skipIfWindows
    @torch._inductor.config.patch(abi_compatible=True)
    def test_dtypeview_fusion(self):
        @torch.compile
        def fn(x):
            x = x + 1
            x = torch.ops.aten.view.dtype(x, torch.int16)
            x = x * 2
            return x

        torch._inductor.metrics.generated_kernel_count = 0
        x = torch.randn([1024], dtype=torch.float16, device=self.device)
        self.common(fn, (x,), reference_in_float=False)
        assertGeneratedKernelCountEqual(self, 1)

    @skipIfWindows
    @expectedFailureCodegenDynamic
    def test_reinterpret_dtypeview(self):
        @torch.compile
        def fn(x, x2):
            return x.view([10, 10]).view(torch.int32), x2.view(torch.int32).view(
                [10, 10]
            )

        x = torch.randn([100, 1], device=self.device)
        x2 = x.clone()
        self.common(fn, (x, x2), reference_in_float=False, check_lowp=False)
        x = torch.randn([100, 1], device=self.device)
        x2 = x.clone()
        _, code = run_and_get_code(fn, x, x2)
        FileCheck().check("aten.view.dtype(reinterpret_tensor").run(code[0])

    @requires_gpu()
    def test_scalar_cpu_tensor_arg(self):
        def fn(x, y):
            return x + y.sum()

        test_dtypes = [
            torch.float32,
            torch.float64,
            torch.float16,
            torch.bfloat16,
        ]
        for cpu_dtype in test_dtypes:
            x = torch.rand([20], device=GPU_TYPE)
            y = torch.rand([4], device="cpu", dtype=cpu_dtype)
            self.common(
                fn,
                (x, y),
                check_lowp=False,
                copy_to_gpu=False,
                reference_in_float=False,
            )

    def test_float16_to_int16(self):
        def fn(x):
            x_view = x.view(dtype=torch.int16)
            return x_view.mul(2)

        x = torch.ones(4, dtype=torch.float16, device=self.device)
        ref = fn(x)
        actual = torch.compile(fn)(x)
        self.assertEqual(ref, actual)

    @skipCUDAIf(not SM80OrLater, "uses bfloat16 which requires SM >= 80")
    @skip_if_gpu_halide  # https://github.com/halide/Halide/issues/8311
    def test_bfloat16_to_int16(self):
        def fn(a, b):
            x = a + b
            x_view = x.view(dtype=torch.int16)
            return x_view.mul(2)

        a = torch.ones(4, dtype=torch.bfloat16, device=self.device)
        b = torch.ones(4, dtype=torch.bfloat16, device=self.device)
        ref = fn(a, b)
        actual = torch.compile(fn)(a, b)
        self.assertEqual(ref, actual)

    def test_float32_to_int32(self):
        def fn(a, b):
            x = a + b
            x_view = x.view(dtype=torch.int32)
            return x_view.mul(2)

        a = torch.ones(4, dtype=torch.float32, device=self.device)
        b = torch.ones(4, dtype=torch.float32, device=self.device)
        ref = fn(a, b)
        actual = torch.compile(fn)(a, b)
        self.assertEqual(ref, actual)

    @skipIfWindows
    def test_randint_int64_mod(self):
        # This used to not compile due to a wrong return type of randint64_cpu
        # See https://github.com/pytorch/pytorch/issues/117435
        def fn(n):
            return (
                torch.randint(
                    low=-5, high=5, size=(n,), dtype=torch.int64, device=self.device
                )
                % 10
            )

        res = torch.compile(fn)(20)
        self.assertTrue(torch.all((0 <= res) & (res < 10)).item())

    @torch._inductor.config.patch(force_shape_pad=True)
    @skip_if_gpu_halide  # correctness issue
    def test_should_pad_bench_for_bmm(self):
        B = 2
        M = 1024
        N = 1024
        K = 1024 + 1  # a size that requires padding

        mat1 = torch.rand(B, M, K, device=self.device)
        mat2 = torch.rand(B, K, N, device=self.device)

        should_pad = pad_mm.should_pad_bench(None, mat1, mat2, torch.ops.aten.bmm)

        self.assertTrue(should_pad)

    @parametrize(
        "name, op",
        [
            subtest((name, getattr(torch.special, name)), name=name)
            for name in torch.special.__all__
            if name not in {"softmax", "log_softmax", "logsumexp"}
        ],
    )
    def test_pointwise(self, name, op):
        dtype = torch.float32
        check_lowp = True
        if self.device == GPU_TYPE and name in {
            "airy_ai",
            "bessel_i0",
            "bessel_i1",
            "bessel_j0",
            "bessel_j1",
            "bessel_y0",
            "bessel_y1",
            "erfcx",
            "gammainc",
            "gammaincc",
            "i1",
            "i1e",
            "modified_bessel_i0",
            "modified_bessel_i1",
            "modified_bessel_k0",
            "modified_bessel_k1",
            "ndtri",
            "scaled_modified_bessel_k0",
            "scaled_modified_bessel_k1",
            "spherical_bessel_j0",
            "zeta",
            "chebyshev_polynomial_t",
            "chebyshev_polynomial_v",
            "chebyshev_polynomial_u",
            "chebyshev_polynomial_w",
            "legendre_polynomial_p",
            "shifted_chebyshev_polynomial_t",
            "shifted_chebyshev_polynomial_u",
            "shifted_chebyshev_polynomial_v",
            "shifted_chebyshev_polynomial_w",
            "hermite_polynomial_h",
            "hermite_polynomial_he",
            "laguerre_polynomial_l",
        }:
            # <func>_cuda not implemented for Half
            check_lowp = False

        if is_halide_backend(self.device) and name in (
            "erfinv",
            "airy_ai",
            "bessel_j0",
            "bessel_j1",
            "bessel_y0",
            "bessel_y1",
            "chebyshev_polynomial_t",
            "chebyshev_polynomial_u",
            "chebyshev_polynomial_v",
            "chebyshev_polynomial_w",
            "digamma",
            "gammainc",
            "gammaincc",
            "gammaln",
            "hermite_polynomial_h",
            "hermite_polynomial_he",
            "i0",
            "i0e",
            "i1",
            "i1e",
            "laguerre_polynomial_l",
            "legendre_polynomial_p",
            "modified_bessel_i0",
            "modified_bessel_i1",
            "modified_bessel_k0",
            "modified_bessel_k1",
            "multigammaln",
            "ndtri",
            "polygamma",
            "psi",
            "scaled_modified_bessel_k0",
            "scaled_modified_bessel_k1",
            "shifted_chebyshev_polynomial_t",
            "shifted_chebyshev_polynomial_u",
            "shifted_chebyshev_polynomial_v",
            "shifted_chebyshev_polynomial_w",
            "spherical_bessel_j0",
            "zeta",
        ):
            raise unittest.SkipTest(f"halide does not support {name}")

        if name in {"gammainc", "gammaincc"}:
            args = (
                torch.randn(8, 8, dtype=dtype, device=self.device),
                torch.empty(8, 8, dtype=dtype, device=self.device).uniform_(1, 2),
            )

            def fn(x, y):
                return op(x, y)

        elif name in {"xlog1py", "xlogy", "zeta"}:
            args = (
                torch.randn(8, 8, dtype=dtype, device=self.device),
                torch.empty(8, 8, dtype=dtype, device=self.device).uniform_(1, 2),
            )

            def fn(x, y):
                return op(x, y)

        elif name == "multigammaln":
            args = (
                torch.empty(8, 8, dtype=dtype, device=self.device).uniform_(1, 2),
                2,
            )

            def fn(x, p):
                return op(x, p)

        elif name == "polygamma":
            args = (
                1,
                torch.empty(8, 8, dtype=dtype, device=self.device).uniform_(1, 10),
            )

            def fn(n, x):
                return op(n, x)

        elif "_polynomial_" in name:
            args = (
                torch.randn(8, 8, dtype=dtype, device=self.device),
                2,
            )

            def fn(x, n):
                return op(x, n)

        else:
            args = (torch.randn(8, 8, dtype=dtype, device=self.device),)

            def fn(x):
                return op(x)

        self.common(fn, args, check_lowp=check_lowp, atol=1e-4, rtol=1e-4)

    # codegen test fails with no dynamic for loop in dynamic shape tests
    @expectedFailureCodegenDynamic
    def test_view_uint8_through_differing_bitwidths(self):
        # https://github.com/pytorch/pytorch/issues/120998
        def fn(x, view_dtype):
            return x.view(view_dtype).view(torch.uint8)

        view_dtypes = [torch.int16, torch.int32, torch.int64]
        for dtype in view_dtypes:
            x = torch.randint(0, 2**4, [4096, 4096], dtype=torch.uint8)
            self.common(
                fn,
                (
                    x,
                    dtype,
                ),
            )

    @torch._dynamo.config.patch(capture_scalar_outputs=True)
    def test_split_with_sizes_with_unbacked_symints(self):
        @torch.compile()
        def f(sz, x):
            s0, s1 = sz.tolist()
            r0, r1 = torch.ops.aten.split_with_sizes.default(x, [s0, s1])
            return torch.ops.aten.sort.default(r1)

        N = 7312
        S0 = 420
        S1 = N - S0

        result = f(torch.tensor([S0, S1]), torch.randn(N))
        self.assertTrue(len(result) == 2)

        @torch.compile()
        def f2(x):
            y = torch.arange(x.item())
            return torch.ops.aten.split_with_sizes.default(y, [5, 5, 10])

        result = f2(torch.tensor([20]))
        self.assertTrue(len(result) == 3)

    @torch._dynamo.config.patch(capture_scalar_outputs=True)
    def test_split_with_unbacked_symints(self):
        # https://github.com/pytorch/pytorch/issues/122937
        @torch.compile()
        def f(x):
            y = torch.arange(x.item())
            return torch.split(y, [5, 5, 10])

        result = f(torch.tensor([20]))
        self.assertTrue(len(result) == 3)

    def test_complex_memory_overlap(self):
        t = rand_strided((8, 1500, 1), (1504, 1, 1), device=self.device)
        self.assertFalse(complex_memory_overlap(t))

    def test_generate_rand_fp8(self):
        """
        PyTorch can not generate fp8 tensors with a normal distribution because of
        missing needed kernels.

        We work around that in rand_strided by generating an fp16 tensor first and
        then do casting.
        """
        t = rand_strided((2, 3), (3, 1), device=self.device, dtype=torch.float8_e4m3fn)
        self.assertTrue(t.dtype is torch.float8_e4m3fn)

    @skipIfWindows
    def test_large_grid(self):
        # https://github.com/pytorch/pytorch/issues/123210
        def fn(primals_5):
            view = torch.ops.aten.reshape.default(primals_5, [-1, 2, 4])
            primals_5 = None
            permute = torch.ops.aten.permute.default(view, [0, 2, 1])
            clone = torch.ops.aten.clone.default(
                permute, memory_format=torch.contiguous_format
            )
            return clone

        s0 = 16777472
        s1 = 8
        compiled_fn = torch._dynamo.optimize()(fn)
        actual = compiled_fn(torch.ones(s0, s1, device=self.device))
        self.assertTrue((actual == 1).all())

    @skip_if_gpu_halide
    def test_pattern_matcher_multi_user(self):
        # Reproducer for https://github.com/pytorch/pytorch/issues/129685

        def forward(float_1, view_1):
            logits = float_1 / 64.0
            loss = torch.nn.functional.cross_entropy(logits, view_1, ignore_index=5)
            logsumexp = logits.logsumexp(dim=-1)
            return [loss, logsumexp]

        a = torch.randn(512, 4096, requires_grad=True)
        b = torch.randint(size=(512,), low=0, high=4095)

        self.common(forward, (a, b))

    def test_mul_index_expr(self):
        # Minified repro from https://github.com/pytorch/pytorch/issues/111884
        def forward():
            iota = torch.ops.prims.iota.default(
                16,
                start=0,
                step=1,
                dtype=torch.int64,
                device=self.device,
                requires_grad=False,
            )
            unsqueeze = torch.ops.aten.unsqueeze.default(iota, -1)
            mul = torch.ops.aten.mul.Tensor(unsqueeze, iota)
            unsqueeze = iota = None
            neg = torch.ops.aten.neg.default(mul)
            mul = None
            div = torch.ops.aten.div.Tensor(neg, 16)
            neg = None
            return (div,)

        self.common(forward, ())

    def test_flip_cat(self):
        def forward(unsqueeze, unsqueeze_1):
            cat_1 = torch.ops.aten.cat.default([unsqueeze, unsqueeze_1], 1)
            view = torch.ops.aten.view.default(cat_1, [4])
            slice_5 = torch.ops.aten.slice.Tensor(view, 0, 0, 3)
            rev_1 = torch.ops.aten.flip.default(slice_5, [0])
            return (rev_1,)

        a = torch.randn(2, 1, requires_grad=True)
        b = torch.randn(2, 1, requires_grad=True)
        self.common(forward, (a, b))


@dataclasses.dataclass
class TestFailure:
    suffixes: Tuple[str]
    is_skip: bool = False
    __test__: bool = False


def copy_tests(
    my_cls, other_cls, suffix, test_failures=None, xfail_prop=None
):  # noqa: B902
    for name, value in my_cls.__dict__.items():
        if name.startswith("test_"):
            # You cannot copy functions in Python, so we use closures here to
            # create objects with different ids. Otherwise, unittest.skip
            # would modify all methods sharing the same object id. Also, by
            # using a default argument, we create a copy instead of a
            # reference. Otherwise, we would lose access to the value.

            @functools.wraps(value)
            def new_test(self, value=value):
                return value(self)

            # Copy __dict__ which may contain test metadata
            new_test.__dict__ = copy.deepcopy(value.__dict__)

            if xfail_prop is not None and hasattr(value, xfail_prop):
                new_test = unittest.expectedFailure(new_test)

            tf = test_failures and test_failures.get(name)
            if tf is not None and suffix in tf.suffixes:
                skip_func = (
                    unittest.skip("Skipped!")
                    if tf.is_skip
                    else unittest.expectedFailure
                )
                new_test = skip_func(new_test)

            setattr(other_cls, f"{name}_{suffix}", new_test)


if HAS_CPU:

    class SweepInputsCpuTest(SweepInputs2, TestCase):
        gen = InputGen(10, "cpu")

    SweepInputsCpuTest.populate()

    class CpuTests(TestCase):
        common = check_model
        device = "cpu"

    copy_tests(CommonTemplate, CpuTests, "cpu")

if HAS_GPU and not TEST_WITH_ASAN:

    class SweepInputsGPUTest(SweepInputs2, TestCase):
        gen = InputGen(10, GPU_TYPE)

    SweepInputsGPUTest.populate()

    class GPUTests(TestCase):
        common = check_model_gpu
        device = GPU_TYPE

    copy_tests(CommonTemplate, GPUTests, GPU_TYPE)

    class TritonCodeGenTests(TestCase):
        from torch._inductor.runtime.triton_heuristics import CachingAutotuner

        device_type = GPU_TYPE
        device = GPU_TYPE

        class NoOpCompilerBackend:
            def __init__(self) -> None:
                self.example_args = None
                self.model = None

            def noop_backend(
                self,
                model_: torch.fx.GraphModule,
                example_inputs_: typing.List[torch.Tensor],
            ):
                """
                The Noop backend does not compile the fx graph it is given.
                Instead, it transforms the fx graph so that its functions are
                aten operations. It then saves this graph.
                """
                from torch._inductor.decomposition import select_decomp_table
                from torch._subclasses import FakeTensorMode
                from torch.fx import Interpreter

                fake_mode = FakeTensorMode()

                def interpret(*args, **kwargs):
                    return Interpreter(model_).run(*args[0:], **kwargs)

                fake_flat_tensor_args = [
                    fake_mode.from_tensor(x) for x in example_inputs_
                ]
                fw_module = make_fx(interpret, select_decomp_table())(
                    *fake_flat_tensor_args
                )
                self.model = fw_module
                self.example_args = fake_flat_tensor_args
                return lambda x: example_inputs_

        def get_kernels(self, fn, args) -> typing.List[CachingAutotuner]:
            from torch._inductor.debug import DebugContext
            from torch._inductor.graph import GraphLowering
            from torch._inductor.virtualized import V

            cxt = TritonCodeGenTests.NoOpCompilerBackend()
            torch._dynamo.optimize(backend=cxt.noop_backend)(fn)(*args)
            graph = GraphLowering(cxt.model)
            kernels = []
            with V.set_graph_handler(graph), V.set_debug_handler(DebugContext()):
                graph.run(*(cxt.example_args))
                mod = graph.compile_to_module()

                for val in mod.__dict__.values():
                    if isinstance(
                        val, torch._inductor.runtime.triton_heuristics.CachingAutotuner
                    ):
                        kernels.append(val)

            return kernels

        def test_divisible_by_16_covers_numel_args(self):
            torch._dynamo.reset()

            def fn(a: torch.Tensor) -> torch.Tensor:
                return torch.sum(a)

            kernels = self.get_kernels(fn, [torch.randn([256, 256], device=GPU_TYPE)])
            if config.triton.multi_kernel:
                self.assertTrue(
                    len(kernels) == 4,
                    "SUM should result in four kernels when multi-kernel is enabled",
                )
            else:
                self.assertTrue(len(kernels) == 2, "SUM should result in two kernels")

            # kernel0 reduces from 256 to (xnumel=8, rnumel=8192), which means it reduces 256 by 256 into an array of
            # size 8 by accumulating 8192 elements at once note that rnumel is equal to 512 * 16, so rnumel which is
            # at slot 3 should be in the divisible by 16 descriptor
            arguments_that_are_divisible_by_16_in_kernel0 = (
                kernels[0].triton_meta["configs"][0].divisible_by_16
            )
            self.assertEqual(arguments_that_are_divisible_by_16_in_kernel0, (0, 1, 3))

            # kernel1 reduces from 8 elements to a single scalar.
            # Since multi-kernel generate 2 variants for each kernel. The second
            # persistent-reduction has index 2.
            kernel1_index = 2 if config.triton.multi_kernel else 1
            arguments_that_are_divisible_by_16_in_kernel1 = (
                kernels[kernel1_index].triton_meta["configs"][0].divisible_by_16
            )
            self.assertEqual(arguments_that_are_divisible_by_16_in_kernel1, (0, 1))
            torch._dynamo.reset()

        @config.patch(assume_aligned_inputs=False)
        def test_codegen_config_option_dont_assume_alignment(self):
            def fn(x: torch.Tensor) -> torch.Tensor:
                return x.sin() + x.cos()

            # We want code that assumes alignment if the initial input is 16-byte aligned
            for offset in (0, 1, 2, 3, 4):
                base = torch.randn(64 * 64 + 64, dtype=torch.float32, device=GPU_TYPE)
                inps = torch.as_strided(base, (64, 64), (64, 1), offset)
                torch._dynamo.reset()
                kernels = self.get_kernels(fn, [inps])
                arguments_that_are_divisible_by_16 = (
                    kernels[0].triton_meta["configs"][0].divisible_by_16
                )

                #             NO_ALIGN ALIGN     ALIGN
                # def triton_(in_ptr0, out_ptr0, xnumel, XBLOCK : tl.constexpr)

                if offset % 4 == 0:
                    expected_aligned = (0, 1, 2)
                else:
                    expected_aligned = (1, 2)
                self.assertEqual(arguments_that_are_divisible_by_16, expected_aligned)

            # If input isn't a view, storage offset != , inductor will assume alignment.
            torch._dynamo.reset()
            inp = torch.randn((64, 64), device=GPU_TYPE)
            kernels = self.get_kernels(fn, [inp])
            arguments_that_are_divisible_by_16 = (
                kernels[0].triton_meta["configs"][0].divisible_by_16
            )
            self.assertEqual(arguments_that_are_divisible_by_16, (0, 1, 2))

        def test_optimize_indexing_dtype(self):
            def fn(x: torch.Tensor) -> torch.Tensor:
                return aten.upsample_bilinear2d.vec(x, None, True, [2.0, 2.0])

            fn_opt = torch._dynamo.optimize("inductor")(fn)
            inps = [torch.randn(2, 4, 16, 16, device=GPU_TYPE)]
            code = run_and_get_triton_code(fn_opt, *inps)
            self.assertTrue("to(tl.int32)" in code)
            self.assertFalse("to(tl.int64)" in code)

            self.assertEqual(fn_opt(*inps), fn(*inps))

        @config.patch({"fx_graph_remote_cache": False})
        def test_optimize_indexing_dtype_with_constraint(self):
            def fn1(a: torch.Tensor, b: torch.Tensor) -> torch.Tensor:
                x = torch.arange(0, b.shape[0], device=GPU_TYPE)
                y = ((x + x) / 3).int()
                return a[y.to(torch.int64)]

            def fn2(a: torch.Tensor, b: torch.Tensor) -> torch.Tensor:
                torch._check_is_size(b.shape[0])
                torch._check(b.shape[0] >= 2)
                torch._check(b.shape[0] <= 100)
                return fn1(a, b)

            fn1_opt = torch._dynamo.optimize("inductor")(fn1)
            fn2_opt = torch._dynamo.optimize("inductor")(fn2)

            a = torch.rand([100, 100], device=GPU_TYPE)
            b1 = torch.rand([102], device=GPU_TYPE)
            b2 = torch.rand([100], device=GPU_TYPE)
            torch._dynamo.mark_dynamic(b1, 0)
            torch._dynamo.mark_dynamic(b2, 0)
            inps1 = [a, b1]
            inps2 = [a, b2]

            # Run fn2 first since it has more restrictive bounds -- to avoid cache hit
            code2 = run_and_get_triton_code(fn2_opt, *inps2)
            code1 = run_and_get_triton_code(fn1_opt, *inps1)

            # The function with the constrained tensor should be optimized, but
            # the other should not:
            self.assertTrue("to(tl.int64)" in code1)
            self.assertTrue("to(tl.int32)" in code2)
            self.assertFalse("to(tl.int64)" in code2)

            self.assertEqual(fn1_opt(*inps1), fn1(*inps1))
            self.assertEqual(fn2_opt(*inps2), fn1(*inps2))

        def test_constant_folding_deallocation(self):
            import torch._inductor

            def fn():
                li = []
                for i in range(10):
                    x = torch.full([100], i)
                    x = x + 1
                    li.append(x)

                return li

            mod = make_fx(fn)()

            live_tensors = WeakTensorKeyDictionary()
            max_live_tensors = 0

            class LiveTensors(TorchDispatchMode):
                def __torch_dispatch__(self, func, types, args=(), kwargs=None):
                    nonlocal live_tensors
                    nonlocal max_live_tensors

                    kwargs = kwargs if kwargs else {}
                    for arg in pytree.arg_tree_leaves(*args, **kwargs):
                        if isinstance(arg, torch.Tensor):
                            live_tensors[arg] = True

                    out = func(*args, **kwargs)
                    if not isinstance(out, torch.Tensor):
                        return out

                    live_tensors[out] = True
                    max_live_tensors = max(max_live_tensors, len(live_tensors))
                    return out

            mode = LiveTensors()
            from torch._inductor.fx_passes.joint_graph import UniformValueConstantFolder

            with mode:
                UniformValueConstantFolder(mod).run()

            # there are a couple extra tensors created in `insertable_tensor_check`
            self.assertTrue(max_live_tensors == 3)

        # See https://github.com/pytorch/pytorch/issues/100348
        def test_inductor_detach_view(self):
            def fn(x: torch.Tensor) -> torch.Tensor:
                a = x * 2
                return a, a.detach()

            fn_opt = torch._dynamo.optimize("inductor")(fn)
            inp = torch.ones(2, 2, requires_grad=True, device=GPU_TYPE)
            inp_ref = inp.clone().detach().requires_grad_(True)
            out_ref = fn(inp_ref)
            out = fn_opt(inp)
            out_ref[0].sum().backward()
            out[0].sum().backward()
            self.assertEqual(inp.grad, inp_ref.grad)

        @requires_gpu()
        @unittest.skipIf(
            not PLATFORM_SUPPORTS_MEM_EFF_ATTENTION,
            "Does not support mem_eff_attention",
        )
        def test_sdpa_inference_mode_aot_compile(self):
            class TestSDPA(torch.nn.Module):
                def __init__(self) -> None:
                    super().__init__()

                def forward(
                    self,
                    q: torch.Tensor,
                    k: torch.Tensor,
                    v: torch.Tensor,
                    attn_mask: torch.Tensor,
                ):
                    return torch.nn.functional.scaled_dot_product_attention(
                        q, k, v, attn_mask=attn_mask, dropout_p=0.0, is_causal=False
                    )

            q = torch.rand([10, 4, 128, 64], device=GPU_TYPE, dtype=torch.bfloat16)
            k = torch.rand([10, 4, 128, 64], device=GPU_TYPE, dtype=torch.bfloat16)
            v = torch.rand([10, 4, 128, 64], device=GPU_TYPE, dtype=torch.bfloat16)
            attn_mask = (
                torch.rand([10, 4, 128, 128], device=GPU_TYPE, dtype=torch.bfloat16)
                < 0.9
            )

            inputs = (q, k, v, attn_mask)

            import torch.export._trace as export_trace

            with torch.inference_mode():
                traced = export_trace._export_to_torch_ir(
                    TestSDPA(),
                    inputs,
                    disable_constraint_solver=True,
                    restore_fqn=False,
                )
                torch._inductor.aot_compile(traced, inputs)

        def test_optimize_indexing_assert(self):
            def has_indirect(code, tl_fn: str):
                self.assertTrue(
                    tl_fn in code,
                    msg=f"{tl_fn} not present:\n{code}",
                )
                for line in code.split("\n"):
                    if tl_fn in line:
                        stmt = line.split(tl_fn)[-1]
                        # indirect indexing involves a `tmp` variable
                        self.assertTrue(
                            "tmp" in stmt,
                            msg=f"Indirect indexing not present in code:\n{line}",
                        )

            def has_assert(code, lower: bool, upper: bool):
                self.assertIn(
                    "device_assert", code, msg=f"No device asert found:\n{code}"
                )
                for line in code.split("\n"):
                    if "device_assert" in line:
                        self.assertTrue(
                            ("0 <= " in line) is lower,
                            msg=f"Lower bound {'' if lower else 'not '}elided:{line}",
                        )
                        self.assertTrue(
                            (" < " in line) is upper,
                            msg=f"Upper bound {'' if upper else 'not '}elided:{line}",
                        )

            def fn(x: torch.Tensor) -> torch.Tensor:
                s = 1.0 * torch.arange(x.shape[0], device=x.device)
                return x[s.long()]

            # aten.index
            for dynamic in (False, True):
                fn_opt = torch.compile(fn, dynamic=dynamic)

                x = torch.randn(8, device=GPU_TYPE)
                code = run_and_get_triton_code(fn_opt, x)
                self.assertEqual(fn_opt(x), fn(x), msg=f"{dynamic=}")

                # Check that there's indirect indexing...
                has_indirect(code, tl_fn="tl.load")
                if not dynamic:
                    # We elide the assert for static shapes
                    self.assertNotIn("device_assert", code)
                else:
                    # ...but we generate an upper bound for dynamic shapes
                    has_assert(code, lower=False, upper=True)

            def fn(a, z, b, idx0, idx1):
                idx2 = torch.arange(a.shape[-1], device=a.device)
                a.index_put_((z, idx0, idx1, idx2), b, accumulate=True)
                return a

            # aten.index_put
            for dynamic in (False, True):
                fn_opt = torch.compile(fn, dynamic=dynamic)
                a = torch.randn(1, 32, 32, 4, device=GPU_TYPE)
                z = torch.zeros((), dtype=torch.int64, device=GPU_TYPE)
                b = torch.randn(33, 1, device=GPU_TYPE)
                idx0 = torch.randint(32, (33,), device=GPU_TYPE).view(33, 1, 1)
                idx1 = torch.randint(32, (33,), device=GPU_TYPE).view(33, 1)
                inps = (a.clone(), z, b, idx0, idx1)
                code = run_and_get_triton_code(fn_opt, *inps)

                # Correctness
                out_opt = fn_opt(a.clone(), z, b, idx0, idx1)
                out = fn(a.clone(), z, b, idx0, idx1)
                self.assertEqual(out_opt, out, msg=f"{dynamic=}")

                # We have an indirect store via atomic_add
                has_indirect(code, tl_fn="tl.atomic_add")
                # We cannot elide he assert in this case
                has_assert(code, lower=True, upper=True)

        def test_not_materialize_pointwise_reduction(self):
            def fn(a, b):
                return (a - b).sum(dim=-1).amax(dim=-1)

            N = 16
            K = 7
            fn_opt = torch._dynamo.optimize("inductor")(fn)
            inps = [
                torch.randn(N, 1, K, device=GPU_TYPE),
                torch.randn(1, N, K, device=GPU_TYPE),
            ]
            code = run_and_get_triton_code(fn_opt, *inps)
            self.assertEqual(
                code.count("tl.store"), 2 if config.triton.multi_kernel else 1
            )
            self.assertTrue("out_ptr1" in code)
            self.assertFalse("out_ptr0" in code)
            self.assertEqual(fn_opt(*inps), fn(*inps))

        def test_numpy_on_gpu(self):
            x = np.arange(10, dtype=np.float32)

            @torch.compile
            def fn(x):
                return np.sin(x)

            def fn_gpu(x):
                with torch.device(GPU_TYPE):
                    return fn(x)

            r = fn_gpu(x)
            code = run_and_get_triton_code(fn_gpu, x)
            self.assertIn("tl_math.sin", code)
            self.assertEqual(type(r), np.ndarray)
            self.assertEqual(r, np.sin(x))

        def test_numpy_autograd(self):
            def my_torch(x):
                y = torch.cat([torch.sin(x) ** 2, torch.max(x)[None]])
                return y.sum()

            def my_np(x):
                y = np.concatenate([np.sin(x) ** 2, np.max(x)[None]])
                return np.sum(y)

            @torch.compile
            def wrapper(x):
                return torch.compiler.wrap_numpy(my_np)(x)

            @torch.compile
            def wrapper2(x):
                x = x.numpy()
                y = my_np(x)
                return torch.from_numpy(y)

            x_np = torch.arange(8, dtype=torch.float32, requires_grad=True)
            x = torch.arange(8, dtype=torch.float32, requires_grad=True)
            out_np = wrapper(x_np)
            out = my_torch(x)
            self.assertEqual(out, out_np)

            x2_np = torch.arange(8, dtype=torch.float32, requires_grad=True)
            out2_np = wrapper2(x2_np)
            self.assertEqual(out, out2_np)

            out_np.backward()
            out.backward()
            self.assertEqual(x.grad, x_np.grad)

            out2_np.backward()
            self.assertEqual(x.grad, x2_np.grad)

        # Disable constant propagation, so we isolate value range analysis
        @patch.object(config, "constant_and_index_propagation", False)
        @patch.object(config, "joint_graph_constant_folding", False)
        def test_cant_optimize_compute(self):
            def ones():
                return torch.ones([4], device=GPU_TYPE)

            def suffix(inp):
                return (inp.to(torch.int64) + 1).to(torch.float64)

            ten = torch.rand([4], device=GPU_TYPE)

            for foo in (
                lambda x: x + 2147483657,
                lambda x: torch.where(x < 0, ones(), ones() - 2) * (-(2 ** (40))),
                lambda x: x + ten,
                lambda x: x + ten.sum(),
            ):

                def fn():
                    return suffix(foo(ones()))

                fn_opt = torch._dynamo.optimize("inductor")(fn)
                code = run_and_get_triton_code(fn_opt)

                # this cannot be optimized away, value too large
                self.assertTrue("to(tl.int64)" in code)
                self.assertEqual(fn_opt(), fn())

        # Disable constant propagation, so we isolate value range analysis
        @patch.object(config, "constant_and_index_propagation", False)
        @patch.object(config, "joint_graph_constant_folding", False)
        def test_optimize_compute(self):
            def ones():
                return torch.ones([4], device=GPU_TYPE)

            def suffix(inp):
                return (inp.to(torch.int64) + 1).to(torch.float64)

            for foo in (
                lambda x: x + 500,
                lambda x: torch.where(x < 0, ones(), ones() - 2) * (-(2 ** (20))),
                lambda x: x / 30,
            ):

                def fn():
                    return suffix(foo(ones()))

                fn_opt = torch._dynamo.optimize("inductor")(fn)
                code = run_and_get_triton_code(fn_opt)

                # this can be optimized away, value too large
                self.assertTrue("to(tl.int64)" not in code)
                self.assertTrue("to(tl.int32)" in code)

                self.assertEqual(fn_opt(), fn())

        # https://github.com/pytorch/pytorch/issues/130335
        def test_ctr_not_moved_to_cuda_when_used_in_index_put(self):
            @torch.compile
            def f(x, mask):
                x[:, mask] = -math.inf
                return x

            x_tmp = torch.randn(512, 19, device=GPU_TYPE)
            x = x_tmp.permute(1, 0).view(-1, 128, 4)[:, :, 1:]

            mask_tmp = torch.ones(128, 3, dtype=torch.int32, device=GPU_TYPE)
            mask = mask_tmp == mask_tmp
            f(x, mask)
            code = run_and_get_triton_code(f, x, mask)
            # What we are testing here:
            # inductor has a pass to move tensor constructors on cpu to cuda
            # (the -math.inf will become a scalar-tensor input to index_put_())
            # we are asserting that when inductor allocates this tensor,
            # it does not move the tensor constructor to cuda and keeps it on CPU.
            self.assertFalse("empty_strided_cuda(()" in code)

        @config.patch("triton.use_block_ptr", False)
        def test_evict_last_non_coalesced_loads(self):
            @torch.compile
            def f(a, b):
                return (a * b).sum(dim=-1)

            N = 512
            inps = (
                torch.randn(N, N, N, device=GPU_TYPE).permute(2, 1, 0),
                torch.randn(N, N, N, device=GPU_TYPE).permute(1, 2, 0),
            )
            code = run_and_get_triton_code(f, *inps)
            lines = [line for line in code.split("\n") if "tl.load" in line]
            if config.triton.multi_kernel:
                # the first 2 lines are generated for the persistent reduction
                # variant.
                self.assertExpectedInline(
                    "\n".join(lines),
                    """\
    tmp0 = tl.load(in_ptr0 + (x1 + (512*x0) + (262144*r2)), rmask, eviction_policy='evict_last', other=0.0)
    tmp1 = tl.load(in_ptr1 + (x3 + (262144*r2)), rmask, other=0.0)
        tmp0 = tl.load(in_ptr0 + (x1 + (512*x0) + (262144*r2)), rmask, eviction_policy='evict_last', other=0.0)
        tmp1 = tl.load(in_ptr1 + (x3 + (262144*r2)), rmask, eviction_policy='evict_first', other=0.0)""",
                )
            else:
                self.assertExpectedInline(
                    "\n".join(lines),
                    """\
        tmp0 = tl.load(in_ptr0 + (x1 + (512*x0) + (262144*r2)), rmask, eviction_policy='evict_last', other=0.0)
        tmp1 = tl.load(in_ptr1 + (x3 + (262144*r2)), rmask, eviction_policy='evict_first', other=0.0)""",
                )

        @config.patch("triton.use_block_ptr", True)
        def test_evict_last_non_coalesced_loads_block_ptr(self):
            @torch.compile
            def f(a, b):
                return (a * b).sum(dim=-1)

            N = 512
            inps = (
                torch.randn(N, N, N, device=GPU_TYPE).permute(2, 1, 0),
                torch.randn(N, N, N, device=GPU_TYPE).permute(1, 2, 0),
            )
            code = run_and_get_triton_code(f, *inps)
            lines = [line for line in code.split("\n") if "tl.load" in line]

            if config.triton.multi_kernel:
                # the first 2 lines are generated for the persistent reduction
                # variant.
                self.assertExpectedInline(
                    "\n".join(lines),
                    """\
    tmp0 = tl.load(in_ptr0 + (x1 + (512*x0) + (262144*r2)), rmask, eviction_policy='evict_last', other=0.0)
    tmp1 = tl.load(tl.make_block_ptr(in_ptr1, shape=[262144, 512], strides=[1, 262144], block_shape=[XBLOCK, RBLOCK], order=[0, 1], offsets=[xoffset, roffset]), boundary_check=[1], padding_option='zero')
        tmp0 = tl.load(in_ptr0 + (x1 + (512*x0) + (262144*r2)), rmask, eviction_policy='evict_last', other=0.0)
        tmp1 = tl.load(block_ptr0, boundary_check=[1], padding_option='zero', eviction_policy='evict_first')""",  # noqa: B950 line too long
                )
            else:
                self.assertExpectedInline(
                    "\n".join(lines),
                    """\
        tmp0 = tl.reshape(tl.load(block_ptr0, boundary_check=[3], padding_option='zero', eviction_policy='evict_last'), [XBLOCK, RBLOCK])
        tmp1 = tl.load(block_ptr1, boundary_check=[1], padding_option='zero', eviction_policy='evict_first')""",  # noqa: B950 line too long
                )

        # Disable index propagation, so the indirect indexing isn't optimized away
        @patch.object(config, "constant_and_index_propagation", False)
        def test_computed_indirect_mask(self):
            def fn(x, n):
                tmp = torch.arange(n, device=x.device)
                return x[tmp] + 1

            x = torch.randn(8, device=GPU_TYPE)
            fn_opt = torch.compile(fn)
            code = run_and_get_triton_code(fn_opt, x, 8)
            # load should be masked
            self.assertTrue(
                "tl.load(in_ptr0 + (tmp0), xmask" in code
                or "tl.load(in_ptr0 + (tmp0), (xmask).to(tl.int1)" in code
            )
            self.assertEqual(fn(x, 8), fn_opt(x, 8))

        def test_kernel_names_descriptive(self):
            @torch._dynamo.optimize("inductor")
            def fn1(x):
                return x.cos().sin()

            @torch._dynamo.optimize("inductor")
            def fn2(x):
                x = torch.mm(x, x)
                x = torch.softmax(x, dim=1)
                return x

            mod = nn.Sequential(
                nn.Linear(4, 4),
                nn.LayerNorm(4),
                nn.ReLU(),
            ).to(device=GPU_TYPE)

            @torch._dynamo.optimize("inductor")
            def fn3(x):
                return mod(x)

            func_and_kernel_aten = [
                (fn1, "triton_poi_fused_cos_sin", (torch.randn(8, device=GPU_TYPE),)),
                (
                    fn2,
                    "triton_poi_fused__softmax",
                    (torch.randn(4, 4, device=GPU_TYPE),),
                ),
                (
                    fn3,
                    "triton_poi_fused_native_layer_norm_relu",
                    (torch.randn(4, 4, device=GPU_TYPE),),
                ),
            ]
            func_and_kernel_torch = [
                (fn1, "triton_poi_fused_cos_sin", (torch.randn(8, device=GPU_TYPE),)),
                (
                    fn2,
                    "triton_poi_fused_softmax",
                    (torch.randn(4, 4, device=GPU_TYPE),),
                ),
                (
                    fn3,
                    "triton_poi_fused_layer_norm_relu"
                    if torch._dynamo.config.inline_inbuilt_nn_modules
                    else "triton_poi_fused_LayerNorm_ReLU",
                    (torch.randn(4, 4, device=GPU_TYPE),),
                ),
            ]

            def test_funcs(func_and_kernel):
                with torch.no_grad():
                    for fn, kernel_name, inps in func_and_kernel:
                        code = run_and_get_triton_code(fn, *inps)
                        if kernel_name not in code:
                            print(code)
                        self.assertTrue(kernel_name in code)

            test_funcs(func_and_kernel_aten)
            patch.object(config.triton, "descriptive_names", "torch")(test_funcs)(
                func_and_kernel_torch
            )

        @patch.object(config, "profile_bandwidth", True)
        def test_bandwidth_profiler(self):
            @torch._dynamo.optimize("inductor")
            def fn(x):
                x = x.cos()
                x = x.cos()
                x = torch.mm(x, x)
                x = x.sin()
                x = x.relu()
                return x

            inp = torch.randn(4, 4, device=GPU_TYPE)
            code = run_and_get_triton_code(fn, inp)
            fn(inp)
            self.assertTrue("start_graph" in code)
            self.assertTrue("end_graph" in code)

        def test_comment_graph_fragment(self):
            @torch._dynamo.optimize("inductor")
            def fn(x):
                x = x.sin()
                x = x.relu()
                return x

            inp = torch.randn(4, 4, device=GPU_TYPE)
            code = run_and_get_triton_code(fn, inp)
            fn(inp)
            self.assertTrue("Graph fragment" in code)
            self.assertTrue(
                "%sin : [num_users=1] = call_function[target=torch.ops.aten.sin.default]"
                in code
            )
            self.assertTrue(
                "%relu : [num_users=1] = call_function[target=torch.ops.aten.relu.default]"
                in code
            )

        def test_split_op_with_sym(self):
            def fn(x: torch.Tensor) -> torch.Tensor:
                # split(tensor, sympy.Integer), split(tensor, sympy.Expr)
                return torch.split(x, x.shape[0]), torch.split(x, x.shape[0] // 2)

            for dynamic_shapes in [True, False]:
                with torch._dynamo.config.patch(dynamic_shapes=dynamic_shapes):
                    torch._dynamo.reset()
                    fn_opt = torch._dynamo.optimize("inductor", dynamic=dynamic_shapes)(
                        fn
                    )
                    inps = torch.randn([5, 5])
                    fn_opt(inps)

        @skipIfRocm
        @unittest.skipIf(IS_FBCODE, "fbcode system python does not provide torch")
        def test_indirect_device_assert(self):
            dir_path = os.path.dirname(os.path.realpath(__file__))
            test_path = os.path.join(dir_path, "indirect_assert_helper.py")
            fns = ("first_arg", "store", "second_arg", "same_pm_one", "same_pp_one")

            def test(fn, ndims, dyn_shape, one_size=False):
                proc = subprocess.Popen(
                    [
                        sys.executable,
                        test_path,
                        fn,
                        str(ndims),
                        str(dyn_shape),
                        str(one_size),
                    ],
                    stdout=subprocess.PIPE,
                    stderr=subprocess.PIPE,
                    env={**os.environ, "MKL_THREADING_LAYER": "GNU"},
                )
                stderr = proc.communicate()[1]
                self.assertTrue(
                    any(
                        "out of bounds" in err.decode("utf-8")
                        for err in stderr.splitlines()
                    ),
                    f"{fn}, {ndims}, {dyn_shape}, {one_size}",
                )

            for fn, ndims, dyn_shape in itertools.product(fns, (2, 3), (True, False)):
                test(fn, ndims, dyn_shape)

            test("first_arg", 2, False, True)

            for fn, dyn_shape in itertools.product(
                ("upper1", "upper2", "lower1", "lower2"), (True, False)
            ):
                test(fn, 2, dyn_shape)

        @patch("torch._inductor.config.comment_origin", True)
        @patch("torch._functorch.config.max_dist_from_bw", 0)
        def test_inductor_sequence_nr(self):
            class Model(torch.nn.Module):
                def __init__(self) -> None:
                    super().__init__()
                    self.conv1 = torch.nn.Conv2d(
                        in_channels=16,
                        out_channels=16,
                        kernel_size=(1, 1),
                        stride=1,
                        padding="same",
                        bias=True,
                    )
                    self.bn1 = torch.nn.BatchNorm2d(num_features=16)
                    self.relu1 = torch.nn.ReLU()
                    self.loss_fn = torch.nn.L1Loss()

                def forward(self, x, target):
                    y = x
                    x = self.conv1(x)
                    x = self.bn1(x)
                    x = self.relu1(x)
                    x = x + y
                    x = torch.flatten(x)
                    output = self.loss_fn(x, target)
                    return (output,)

            def get_triton_codegen(optimized_module, args):
                def run_with_backward():
                    result = optimized_module(*args)
                    result[0].backward()
                    return result

                res, (fwd_code, bwd_code) = run_and_get_code(run_with_backward)
                return fwd_code, bwd_code

            x = torch.rand(100, 16, 32, 32, requires_grad=True, device=GPU_TYPE)
            target = torch.rand(1, device=GPU_TYPE)
            args = [x, target]
            model = Model().to(device=GPU_TYPE)
            opt_model = torch.compile(model)
            fwd_code, bwd_code = get_triton_codegen(opt_model, args)

            bwd_seq_nr_set = set()
            fwd_seq_nr_set = set()
            for idx, code in enumerate([fwd_code, bwd_code]):
                seq_nr_set = bwd_seq_nr_set if idx > 0 else fwd_seq_nr_set
                prefix = "BWD" if idx > 0 else "FWD"
                for line in code.split("\n"):
                    if "seq_nr" in line:
                        res = re.search(r"seq_nr:(\d+)", line)
                        if res:
                            seq_nr_set.add(int(res.group(1)))
            self.assertTrue(bwd_seq_nr_set.issubset(fwd_seq_nr_set))

        @config.patch(
            {
                "coordinate_descent_tuning": True,
                "triton.unique_kernel_names": True,
                "benchmark_kernel": True,
            }
        )
        @skipIfRocm
        @expectedFailureXPU
        @unittest.skipIf(
            torch.cuda.is_available() and torch.cuda.get_device_capability() < (9, 0),
            "Triton does not support fp8 on A100",
        )
        def test_red_followed_by_transposed_pointwise(self):
            bs = 26624
            dim = 1024

            @torch.compile(dynamic=False)
            def f(in1, in2, a, b, scale_a, scale_b):
                out = torch.nn.functional.silu(in1) * in2
                out_row = (out / out.amax(dim=1, keepdim=True)).to(torch.float8_e4m3fn)
                out_col = (out / out.amax(dim=0, keepdim=True)).to(torch.float8_e4m3fn)

                # setup strides for _scaled_mm
                out_row = out_row.contiguous()
                out_col = out_col.t().contiguous().t()

                return (
                    torch._scaled_mm(
                        out_row, a, scale_a, scale_b, out_dtype=torch.bfloat16
                    ),
                    torch._scaled_mm(
                        b, out_col, scale_a, scale_b, out_dtype=torch.bfloat16
                    ),
                )

            in1 = torch.randn((bs, dim), dtype=torch.bfloat16, device=GPU_TYPE)
            in2 = torch.randn((bs, dim), dtype=torch.bfloat16, device=GPU_TYPE)
            a = (
                torch.randn((dim, dim), dtype=torch.bfloat16, device=GPU_TYPE)
                .t()
                .to(torch.float8_e4m3fn)
            )
            b = torch.randn((dim, bs), dtype=torch.bfloat16, device=GPU_TYPE).to(
                torch.float8_e4m3fn
            )
            # Scales
            scale_a = torch.tensor(1.0, device=GPU_TYPE)
            scale_b = torch.tensor(1.0, device=GPU_TYPE)

            # warmup
            _, (wrapper,) = run_and_get_code(f, in1, in2, a, b, scale_a, scale_b)

            # Previously indcutor decide reduction hint for a reduction kernel without considering
            # the pointwise nodes. That will cause the third reduction kernel in this wrapper to be a
            # persistent inner reduction and cause bad perf.
            #
            # We fix that by making the third reduction a non-persistent reduction
            # and improve the perf by 4.14x (451us -> 109us)
            self.assertEqual(3, wrapper.count("def triton_red_"))
            self.assertEqual(0, wrapper.count("def triton_per_"))

            if DO_PERF_TEST:
                with torch.profiler.profile(
                    activities=[torch.profiler.ProfilerActivity.CUDA]
                ) as p:
                    for _ in range(1000):
                        f(in1, in2, a, b, scale_a, scale_b)

                print(p.key_averages().table(max_name_column_width=200))

    class RNNTest(TestCase):
        device_type = GPU_TYPE

        class Model(torch.nn.Module):
            def __init__(self) -> None:
                super().__init__()
                self.gru = torch.nn.GRU(16, 16, batch_first=True)

            def forward(self, x):
                return self.gru(x)

        @expectedFailureXPU
        def test_rnn_compile_safe(self):
            device = torch.device(GPU_TYPE)
            model = RNNTest.Model().to(device)
            model = torch._dynamo.optimize("inductor")(model)
            x = torch.rand(1024, 20, 16).to(device)
            model(x)

    class NanCheckerTest(TestCase):
        @config.patch("nan_asserts", True)
        def test_nan_checker_pass(self):
            def f(x):
                return torch.softmax(x, dim=-1)

            x = torch.randn(2, 1024, device=GPU_TYPE)
            ref = f(x)
            actual, (code,) = run_and_get_code(torch.compile(f), x)
            self.assertTrue(torch.allclose(ref, actual))
            self.assertTrue("# make sure graph inputs are not nan/inf" in code)
            self.assertTrue(
                re.search(r"assert not .*\.isnan\(\)\.any\(\).item\(\)", code)
                is not None
            )
            self.assertTrue(
                re.search(r"assert not .*\.isinf\(\)\.any\(\).item\(\)", code)
                is not None
            )

        @config.patch("nan_asserts", True)
        def test_nan_checker_fail(self):
            def f(x):
                return torch.softmax(x, dim=-1)

            x = torch.randn(2, 1024, device=GPU_TYPE)
            x[0, 0] = float("nan")
            with self.assertRaises(AssertionError):
                torch.compile(f)(x)


if HAS_CPU:

    class TestFull(TestCase):
        @skipIfWindows
        def test_full_dtype(self):
            pytypes = (
                bool,
                int,
                float,
                # TODO: Triton's JITFunction._type_of has no support for complex
                # complex,
            )

            dtypes = (
                torch.bool,
                torch.int32,
                torch.int64,
                torch.float32,
                torch.float64,
                None,
                # torch.complex64,
                # torch.complex128,
            )

            def fn(pytype, dtype):
                if pytype is bool:
                    fill_value = True
                elif pytype is int:
                    fill_value = 42
                elif pytype is float:
                    fill_value = 42.0
                else:
                    raise AssertionError(f"Unexpected Python type: {pytype}")

                return torch.full(
                    (4, 6), fill_value, dtype=dtype, device=torch.device("cpu")
                )

            fn_opt = torch._dynamo.optimize("inductor")(fn)

            for pytype, dtype in itertools.product(pytypes, dtypes):
                with enable_python_dispatcher():
                    with torch.no_grad():
                        ret_opt = fn_opt(pytype, dtype)

                self.assertEqual(ret_opt, fn(pytype, dtype))


if __name__ == "__main__":
    from torch._inductor.test_case import run_tests

    if HAS_CPU or HAS_GPU:
        run_tests(needs="filelock")<|MERGE_RESOLUTION|>--- conflicted
+++ resolved
@@ -7276,13 +7276,10 @@
             return result_strided
 
         self.common(fn, [view])
-<<<<<<< HEAD
-=======
         reference_out = fn(view)
         compiled_fn = torch.compile(fn)
         actual_out = compiled_fn(view)
         self.assertEqual(reference_out.stride(), actual_out.stride())
->>>>>>> 24a1a8b3
 
     def test_like_channels_last(self):
         def foo():
